﻿<Project Sdk="Microsoft.NET.Sdk" ToolsVersion="15.0">
  <Import Project="..\..\PowerShell.Common.props" />
  <PropertyGroup>
    <Description>PowerShell Core's Microsoft.PowerShell.Commands.Utility project</Description>
    <NoWarn>$(NoWarn);CS1570</NoWarn>
    <AssemblyName>Microsoft.PowerShell.Commands.Utility</AssemblyName>
  </PropertyGroup>

  <ItemGroup>
    <ProjectReference Include="..\System.Management.Automation\System.Management.Automation.csproj" />
    <ProjectReference Include="..\Microsoft.PowerShell.MarkdownRender\Microsoft.PowerShell.MarkdownRender.csproj" />
  </ItemGroup>

  <PropertyGroup>
    <DefineConstants>$(DefineConstants);CORECLR</DefineConstants>
  </PropertyGroup>

  <ItemGroup>
    <Compile Remove="commands\utility\FormatAndOutput\OutGridView\ColumnInfo.cs" />
    <Compile Remove="commands\utility\FormatAndOutput\OutGridView\ExpressionColumnInfo.cs" />
    <Compile Remove="commands\utility\FormatAndOutput\OutGridView\HeaderInfo.cs" />
    <Compile Remove="commands\utility\FormatAndOutput\OutGridView\OriginalColumnInfo.cs" />
    <Compile Remove="commands\utility\FormatAndOutput\OutGridView\OutGridViewCommand.cs" />
    <Compile Remove="commands\utility\FormatAndOutput\OutGridView\OutWindowProxy.cs" />
    <Compile Remove="commands\utility\FormatAndOutput\OutGridView\ScalarTypeColumnInfo.cs" />
    <Compile Remove="commands\utility\FormatAndOutput\OutGridView\TableView.cs" />
    <Compile Remove="commands\utility\FormatAndOutput\out-printer\PrinterLineOutput.cs" />
    <Compile Remove="commands\utility\FormatAndOutput\out-printer\out-printer.cs" />
    <Compile Remove="commands\utility\ShowCommand\ShowCommand.cs" />
    <Compile Remove="commands\utility\ShowCommand\ShowCommandCommandInfo.cs" />
    <Compile Remove="commands\utility\ShowCommand\ShowCommandModuleInfo.cs" />
    <Compile Remove="commands\utility\ShowCommand\ShowCommandParameterInfo.cs" />
    <Compile Remove="commands\utility\ShowCommand\ShowCommandParameterSetInfo.cs" />
    <Compile Remove="commands\utility\ShowCommand\ShowCommandParameterType.cs" />
    <Compile Remove="commands\utility\ShowCommand\ShowCommandProxy.cs" />
    <Compile Remove="commands\utility\update-list.cs" />
    <Compile Remove="singleshell\installer\MshUtilityMshSnapin.cs" />
    <Compile Remove="commands\utility\WebCmdlet\FullClr\BasicHtmlWebResponseObject.FullClr.cs" />
    <Compile Remove="commands\utility\WebCmdlet\FullClr\ContentHelper.FullClr.cs" />
    <Compile Remove="commands\utility\WebCmdlet\FullClr\HtmlWebResponseObject.FullClr.cs" />
    <Compile Remove="commands\utility\WebCmdlet\FullClr\InvokeRestMethodCommand.FullClr.cs" />
    <Compile Remove="commands\utility\WebCmdlet\FullClr\InvokeWebRequestCommand.FullClr.cs" />
    <Compile Remove="commands\utility\WebCmdlet\FullClr\JsonObjectTypeResolver.cs" />
    <Compile Remove="commands\utility\WebCmdlet\FullClr\WebRequestPSCmdlet.FullClr.cs" />
    <Compile Remove="commands\utility\WebCmdlet\FullClr\WebResponseHelper.FullClr.cs" />
    <Compile Remove="commands\utility\WebCmdlet\FullClr\WebResponseObject.FullClr.cs" />
    <Compile Remove="commands\utility\WebCmdlet\FullClr\WebResponseObjectFactory.FullClr.cs" />
    <Compile Remove="commands\utility\WebCmdlet\CoreCLR\HtmlWebResponseObject.CoreClr.cs" />
    <Compile Remove="gen\FormatAndOut_out_gridview.cs" />
    <Compile Remove="gen\UtilityMshSnapinResources.cs" />
    <Compile Remove="gen\OutPrinterDisplayStrings.cs" />
    <Compile Remove="gen\UpdateListStrings.cs" />
    <Compile Remove="gen\ConvertFromStringResources.cs" />
    <Compile Remove="gen\ConvertStringResources.cs" />
    <Compile Remove="gen\FlashExtractStrings.cs" />
    <Compile Remove="gen\ImmutableStrings.cs" />

    <EmbeddedResource Remove="resources\FormatAndOut_out_gridview.resx" />
    <EmbeddedResource Remove="resources\UtilityMshSnapinResources.resx" />
    <EmbeddedResource Remove="resources\OutPrinterDisplayStrings.resx" />
    <EmbeddedResource Remove="resources\UpdateListStrings.resx" />
    <EmbeddedResource Remove="resources\ConvertFromStringResources.resx" />
    <EmbeddedResource Remove="resources\ConvertStringResources.resx" />
    <EmbeddedResource Remove="resources\FlashExtractStrings.resx" />
    <EmbeddedResource Remove="resources\ImmutableStrings.resx" />
  </ItemGroup>

  <ItemGroup>
    <PackageReference Include="Microsoft.CodeAnalysis.CSharp" Version="2.9.0" />
<<<<<<< HEAD
    <PackageReference Include="NJsonSchema" Version="9.11.0" />
=======
    <PackageReference Include="NJsonSchema" Version="9.11.1" />
>>>>>>> 5d06fba3
  </ItemGroup>

</Project><|MERGE_RESOLUTION|>--- conflicted
+++ resolved
@@ -67,11 +67,7 @@
 
   <ItemGroup>
     <PackageReference Include="Microsoft.CodeAnalysis.CSharp" Version="2.9.0" />
-<<<<<<< HEAD
-    <PackageReference Include="NJsonSchema" Version="9.11.0" />
-=======
     <PackageReference Include="NJsonSchema" Version="9.11.1" />
->>>>>>> 5d06fba3
   </ItemGroup>
 
 </Project>