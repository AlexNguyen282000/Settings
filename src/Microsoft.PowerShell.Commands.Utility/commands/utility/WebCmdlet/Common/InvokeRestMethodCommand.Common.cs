--- conflicted
+++ resolved
@@ -45,12 +45,8 @@
         public override string CustomMethod
         {
             get => base.CustomMethod;
-
-<<<<<<< HEAD
-            set { base.CustomMethod = value.ToUpperInvariant(); }
-=======
-            set => base.CustomMethod = value;
->>>>>>> 30bc32a0
+            
+            set  => base.CustomMethod = value.ToUpperInvariant();
         }
 
         /// <summary>
