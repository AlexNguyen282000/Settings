--- conflicted
+++ resolved
@@ -955,26 +955,12 @@
             SetRequestContent(request, body);
         }
 
-<<<<<<< HEAD
         internal void ParseLinkHeader(HttpResponseMessage response, System.Uri requestUri)
         {
             if (_relationLink is null)
             {
                 // Must ignore the case of relation links. See RFC 8288 (https://tools.ietf.org/html/rfc8288)
                 _relationLink = new Dictionary<string, string>(StringComparer.OrdinalIgnoreCase);
-=======
-        internal virtual HttpClient GetHttpClient(bool handleRedirect)
-        {
-            HttpClientHandler handler = new();
-            handler.CookieContainer = WebSession.Cookies;
-            handler.AutomaticDecompression = DecompressionMethods.All;
-
-            // Set the credentials used by this request
-            if (WebSession.UseDefaultCredentials)
-            {
-                // The UseDefaultCredentials flag overrides other supplied credentials
-                handler.UseDefaultCredentials = true;
->>>>>>> c4d688d6
             }
             else
             {
@@ -1254,18 +1240,16 @@
 
         #region Virtual Methods
 
-        // NOTE: Only pass true for handleRedirect if the original request has an authorization header
-        // and PreserveAuthorizationOnRedirect is NOT set.
         internal virtual HttpClient GetHttpClient(bool handleRedirect)
         {
             HttpClientHandler handler = new();
             handler.CookieContainer = WebSession.Cookies;
             handler.AutomaticDecompression = DecompressionMethods.All;
 
-            // set the credentials used by this request
+            // Set the credentials used by this request
             if (WebSession.UseDefaultCredentials)
             {
-                // the UseDefaultCredentials flag overrides other supplied credentials
+                // The UseDefaultCredentials flag overrides other supplied credentials
                 handler.UseDefaultCredentials = true;
             }
             else if (WebSession.Credentials is not null)
