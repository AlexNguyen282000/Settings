--- conflicted
+++ resolved
@@ -1271,17 +1271,9 @@
                     currentUri = new Uri(request.RequestUri, response.Headers.Location);
 
                     // Continue to handle redirection
-<<<<<<< HEAD
-                    using (client = GetHttpClient(handleRedirect))
-                    using (HttpRequestMessage redirectRequest = GetRequest(currentUri))
-                    {
-                        response.Dispose();
-                        response = GetResponse(client, redirectRequest, handleRedirect);
-                    }
-=======
                     using HttpRequestMessage redirectRequest = GetRequest(currentUri);
+                    response.Dispose();
                     response = GetResponse(client, redirectRequest, handleRedirect);
->>>>>>> 462f8257
                 }
 
                 // Request again without the Range header because the server indicated the range was not satisfiable.
