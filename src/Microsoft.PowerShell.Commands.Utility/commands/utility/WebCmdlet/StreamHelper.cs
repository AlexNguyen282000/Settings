// Copyright (c) Microsoft Corporation.
// Licensed under the MIT License.

using System;
using System.IO;
using System.IO.Compression;
using System.Management.Automation;
using System.Management.Automation.Internal;
using System.Net.Http;
using System.Text;
using System.Text.RegularExpressions;
using System.Threading;
using System.Threading.Tasks;

namespace Microsoft.PowerShell.Commands
{
    /// <summary>
    /// Microsoft.PowerShell.Commands.WebResponse has a public property RawContentStream
    /// which is of type MemoryStream. We shipped like that in PowerShell 3. Creating
    /// this class as a wrapper to MemoryStream to lazily initialize. Otherwise, the
    /// content will unnecessarily be read even if there are no consumers for it.
    /// </summary>
    internal class WebResponseContentMemoryStream : MemoryStream
    {
        #region Data

        private readonly long? _contentLength;
        private readonly Stream _originalStreamToProxy;
        private bool _isInitialized = false;
        private readonly Cmdlet _ownerCmdlet;

        #endregion

        #region Constructors
        /// <summary>
        /// Initializes a new instance of the <see cref="WebResponseContentMemoryStream"/> class.
        /// </summary>
        /// <param name="stream"></param>
        /// <param name="initialCapacity"></param>
        /// <param name="cmdlet">Owner cmdlet if any.</param>
        /// <param name="contentLength">Expected download size in Bytes.</param>
        internal WebResponseContentMemoryStream(Stream stream, int initialCapacity, Cmdlet cmdlet, long? contentLength)
            : base(initialCapacity)
        {
            this._contentLength = contentLength;
            _originalStreamToProxy = stream;
            _ownerCmdlet = cmdlet;
        }
        #endregion

        /// <summary>
        /// </summary>
        public override bool CanRead
        {
            get
            {
                return true;
            }
        }

        /// <summary>
        /// </summary>
        public override bool CanSeek
        {
            get
            {
                return true;
            }
        }

        /// <summary>
        /// </summary>
        public override bool CanTimeout
        {
            get
            {
                return base.CanTimeout;
            }
        }

        /// <summary>
        /// </summary>
        public override bool CanWrite
        {
            get
            {
                return true;
            }
        }

        /// <summary>
        /// </summary>
        public override long Length
        {
            get
            {
                Initialize();
                return base.Length;
            }
        }

        /// <summary>
        /// </summary>
        /// <param name="destination"></param>
        /// <param name="bufferSize"></param>
        /// <param name="cancellationToken"></param>
        /// <returns></returns>
        public override Task CopyToAsync(Stream destination, int bufferSize, CancellationToken cancellationToken)
        {
            Initialize();
            return base.CopyToAsync(destination, bufferSize, cancellationToken);
        }

        /// <summary>
        /// </summary>
        /// <param name="buffer"></param>
        /// <param name="offset"></param>
        /// <param name="count"></param>
        /// <returns></returns>
        public override int Read(byte[] buffer, int offset, int count)
        {
            Initialize();
            return base.Read(buffer, offset, count);
        }

        /// <summary>
        /// </summary>
        /// <param name="buffer"></param>
        /// <param name="offset"></param>
        /// <param name="count"></param>
        /// <param name="cancellationToken"></param>
        /// <returns></returns>
        public override Task<int> ReadAsync(byte[] buffer, int offset, int count, CancellationToken cancellationToken)
        {
            Initialize();
            return base.ReadAsync(buffer, offset, count, cancellationToken);
        }

        /// <summary>
        /// </summary>
        /// <returns></returns>
        public override int ReadByte()
        {
            Initialize();
            return base.ReadByte();
        }

        /// <summary>
        /// </summary>
        /// <param name="value"></param>
        public override void SetLength(long value)
        {
            Initialize();
            base.SetLength(value);
        }

        /// <summary>
        /// </summary>
        /// <returns></returns>
        public override byte[] ToArray()
        {
            Initialize();
            return base.ToArray();
        }

        /// <summary>
        /// </summary>
        /// <param name="buffer"></param>
        /// <param name="offset"></param>
        /// <param name="count"></param>
        public override void Write(byte[] buffer, int offset, int count)
        {
            Initialize();
            base.Write(buffer, offset, count);
        }

        /// <summary>
        /// </summary>
        /// <param name="buffer"></param>
        /// <param name="offset"></param>
        /// <param name="count"></param>
        /// <param name="cancellationToken"></param>
        /// <returns></returns>
        public override Task WriteAsync(byte[] buffer, int offset, int count, CancellationToken cancellationToken)
        {
            Initialize();
            return base.WriteAsync(buffer, offset, count, cancellationToken);
        }

        /// <summary>
        /// </summary>
        /// <param name="value"></param>
        public override void WriteByte(byte value)
        {
            Initialize();
            base.WriteByte(value);
        }

        /// <summary>
        /// </summary>
        /// <param name="stream"></param>
        public override void WriteTo(Stream stream)
        {
            Initialize();
            base.WriteTo(stream);
        }

        /// <summary>
        /// </summary>
        protected override void Dispose(bool disposing)
        {
            base.Dispose(disposing);
        }

        /// <summary>
        /// </summary>
        private void Initialize()
        {
            if (_isInitialized) { return; }

            _isInitialized = true;
            try
            {
                long totalLength = 0;
                byte[] buffer = new byte[StreamHelper.ChunkSize];
                ProgressRecord record = new(StreamHelper.ActivityId, WebCmdletStrings.ReadResponseProgressActivity, "statusDescriptionPlaceholder");
                string totalDownloadSize = _contentLength is null ? "???" : Utils.DisplayHumanReadableFileSize((long)_contentLength);
                for (int read = 1; read > 0; totalLength += read)
                {
                    if (_ownerCmdlet != null)
                    {
                        record.StatusDescription = StringUtil.Format(
                            WebCmdletStrings.ReadResponseProgressStatus,
                            Utils.DisplayHumanReadableFileSize(totalLength),
                            totalDownloadSize);
                        if (_contentLength != null && _contentLength > 0)
                        {
                            record.PercentComplete = Math.Min((int)(totalLength * 100 / (long)_contentLength), 100);
                        }

                        _ownerCmdlet.WriteProgress(record);

                        if (_ownerCmdlet.IsStopping)
                        {
                            break;
                        }
                    }

                    read = _originalStreamToProxy.Read(buffer, 0, buffer.Length);

                    if (read > 0)
                    {
                        base.Write(buffer, 0, read);
                    }
                }

                if (_ownerCmdlet != null)
                {
                    record.StatusDescription = StringUtil.Format(WebCmdletStrings.ReadResponseComplete, totalLength);
                    record.RecordType = ProgressRecordType.Completed;
                    _ownerCmdlet.WriteProgress(record);
                }

                // make sure the length is set appropriately
                base.SetLength(totalLength);
                base.Seek(0, SeekOrigin.Begin);
            }
            catch (Exception)
            {
                base.Dispose();
                throw;
            }
        }
    }

    internal static class StreamHelper
    {
        #region Constants

        internal const int DefaultReadBuffer = 100000;

        internal const int ChunkSize = 10000;

        // just picked a random number
        internal const int ActivityId = 174593042;

        #endregion Constants

        #region Static Methods

        internal static void WriteToStream(Stream input, Stream output, PSCmdlet cmdlet, long? contentLength, CancellationToken cancellationToken)
        {
            if (cmdlet == null)
            {
                throw new ArgumentNullException(nameof(cmdlet));
            }

            Task copyTask = input.CopyToAsync(output, cancellationToken);

            ProgressRecord record = new(
                ActivityId,
                WebCmdletStrings.WriteRequestProgressActivity,
                WebCmdletStrings.WriteRequestProgressStatus);
<<<<<<< HEAD
            string totalDownloadSize = contentLength is null ? "???" : Utils.DisplayHumanReadableFileSize((long)contentLength);
=======

>>>>>>> 944ed541
            try
            {
                while (!copyTask.Wait(1000, cancellationToken))
                {
                    record.StatusDescription = StringUtil.Format(
                        WebCmdletStrings.WriteRequestProgressStatus,
                        Utils.DisplayHumanReadableFileSize(output.Position),
                        totalDownloadSize);

                    if (contentLength != null && contentLength > 0)
                    {
                        record.PercentComplete = Math.Min((int)(output.Position * 100 / (long)contentLength), 100);
                    }

                    cmdlet.WriteProgress(record);
                }

                if (copyTask.IsCompleted)
                {
                    record.StatusDescription = StringUtil.Format(WebCmdletStrings.WriteRequestComplete, output.Position);
                    cmdlet.WriteProgress(record);
                }
            }
            catch (OperationCanceledException)
            {
            }
        }

        /// <summary>
        /// Saves content from stream into filePath.
        /// Caller need to ensure <paramref name="stream"/> position is properly set.
        /// </summary>
        /// <param name="stream">Input stream.</param>
        /// <param name="filePath">Output file name.</param>
        /// <param name="cmdlet">Current cmdlet (Invoke-WebRequest or Invoke-RestMethod).</param>
        /// <param name="contentLength">Expected download size in Bytes.</param>
        /// <param name="cancellationToken">CancellationToken to track the cmdlet cancellation.</param>
        internal static void SaveStreamToFile(Stream stream, string filePath, PSCmdlet cmdlet, long? contentLength, CancellationToken cancellationToken)
        {
            // If the web cmdlet should resume, append the file instead of overwriting.
            FileMode fileMode = cmdlet is WebRequestPSCmdlet webCmdlet && webCmdlet.ShouldResume ? FileMode.Append : FileMode.Create;
            using FileStream output = new(filePath, fileMode, FileAccess.Write, FileShare.Read);
            WriteToStream(stream, output, cmdlet, contentLength, cancellationToken);
        }

        private static string StreamToString(Stream stream, Encoding encoding)
        {
            StringBuilder result = new(capacity: ChunkSize);
            Decoder decoder = encoding.GetDecoder();

            int useBufferSize = 64;
            if (useBufferSize < encoding.GetMaxCharCount(10))
            {
                useBufferSize = encoding.GetMaxCharCount(10);
            }

            char[] chars = new char[useBufferSize];
            byte[] bytes = new byte[useBufferSize * 4];
            int bytesRead = 0;
            do
            {
                // Read at most the number of bytes that will fit in the input buffer. The
                // return value is the actual number of bytes read, or zero if no bytes remain.
                bytesRead = stream.Read(bytes, 0, useBufferSize * 4);

                bool completed = false;
                int byteIndex = 0;
                int bytesUsed;
                int charsUsed;

                while (!completed)
                {
                    // If this is the last input data, flush the decoder's internal buffer and state.
                    bool flush = (bytesRead == 0);
                    decoder.Convert(bytes, byteIndex, bytesRead - byteIndex,
                                    chars, 0, useBufferSize, flush,
                                    out bytesUsed, out charsUsed, out completed);

                    // The conversion produced the number of characters indicated by charsUsed. Write that number
                    // of characters to our result buffer
                    result.Append(chars, 0, charsUsed);

                    // Increment byteIndex to the next block of bytes in the input buffer, if any, to convert.
                    byteIndex += bytesUsed;

                    // The behavior of decoder.Convert changed start .NET 3.1-preview2.
                    // The change was made in https://github.com/dotnet/coreclr/pull/27229
                    // The recommendation from .NET team is to not check for 'completed' if 'flush' is false.
                    // Break out of the loop if all bytes have been read.
                    if (!flush && bytesRead == byteIndex)
                    {
                        break;
                    }
                }
            } while (bytesRead != 0);

            return result.ToString();
        }

        internal static string DecodeStream(Stream stream, string characterSet, out Encoding encoding)
        {
            try
            {
                encoding = Encoding.GetEncoding(characterSet);
            }
            catch (ArgumentException)
            {
                encoding = null;
            }

            return DecodeStream(stream, ref encoding);
        }

        internal static bool TryGetEncoding(string characterSet, out Encoding encoding)
        {
            bool result = false;
            try
            {
                encoding = Encoding.GetEncoding(characterSet);
                result = true;
            }
            catch (ArgumentException)
            {
                encoding = null;
            }

            return result;
        }

        private static readonly Regex s_metaexp = new(
                @"<meta\s.*[^.><]*charset\s*=\s*[""'\n]?(?<charset>[A-Za-z].[^\s""'\n<>]*)[\s""'\n>]",
                RegexOptions.Compiled | RegexOptions.Singleline | RegexOptions.ExplicitCapture | RegexOptions.CultureInvariant | RegexOptions.IgnoreCase
            );

        internal static string DecodeStream(Stream stream, ref Encoding encoding)
        {
            bool isDefaultEncoding = false;
            if (encoding == null)
            {
                // Use the default encoding if one wasn't provided
                encoding = ContentHelper.GetDefaultEncoding();
                isDefaultEncoding = true;
            }

            string content = StreamToString(stream, encoding);
            if (isDefaultEncoding)
            {
                do
                {
                    // check for a charset attribute on the meta element to override the default
                    // we only look within the first 1k characters as the meta tag is in the head
                    // tag which is at the start of the document
                    Match match = s_metaexp.Match(content.Substring(0, Math.Min(content.Length, 1024)));
                    if (match.Success)
                    {
                        Encoding localEncoding = null;
                        string characterSet = match.Groups["charset"].Value;

                        if (TryGetEncoding(characterSet, out localEncoding))
                        {
                            stream.Seek(0, SeekOrigin.Begin);
                            content = StreamToString(stream, localEncoding);
                            // report the encoding used.
                            encoding = localEncoding;
                        }
                    }
                } while (false);
            }

            return content;
        }

        internal static byte[] EncodeToBytes(string str, Encoding encoding)
        {
            // just use the default encoding if one wasn't provided
            encoding ??= ContentHelper.GetDefaultEncoding();

            return encoding.GetBytes(str);
        }

        internal static byte[] EncodeToBytes(string str)
        {
            return EncodeToBytes(str, null);
        }

        internal static Stream GetResponseStream(HttpResponseMessage response)
        {
            Stream responseStream = response.Content.ReadAsStreamAsync().GetAwaiter().GetResult();
            var contentEncoding = response.Content.Headers.ContentEncoding;

            // HttpClient by default will automatically decompress GZip and Deflate content.
            // We keep this decompression logic here just in case.
            if (contentEncoding != null && contentEncoding.Count > 0)
            {
                if (contentEncoding.Contains("gzip"))
                {
                    responseStream = new GZipStream(responseStream, CompressionMode.Decompress);
                }
                else if (contentEncoding.Contains("deflate"))
                {
                    responseStream = new DeflateStream(responseStream, CompressionMode.Decompress);
                }
            }

            return responseStream;
        }

        #endregion Static Methods
    }
}<|MERGE_RESOLUTION|>--- conflicted
+++ resolved
@@ -301,11 +301,8 @@
                 ActivityId,
                 WebCmdletStrings.WriteRequestProgressActivity,
                 WebCmdletStrings.WriteRequestProgressStatus);
-<<<<<<< HEAD
             string totalDownloadSize = contentLength is null ? "???" : Utils.DisplayHumanReadableFileSize((long)contentLength);
-=======
-
->>>>>>> 944ed541
+
             try
             {
                 while (!copyTask.Wait(1000, cancellationToken))
