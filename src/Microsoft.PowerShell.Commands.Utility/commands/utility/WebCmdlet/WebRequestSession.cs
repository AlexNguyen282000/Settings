--- conflicted
+++ resolved
@@ -33,12 +33,8 @@
         private bool _skipCertificateCheck;
         private bool _noProxy;
         private bool _disposed;
-<<<<<<< HEAD
-        private int _timeoutSec;
+        private TimeSpan _connectionTimeout;
         private UnixDomainSocketEndPoint? _unixSocket;
-=======
-        private TimeSpan _connectionTimeout;
->>>>>>> 612857a3
 
         /// <summary>
         /// Contains true if an existing HttpClient had to be disposed and recreated since the WebSession was last used.
