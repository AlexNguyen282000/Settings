// Copyright (c) Microsoft Corporation.
// Licensed under the MIT License.

using System;
using System.Collections.Generic;
using System.Collections.ObjectModel;
using System.Globalization;
using System.Management.Automation;
using System.Management.Automation.Host;
using System.Management.Automation.Internal;
using System.Text;
using Dbg = System.Management.Automation.Diagnostics;

namespace Microsoft.PowerShell
{
    internal partial class ConsoleHostUserInterface : PSHostUserInterface, IHostUISupportsMultipleChoiceSelection
    {
        /// <summary>
        /// See base class.
        /// </summary>
        /// <param name="caption"></param>
        /// <param name="message"></param>
        /// <param name="choices"></param>
        /// <param name="defaultChoice"></param>
        /// <returns></returns>
        /// <exception cref="ArgumentNullException">
        /// If <paramref name="choices"/> is null.
        /// </exception>
        /// <exception cref="ArgumentException">
        /// If <paramref name="choices"/>.Count is 0.
        /// </exception>
        /// <exception cref="ArgumentOutOfRangeException">
        /// If <paramref name="defaultChoice"/> is greater than
        ///     the length of <paramref name="choices"/>.
        /// </exception>
        /// <exception cref="PromptingException">
        ///  when prompt is canceled by, for example, Ctrl-c.
        /// </exception>
        public override int PromptForChoice(string caption, string message, Collection<ChoiceDescription> choices, int defaultChoice)
        {
            HandleThrowOnReadAndPrompt();

            if (choices == null)
            {
                throw PSTraceSource.NewArgumentNullException(nameof(choices));
            }

            if (choices.Count == 0)
            {
                throw PSTraceSource.NewArgumentException(nameof(choices),
                    ConsoleHostUserInterfaceStrings.EmptyChoicesErrorTemplate, "choices");
            }

            if ((defaultChoice < -1) || (defaultChoice >= choices.Count))
            {
                throw PSTraceSource.NewArgumentOutOfRangeException(nameof(defaultChoice), defaultChoice,
                    ConsoleHostUserInterfaceStrings.InvalidDefaultChoiceErrorTemplate, "defaultChoice", "choice");
            }

            // we lock here so that multiple threads won't interleave the various reads and writes here.

            lock (_instanceLock)
            {
                WriteCaptionAndMessage(caption, message);

                int result = defaultChoice;

                string[,] hotkeysAndPlainLabels = null;
                HostUIHelperMethods.BuildHotkeysAndPlainLabels(choices, out hotkeysAndPlainLabels);

                Dictionary<int, bool> defaultChoiceKeys = new Dictionary<int, bool>();
                // add the default choice key only if it is valid. -1 is used to specify
                // no default.
                if (defaultChoice >= 0)
                {
                    defaultChoiceKeys.Add(defaultChoice, true);
                }

                while (true)
                {
                    WriteChoicePrompt(hotkeysAndPlainLabels, defaultChoiceKeys, false);

                    ReadLineResult rlResult;
                    string response = ReadChoiceResponse(out rlResult);

                    if (rlResult == ReadLineResult.endedOnBreak)
                    {
                        string msg = ConsoleHostUserInterfaceStrings.PromptCanceledError;
                        PromptingException e = new PromptingException(
                            msg, null, "PromptForChoiceCanceled", ErrorCategory.OperationStopped);
                        throw e;
                    }

                    if (response.Length == 0)
                    {
                        // they just hit enter.

                        if (defaultChoice >= 0)
                        {
                            // if there's a default, pick that one.

                            result = defaultChoice;
                            break;
                        }

                        continue;
                    }

                    // decide which choice they made.

                    if (response.Trim() == "?")
                    {
                        // show the help

                        ShowChoiceHelp(choices, hotkeysAndPlainLabels);
                        continue;
                    }

                    result = HostUIHelperMethods.DetermineChoicePicked(response.Trim(), choices, hotkeysAndPlainLabels);

                    if (result >= 0)
                    {
                        break;
                    }

                    // their input matched none of the choices, so prompt again
                }

                return result;
            }
        }

        /// <summary>
        /// Presents a dialog allowing the user to choose options from a set of options.
        /// </summary>
        /// <param name="caption">
        /// Caption to precede or title the prompt.  E.g. "Parameters for get-foo (instance 1 of 2)"
        /// </param>
        /// <param name="message">
        /// A message that describes what the choice is for.
        /// </param>
        /// <param name="choices">
        /// An Collection of ChoiceDescription objects that describe each choice.
        /// </param>
        /// <param name="defaultChoices">
        /// The index of the labels in the choices collection element to be presented to the user as
        /// the default choice(s).
        /// </param>
        /// <returns>
        /// The indices of the choice elements that corresponds to the options selected.
        /// </returns>
        /// <seealso cref="System.Management.Automation.Host.PSHostUserInterface.PromptForChoice"/>
        public Collection<int> PromptForChoice(string caption,
            string message,
            Collection<ChoiceDescription> choices,
            IEnumerable<int> defaultChoices)
        {
            HandleThrowOnReadAndPrompt();

            if (choices == null)
            {
                throw PSTraceSource.NewArgumentNullException(nameof(choices));
            }

            if (choices.Count == 0)
            {
                throw PSTraceSource.NewArgumentException(nameof(choices),
                    ConsoleHostUserInterfaceStrings.EmptyChoicesErrorTemplate, "choices");
            }

            Dictionary<int, bool> defaultChoiceKeys = new Dictionary<int, bool>();

            if (defaultChoices != null)
            {
                foreach (int defaultChoice in defaultChoices)
                {
                    if ((defaultChoice < 0) || (defaultChoice >= choices.Count))
                    {
                        throw PSTraceSource.NewArgumentOutOfRangeException("defaultChoice", defaultChoice,
                            ConsoleHostUserInterfaceStrings.InvalidDefaultChoiceForMultipleSelection,
                            "defaultChoice",
                            "choices",
                            defaultChoice);
                    }

                    defaultChoiceKeys.TryAdd(defaultChoice, true);
                }
            }

            Collection<int> result = new Collection<int>();
            // we lock here so that multiple threads won't interleave the various reads and writes here.
            lock (_instanceLock)
            {
                WriteCaptionAndMessage(caption, message);

                string[,] hotkeysAndPlainLabels = null;
                HostUIHelperMethods.BuildHotkeysAndPlainLabels(choices, out hotkeysAndPlainLabels);

                WriteChoicePrompt(hotkeysAndPlainLabels, defaultChoiceKeys, true);
                if (defaultChoiceKeys.Count > 0)
                {
                    WriteLineToConsole();
                }

                // used to display ChoiceMessage like Choice[0],Choice[1] etc
                int choicesSelected = 0;
                while (true)
                {
                    // write the current prompt
                    string choiceMsg = StringUtil.Format(ConsoleHostUserInterfaceStrings.ChoiceMessage, choicesSelected);
                    WriteToConsole(
                        PSStyle.Decorate(WrapToCurrentWindowWidth(choiceMsg), PSStyle.Instance.Prompt.ChoiceOther),
                        transcribeResult: true);

                    ReadLineResult rlResult;
                    string response = ReadChoiceResponse(out rlResult);

                    if (rlResult == ReadLineResult.endedOnBreak)
                    {
                        string msg = ConsoleHostUserInterfaceStrings.PromptCanceledError;
                        PromptingException e = new PromptingException(
                            msg, null, "PromptForChoiceCanceled", ErrorCategory.OperationStopped);
                        throw e;
                    }

                    // they just hit enter
                    if (response.Length == 0)
                    {
                        // this may happen when
                        // 1. user wants to go with the defaults
                        // 2. user selected some choices and wanted those
                        // choices to be picked.

                        // user did not pick up any choices..choose the default
                        if (result.Count == 0)
                        {
                            // if there's a default, pick that one.
                            foreach (int defaultChoice in defaultChoiceKeys.Keys)
                            {
                                result.Add(defaultChoice);
                            }
                        }
                        // allow for no choice selection.
                        break;
                    }

                    // decide which choice they made.
                    if (response.Trim() == "?")
                    {
                        // show the help
                        ShowChoiceHelp(choices, hotkeysAndPlainLabels);
                        continue;
                    }

                    int choicePicked = HostUIHelperMethods.DetermineChoicePicked(response.Trim(), choices, hotkeysAndPlainLabels);

                    if (choicePicked >= 0)
                    {
                        result.Add(choicePicked);
                        choicesSelected++;
                    }
                    // prompt for multiple choices
                }

                return result;
            }
        }

        private void WriteChoicePrompt(string[,] hotkeysAndPlainLabels,
            Dictionary<int, bool> defaultChoiceKeys,
            bool shouldEmulateForMultipleChoiceSelection)
        {
            System.Management.Automation.Diagnostics.Assert(defaultChoiceKeys != null, "defaultChoiceKeys cannot be null.");

            var prompts = new List<string>();
            for (int i = 0; i < hotkeysAndPlainLabels.GetLength(1); ++i)
            {
                var color = defaultChoiceKeys.ContainsKey(i)
                    ? PSStyle.Instance.Prompt.ChoiceDefault
                    : PSStyle.Instance.Prompt.ChoiceOther;

                const string choiceTemplate = "[{0}] {1}";
                string choice =
                    string.Format(
                        CultureInfo.InvariantCulture,
                        choiceTemplate,
                        hotkeysAndPlainLabels[0, i],
                        hotkeysAndPlainLabels[1, i]);

                prompts.Add(PSStyle.Decorate(choice, color));
            }

            prompts.Add(PSStyle.Decorate(ConsoleHostUserInterfaceStrings.PromptForChoiceHelp,
                PSStyle.Instance.Prompt.ChoiceHelp) + " ");

            WriteToConsole(shouldEmulateForMultipleChoiceSelection
                ? string.Join(Environment.NewLine, prompts)
                : JoinWrappedToCurrentWindowWidth("  ", prompts),
                transcribeResult: true);

            if (defaultChoiceKeys.Count > 0)
            {
                string prepend = string.Empty;
                StringBuilder defaultChoicesBuilder = new StringBuilder();
                foreach (int defaultChoice in defaultChoiceKeys.Keys)
                {
                    string defaultStr = hotkeysAndPlainLabels[0, defaultChoice];
                    if (string.IsNullOrEmpty(defaultStr))
                    {
                        defaultStr = hotkeysAndPlainLabels[1, defaultChoice];
                    }

<<<<<<< HEAD
                    // Reset style after each in case it is decorated
                    defaultChoicesBuilder.Append(prepend + defaultStr + PSStyle.Instance.Reset + PSStyle.Instance.Prompt.Help);
=======
                    defaultChoicesBuilder.Append(CultureInfo.InvariantCulture, $"{prepend}{defaultStr}");
>>>>>>> d314b0b1
                    prepend = ",";
                }

                string defaultChoices = defaultChoicesBuilder.ToString();

                string defaultPrompt = string.Empty;
                if (defaultChoiceKeys.Count == 1)
                {
                    defaultPrompt = shouldEmulateForMultipleChoiceSelection ?
                        StringUtil.Format(ConsoleHostUserInterfaceStrings.DefaultChoiceForMultipleChoices, defaultChoices)
                        :
                        StringUtil.Format(ConsoleHostUserInterfaceStrings.DefaultChoicePrompt, defaultChoices);
                }
                else
                {
                    defaultPrompt = StringUtil.Format(
                        ConsoleHostUserInterfaceStrings.DefaultChoicesForMultipleChoices,
                        defaultChoices);
                }

                WriteToConsole(
                    PSStyle.Decorate(defaultPrompt, PSStyle.Instance.Prompt.Help) + " ",
                    transcribeResult: true);
            }
        }

        /// <summary>
        /// Joins lines with separator, breaking into new line if longer than window width.
        /// </summary>
        /// <param name="separator">
        /// Separator used between strings fitting on the same line.
        /// </param>
        /// <param name="values">
        /// Collection of strings, never broken unless cannot fit on one line by itself.
        /// </param>
        /// <returns>
        /// Joined string.
        /// </returns>
        private string JoinWrappedToCurrentWindowWidth(string separator, IEnumerable<string> values)
        {
            // Avoid recalculating every time, as skipping over escapes is nontrivial
            int lineLength = 0;
            int maxLength = RawUI.WindowSize.Width;

            var result = new StringBuilder();
            foreach (var value in values)
            {
                int valueLength = new StringDecorated(value).ContentLength;
                if (result.Length == 0)
                {
                    result.Append(value);
                    lineLength += valueLength;
                }
                else if (lineLength + valueLength + separator.Length < maxLength)
                {
                    result.Append(separator);
                    result.Append(value);
                    lineLength += valueLength + separator.Length;
                }
                else
                {
                    result.Append(Environment.NewLine);
                    result.Append(value);
                    lineLength = valueLength;
                }
            }

            return result.ToString();
        }

        private void WriteCaptionAndMessage(string caption, string message)
        {
            if (!string.IsNullOrEmpty(caption))
            {
                WriteLineToConsole();
                WriteLineToConsole(PSStyle.Decorate(
                    WrapToCurrentWindowWidth(caption),
                    PSStyle.Instance.Prompt.Caption));
            }

            if (!string.IsNullOrEmpty(message))
            {
                WriteLineToConsole(PSStyle.Decorate(
                    WrapToCurrentWindowWidth(message),
                    PSStyle.Instance.Prompt.Message));
            }
        }

        private string ReadChoiceResponse(out ReadLineResult result)
        {
            result = ReadLineResult.endedOnEnter;
            return InternalTestHooks.ForcePromptForChoiceDefaultOption
                   ? string.Empty
                   : ReadLine(
                       endOnTab: false,
                       initialContent: string.Empty,
                       result: out result,
                       calledFromPipeline: true,
                       transcribeResult: true);
        }

        private void ShowChoiceHelp(Collection<ChoiceDescription> choices, string[,] hotkeysAndPlainLabels)
        {
            Dbg.Assert(choices != null, "choices: expected a value");
            Dbg.Assert(hotkeysAndPlainLabels != null, "hotkeysAndPlainLabels: expected a value");

            for (int i = 0; i < choices.Count; ++i)
            {
                // If there's no hotkey, use the label as the help
                string prompt = hotkeysAndPlainLabels[0, i].Length > 0
                    ? ("[" + hotkeysAndPlainLabels[0, i] + "] ")
                    : (hotkeysAndPlainLabels[1, i] + " - ");

<<<<<<< HEAD
                string message = choices[i].HelpMessage;
=======
                if (hotkeysAndPlainLabels[0, i].Length > 0)
                {
                    s = hotkeysAndPlainLabels[0, i];
                }
                else
                {
                    s = hotkeysAndPlainLabels[1, i];
                }

                WriteLineToConsole(
                    WrapToCurrentWindowWidth(
                        string.Create(CultureInfo.InvariantCulture, $"{s} - {choices[i].HelpMessage}")));
            }
        }
>>>>>>> d314b0b1

                prompt = PSStyle.Decorate(prompt, PSStyle.Instance.Prompt.ChoiceOther);
                message = PSStyle.Decorate(message, PSStyle.Instance.Prompt.Help);
                WriteLineToConsole(WrapToCurrentWindowWidth(prompt + message));
            }
        }
    }
}   // namespace<|MERGE_RESOLUTION|>--- conflicted
+++ resolved
@@ -310,12 +310,8 @@
                         defaultStr = hotkeysAndPlainLabels[1, defaultChoice];
                     }
 
-<<<<<<< HEAD
                     // Reset style after each in case it is decorated
-                    defaultChoicesBuilder.Append(prepend + defaultStr + PSStyle.Instance.Reset + PSStyle.Instance.Prompt.Help);
-=======
-                    defaultChoicesBuilder.Append(CultureInfo.InvariantCulture, $"{prepend}{defaultStr}");
->>>>>>> d314b0b1
+                    defaultChoicesBuilder.Append(CultureInfo.InvariantCulture, $"{prepend}{defaultStr}{PSStyle.Instance.Reset}{PSStyle.Instance.Prompt.Help}");
                     prepend = ",";
                 }
 
@@ -429,28 +425,13 @@
                     ? ("[" + hotkeysAndPlainLabels[0, i] + "] ")
                     : (hotkeysAndPlainLabels[1, i] + " - ");
 
-<<<<<<< HEAD
                 string message = choices[i].HelpMessage;
-=======
-                if (hotkeysAndPlainLabels[0, i].Length > 0)
-                {
-                    s = hotkeysAndPlainLabels[0, i];
-                }
-                else
-                {
-                    s = hotkeysAndPlainLabels[1, i];
-                }
-
+
+                prompt = PSStyle.Decorate(prompt, PSStyle.Instance.Prompt.ChoiceOther);
+                message = PSStyle.Decorate(message, PSStyle.Instance.Prompt.Help);
                 WriteLineToConsole(
                     WrapToCurrentWindowWidth(
-                        string.Create(CultureInfo.InvariantCulture, $"{s} - {choices[i].HelpMessage}")));
-            }
-        }
->>>>>>> d314b0b1
-
-                prompt = PSStyle.Decorate(prompt, PSStyle.Instance.Prompt.ChoiceOther);
-                message = PSStyle.Decorate(message, PSStyle.Instance.Prompt.Help);
-                WriteLineToConsole(WrapToCurrentWindowWidth(prompt + message));
+                        string.Create(CultureInfo.InvariantCulture, $"{prompt}{message}")));
             }
         }
     }
