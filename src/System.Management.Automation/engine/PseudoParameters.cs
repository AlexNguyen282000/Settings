// Copyright (c) Microsoft Corporation. All rights reserved.
// Licensed under the MIT License.

using System.Collections.Generic;
using System.Collections.ObjectModel;

namespace System.Management.Automation
{
    /// <summary>
    /// Represents a parameter declaration that can be constructed at runtime.
    /// </summary>
    /// <remarks>
    /// Instances of <see cref="RuntimeDefinedParameterDictionary"/>
    /// should be returned to cmdlet implementations of
    /// <see cref="IDynamicParameters.GetDynamicParameters"/>.
    ///
    /// It is permitted to subclass <see cref="RuntimeDefinedParameter"/>
    /// but there is no established scenario for doing this, nor has it been tested.
    /// </remarks>
    /// <seealso cref="RuntimeDefinedParameterDictionary"/>
    /// <seealso cref="IDynamicParameters"/>
    /// <seealso cref="IDynamicParameters.GetDynamicParameters"/>
    public class RuntimeDefinedParameter
    {
        /// <summary>
        /// Constructs a runtime-defined parameter instance.
        /// </summary>
        public RuntimeDefinedParameter()
        {
        } // RuntimeDefinedParameter

        /// <summary>
        /// Constructs a new instance of a runtime-defined parameter using the specified parameters.
        /// </summary>
        ///
        /// <param name="name">
        /// The name of the parameter. This cannot be null or empty.
        /// </param>
        ///
        /// <param name="parameterType">
        /// The type of the parameter value. Arguments will be coerced to this type before binding.
        /// This parameter cannot be null.
        /// </param>
        ///
        /// <param name="attributes">
        /// Any parameter attributes that should be on the parameter. This can be any of the
        /// parameter attributes including but not limited to Validate*Attribute, ExpandWildcardAttribute, etc.
        /// </param>
        ///
        /// <exception cref="ArgumentException">
        /// If <paramref name="name"/> is null or empty.
        /// </exception>
        ///
        /// <exception cref="ArgumentNullException">
        /// If <paramref name="parameterType"/> is null.
        /// </exception>
        public RuntimeDefinedParameter(string name, Type parameterType, Collection<Attribute> attributes)
        {
            if (String.IsNullOrEmpty(name))
            {
                throw PSTraceSource.NewArgumentException("name");
            }

            if (parameterType == null)
            {
                throw PSTraceSource.NewArgumentNullException("parameterType");
            }

            _name = name;
            _parameterType = parameterType;

            if (attributes != null)
            {
                Attributes = attributes;
            }
        } // RuntimeDefinedParameter

        /// <summary>
        /// Gets or sets the name of the parameter
        /// </summary>
        ///
        /// <exception cref="ArgumentException">
        /// If <paramref name="value"/> is null or empty on set.
        /// </exception>
        public string Name
        {
            get
            {
                return _name;
            }
            set
            {
                if (String.IsNullOrEmpty(value))
                {
                    throw PSTraceSource.NewArgumentException("name");
                }
                _name = value;
            }
        } // Name
        private string _name = String.Empty;

        /// <summary>
        /// Gets or sets the type of the parameter.
        /// </summary>
        ///
        /// <remarks>
        /// Arguments will be coerced to this type before being bound.
        /// </remarks>
        ///
        /// <exception cref="ArgumentNullException">
        /// If <paramref name="value"/> is null.
        /// </exception>
        public Type ParameterType
        {
            get
            {
                return _parameterType;
            }

            set
            {
                if (value == null)
                {
                    throw PSTraceSource.NewArgumentNullException("value");
                }
                _parameterType = value;
            }
        }
        private Type _parameterType;

        /// <summary>
        /// Gets or sets the value of the parameter.
        /// </summary>
        ///
        /// <remarks>
        /// If the value is set prior to parameter binding, the value will be
        /// reset before each pipeline object is processed.
        /// </remarks>
        public object Value
        {
            get
            {
                return _value;
            }

            set
            {
                this.IsSet = true;
                _value = value;
            }
        }
        private object _value;

        /// <summary>
        /// Gets or sets whether this parameter value has been set.
        /// </summary>
        public bool IsSet { get; set; }

        /// <summary>
        /// Gets or sets the attribute collection that describes the parameter.
        /// </summary>
        ///
        /// <remarks>
        /// This can be any attribute that can be applied to a normal parameter.
        /// </remarks>
        public Collection<Attribute> Attributes { get; } = new Collection<Attribute>();
<<<<<<< HEAD
=======

        /// <summary>
        /// Check if the parameter is disabled due to the associated experimental feature.
        /// </summary>
        internal bool IsDisabled()
        {
            bool hasParameterAttribute = false;
            bool hasEnabledParamAttribute = false;
            bool hasSeenExpAttribute = false;

            foreach (Attribute attr in Attributes)
            {
                if (!hasSeenExpAttribute && attr is ExperimentalAttribute expAttribute)
                {
                    if (expAttribute.ToHide) { return true; }
                    hasSeenExpAttribute = true;
                }
                else if (attr is ParameterAttribute paramAttribute)
                {
                    hasParameterAttribute = true;
                    if (paramAttribute.ToHide) { continue; }
                    hasEnabledParamAttribute = true;
                }
            }

            // If one or more parameter attributes are declared but none is enabled,
            // then we consider the parameter is disabled.
            return hasParameterAttribute && !hasEnabledParamAttribute;
        }
>>>>>>> a3786158
    }

    /// <summary>
    /// Represents a collection of runtime-defined parameters that are keyed based on the name
    /// of the parameter.
    /// </summary>
    /// <remarks>
    /// Instances of <see cref="RuntimeDefinedParameterDictionary"/>
    /// should be returned to cmdlet implementations of
    /// <see cref="IDynamicParameters.GetDynamicParameters"/>.
    ///
    /// It is permitted to subclass <see cref="RuntimeDefinedParameterDictionary"/>
    /// but there is no established scenario for doing this, nor has it been tested.
    /// </remarks>
    /// <seealso cref="RuntimeDefinedParameter"/>
    /// <seealso cref="IDynamicParameters"/>
    /// <seealso cref="IDynamicParameters.GetDynamicParameters"/>
    [Serializable]
    public class RuntimeDefinedParameterDictionary : Dictionary<string, RuntimeDefinedParameter>
    {
        /// <summary>
        /// Constructs a new instance of a runtime-defined parameter dictionary.
        /// </summary>
        public RuntimeDefinedParameterDictionary()
            : base(StringComparer.OrdinalIgnoreCase)
        {
        }

        /// <summary>
        /// Gets or sets the help file that documents these parameters.
        /// </summary>
        public string HelpFile
        {
            get { return _helpFile; }
            set { _helpFile = String.IsNullOrEmpty(value) ? String.Empty : value; }
        }
        private string _helpFile = String.Empty;

        /// <summary>
        /// Gets or sets private data associated with the runtime-defined parameters.
        /// </summary>
        public object Data { get; set; }

        internal static RuntimeDefinedParameter[] EmptyParameterArray = new RuntimeDefinedParameter[0];
    }
}<|MERGE_RESOLUTION|>--- conflicted
+++ resolved
@@ -164,8 +164,6 @@
         /// This can be any attribute that can be applied to a normal parameter.
         /// </remarks>
         public Collection<Attribute> Attributes { get; } = new Collection<Attribute>();
-<<<<<<< HEAD
-=======
 
         /// <summary>
         /// Check if the parameter is disabled due to the associated experimental feature.
@@ -195,7 +193,6 @@
             // then we consider the parameter is disabled.
             return hasParameterAttribute && !hasEnabledParamAttribute;
         }
->>>>>>> a3786158
     }
 
     /// <summary>
