// Copyright (c) Microsoft Corporation. All rights reserved.
// Licensed under the MIT License.

using System.Collections;
using System.Management.Automation.Language;
using System.Collections.ObjectModel;
using System.Management.Automation.Internal;
using Dbg = System.Management.Automation.Diagnostics;

namespace System.Management.Automation
{
    /// <summary>
    /// The base class for all command processor classes. It provides
    /// abstract methods to execute a command.
    /// </summary>
    internal abstract class CommandProcessorBase : IDisposable
    {
        #region ctor

        /// <summary>
        /// Default constructor
        /// </summary>
<<<<<<< HEAD
        ///
=======
>>>>>>> 791159d6
        internal CommandProcessorBase()
        {
        }

        /// <summary>
        /// Initializes the base command processor class with the command metadata.
        /// </summary>
        /// <param name="commandInfo">
        /// The metadata about the command to run.
        /// </param>
        internal CommandProcessorBase(CommandInfo commandInfo)
        {
            if (commandInfo == null)
            {
                throw PSTraceSource.NewArgumentNullException("commandInfo");
            }

            if (commandInfo is IScriptCommandInfo scriptCommand)
            {
                ExperimentalAttribute expAttribute = scriptCommand.ScriptBlock.ExperimentalAttribute;
                if (expAttribute != null && expAttribute.ToHide)
                {
                    string errorTemplate = expAttribute.ExperimentAction == ExperimentAction.Hide
                        ? DiscoveryExceptions.ScriptDisabledWhenFeatureOn
                        : DiscoveryExceptions.ScriptDisabledWhenFeatureOff;
                    string errorMsg = StringUtil.Format(errorTemplate, expAttribute.ExperimentName);
                    ErrorRecord errorRecord = new ErrorRecord(
                        new InvalidOperationException(errorMsg),
                        "ScriptCommandDisabled",
                        ErrorCategory.InvalidOperation,
                        commandInfo);
                    throw new CmdletInvocationException(errorRecord);
                }
            }

            CommandInfo = commandInfo;
        }

        #endregion ctor

        #region properties

        private InternalCommand _command;

        // Marker of whether BeginProcessing() has already run,
        // also used by CommandProcessor.
        internal bool RanBeginAlready;

        // Marker of whether this command has already been added to
        // a PipelineProcessor. It is an error to add the same command
        // more than once.
        internal bool AddedToPipelineAlready
        {
            get { return _addedToPipelineAlready; }
            set { _addedToPipelineAlready = value; }
        }
        internal bool _addedToPipelineAlready;

        /// <summary>
        /// Gets the CommandInfo for the command this command processor represents
        /// </summary>
        /// <value></value>
        internal CommandInfo CommandInfo { get; set; }

        /// <summary>
        /// This indicates whether this command processor is created from
        /// a script file.
        /// </summary>
        /// <remarks>
        /// Script command processor created from a script file is special
        /// in following two perspectives,
        ///
        ///     1. New scope created needs to be a 'script' scope in the
        ///        sense that it needs to handle $script: variables.
        ///        For normal functions or scriptblocks, script scope
        ///        variables are not supported.
        ///
        ///     2. ExitException will be handled by setting lastExitCode.
        ///        For normal functions or scriptblocks, exit command will
        ///        kill current powershell session.
        /// </remarks>
        public bool FromScriptFile { get { return _fromScriptFile; } }
        protected bool _fromScriptFile = false;

        /// <summary>
        /// If this flag is true, the commands in this Pipeline will redirect
        /// the global error output pipe to the command's error output pipe.
        /// (See the comment in Pipeline.RedirectShellErrorOutputPipe for an
        /// explanation of why this flag is needed).
        /// </summary>
        internal bool RedirectShellErrorOutputPipe { get; set; } = false;

        /// <summary>
        /// Gets or sets the command object.
        /// </summary>
        internal InternalCommand Command
        {
            get { return _command; }
            set
            {
                // The command runtime needs to be set up...
                if (value != null)
                {
                    value.commandRuntime = this.commandRuntime;
                    if (_command != null)
                        value.CommandInfo = _command.CommandInfo;

                    // Set the execution context for the command it's currently
                    // null and our context has already been set up.
                    if (value.Context == null && _context != null)
                        value.Context = _context;
                }
                _command = value;
            }
        }

        /// <summary>
        /// Get the ObsoleteAttribute of the current command
        /// </summary>
        internal virtual ObsoleteAttribute ObsoleteAttribute
        {
            get { return null; }
        }
        // Full Qualified ID for the obsolete command warning
        private const string FQIDCommandObsolete = "CommandObsolete";

        /// <summary>
        /// The command runtime used for this instance of a command processor.
        /// </summary>
        protected MshCommandRuntime commandRuntime;
        internal MshCommandRuntime CommandRuntime
        {
            get { return commandRuntime; }
            set { commandRuntime = value; }
        }

        /// <summary>
        /// For commands that use the scope stack, if this flag is
        /// true, don't create a new scope when running this command.
        /// </summary>
        /// <value></value>
        internal bool UseLocalScope
        {
            get { return _useLocalScope; }
            set { _useLocalScope = value; }
        }
        protected bool _useLocalScope;

        /// <summary>
        /// Ensures that the provided script block is compatible with the current language mode - to
        /// be used when a script block is being dotted.
        /// </summary>
        /// <param name="scriptBlock">The script block being dotted</param>
        /// <param name="languageMode">The current language mode</param>
        /// <param name="invocationInfo">The invocation info about the command</param>
        protected static void ValidateCompatibleLanguageMode(
            ScriptBlock scriptBlock,
            PSLanguageMode languageMode,
            InvocationInfo invocationInfo)
        {
            // If we are in a constrained language mode (Core or Restricted), block it.
            // We are currently restricting in one direction:
            //    - Can't dot something from a more permissive mode, since that would probably expose
            //      functions that were never designed to handle untrusted data.
            // This function won't be called for NoLanguage mode so the only direction checked is trusted
            // (FullLanguage mode) script running in a constrained/restricted session.
            if ((scriptBlock.LanguageMode.HasValue) &&
                (scriptBlock.LanguageMode != languageMode) &&
                ((languageMode == PSLanguageMode.RestrictedLanguage) ||
                (languageMode == PSLanguageMode.ConstrainedLanguage)))
            {
                // Finally check if script block is really just PowerShell commands plus parameters.
                // If so then it is safe to dot source across language mode boundaries.
                bool isSafeToDotSource = false;
                try
                {
                    scriptBlock.GetPowerShell();
                    isSafeToDotSource = true;
                }
                catch (Exception)
                {
                }

                if (!isSafeToDotSource)
                {
                    ErrorRecord errorRecord = new ErrorRecord(
                    new NotSupportedException(
                        DiscoveryExceptions.DotSourceNotSupported),
                        "DotSourceNotSupported",
                        ErrorCategory.InvalidOperation,
                        null);
                    errorRecord.SetInvocationInfo(invocationInfo);
                    throw new CmdletInvocationException(errorRecord);
                }
            }
        }

        /// <summary>
        /// The execution context used by the system.
        /// </summary>
        protected ExecutionContext _context;
        internal ExecutionContext Context
        {
            get { return _context; }
            set { _context = value; }
        }

        /// <summary>
        /// Etw activity for this pipeline.
        /// </summary>
        internal Guid PipelineActivityId { get; set; } = Guid.Empty;

        #endregion properties

        #region methods

        #region handling of -? parameter

        /// <summary>
        /// Checks if user has requested help (for example passing "-?" parameter for a cmdlet)
        /// and if yes, then returns the help target to display.
        /// </summary>
        /// <param name="helpTarget">help target to request</param>
        /// <param name="helpCategory">help category to request</param>
        /// <returns><c>true</c> if user requested help; <c>false</c> otherwise</returns>
        internal virtual bool IsHelpRequested(out string helpTarget, out HelpCategory helpCategory)
        {
            // by default we don't handle "-?" parameter at all
            // (we want to do the checks only for cmdlets - this method is overridden in CommandProcessor)
            helpTarget = null;
            helpCategory = HelpCategory.None;
            return false;
        }

        /// <summary>
        /// Creates a command processor for "get-help [helpTarget]".
        /// </summary>
        /// <param name="context">context for the command processor</param>
        /// <param name="helpTarget">help target</param>
        /// <param name="helpCategory">help category</param>
        /// <returns>command processor for "get-help [helpTarget]"</returns>
        internal static CommandProcessorBase CreateGetHelpCommandProcessor(
            ExecutionContext context,
            string helpTarget,
            HelpCategory helpCategory)
        {
            if (context == null)
            {
                throw PSTraceSource.NewArgumentNullException("context");
            }
            if (string.IsNullOrEmpty(helpTarget))
            {
                throw PSTraceSource.NewArgumentNullException("helpTarget");
            }

            CommandProcessorBase helpCommandProcessor = context.CreateCommand("get-help", false);
            var cpi = CommandParameterInternal.CreateParameterWithArgument(
                /*parameterAst*/null, "Name", "-Name:",
                /*argumentAst*/null, helpTarget,
                false);
            helpCommandProcessor.AddParameter(cpi);
            cpi = CommandParameterInternal.CreateParameterWithArgument(
                /*parameterAst*/null, "Category", "-Category:",
                /*argumentAst*/null, helpCategory.ToString(),
                false);
            helpCommandProcessor.AddParameter(cpi);
            return helpCommandProcessor;
        }

        #endregion

        /// <summary>
        /// Tells whether pipeline input is expected or not.
        /// </summary>
        /// <returns>A bool indicating whether pipeline input is expected.</returns>
        internal bool IsPipelineInputExpected()
        {
            return commandRuntime.IsPipelineInputExpected;
        }

        /// <summary>
        /// If you want this command to execute in other than the default session
        /// state, use this API to get and set that session state instance...
        /// </summary>
        internal SessionStateInternal CommandSessionState { get; set; }

        /// <summary>
        /// Gets or sets the session state scope for this command processor object.
        /// </summary>
        protected internal SessionStateScope CommandScope { get; protected set; }

        protected virtual void OnSetCurrentScope()
        {
        }

        protected virtual void OnRestorePreviousScope()
        {
        }

        /// <summary>
        /// This method sets the current session state scope to the execution scope for the pipeline
        /// that was stored in the pipeline manager when it was first invoked.
        /// </summary>
        internal void SetCurrentScopeToExecutionScope()
        {
            // Make sure we have a session state instance for this command.
            // If one hasn't been explicitly set, then use the session state
            // available on the engine execution context...
            if (CommandSessionState == null)
            {
                CommandSessionState = Context.EngineSessionState;
            }

            // Store off the current scope
            _previousScope = CommandSessionState.CurrentScope;
            _previousCommandSessionState = Context.EngineSessionState;
            Context.EngineSessionState = CommandSessionState;

            // Set the current scope to the pipeline execution scope
            CommandSessionState.CurrentScope = CommandScope;

            OnSetCurrentScope();
        }

        /// <summary>
        /// Restores the current session state scope to the scope which was active when SetCurrentScopeToExecutionScope
        /// was called.
        /// </summary>
        internal void RestorePreviousScope()
        {
            OnRestorePreviousScope();

            Context.EngineSessionState = _previousCommandSessionState;

            if (_previousScope != null)
            {
                // Restore the scope but use the same session state instance we
                // got it from because the command may have changed the execution context
                // session state...
                CommandSessionState.CurrentScope = _previousScope;
            }
        }

        private SessionStateScope _previousScope;
        private SessionStateInternal _previousCommandSessionState;

        /// <summary>
        /// A collection of arguments that have been added by the parser or
        /// host interfaces. These will be sent to the parameter binder controller
        /// for processing.
        /// </summary>
        internal Collection<CommandParameterInternal> arguments = new Collection<CommandParameterInternal>();

        /// <summary>
        /// Adds an unbound parameter.
        /// </summary>
        /// <param name="parameter">
        /// The parameter to add to the unbound arguments list
        /// </param>
        internal void AddParameter(CommandParameterInternal parameter)
        {
            Diagnostics.Assert(parameter != null, "Caller to verify parameter argument");
            arguments.Add(parameter);
        } // AddParameter

        /// <summary>
        /// Prepares the command for execution.
        /// This should be called once before ProcessRecord().
        /// </summary>
        internal abstract void Prepare(IDictionary psDefaultParameterValues);

        /// <summary>
        /// Write warning message for an obsolete command.
        /// </summary>
        /// <param name="obsoleteAttr"></param>
        private void HandleObsoleteCommand(ObsoleteAttribute obsoleteAttr)
        {
            string commandName =
                String.IsNullOrEmpty(CommandInfo.Name)
                    ? "script block"
                    : String.Format(System.Globalization.CultureInfo.InvariantCulture,
                                    CommandBaseStrings.ObsoleteCommand, CommandInfo.Name);

            string warningMsg = String.Format(
                System.Globalization.CultureInfo.InvariantCulture,
                CommandBaseStrings.UseOfDeprecatedCommandWarning,
                commandName, obsoleteAttr.Message);

            // We ignore the IsError setting because we don't want to break people when obsoleting a command
            using (this.CommandRuntime.AllowThisCommandToWrite(false))
            {
                this.CommandRuntime.WriteWarning(new WarningRecord(FQIDCommandObsolete, warningMsg));
            }
        }

        /// <summary>
        /// Sets the execution scope for the pipeline and then calls the Prepare
        /// abstract method which gets overridden by derived classes.
        /// </summary>
        internal void DoPrepare(IDictionary psDefaultParameterValues)
        {
            CommandProcessorBase oldCurrentCommandProcessor = _context.CurrentCommandProcessor;
            try
            {
                Context.CurrentCommandProcessor = this;
                SetCurrentScopeToExecutionScope();
                Prepare(psDefaultParameterValues);

                // Check obsolete attribute after Prepare so that -WarningAction will be respected for cmdlets
                if (ObsoleteAttribute != null)
                {
                    // Obsolete command is rare. Put the IF here to avoid method call overhead
                    HandleObsoleteCommand(ObsoleteAttribute);
                }
            }
            catch (Exception)
            {
                if (_useLocalScope)
                {
                    // If we had an exception during Prepare, we're done trying to execute the command
                    // so the scope we created needs to release any resources it hold.s
                    CommandSessionState.RemoveScope(CommandScope);
                }
                throw;
            }
            finally
            {
                Context.CurrentCommandProcessor = oldCurrentCommandProcessor;
                RestorePreviousScope();
            }
        }

        /// <summary>
        /// Called once before ProcessRecord(). Internally it calls
        /// BeginProcessing() of the InternalCommand.
        /// </summary>
        /// <exception cref="PipelineStoppedException">
        /// a terminating error occurred, or the pipeline was otherwise stopped
        /// </exception>
        internal virtual void DoBegin()
        {
            // Note that DoPrepare() and DoBegin() should NOT be combined.
            // Reason: Encoding of commandline parameters happen as part
            // of DoPrepare(). If they are combined, the first command's
            // DoBegin() will be called before the next command's
            // DoPrepare(). Since BeginProcessing() can write objects
            // to the downstream commandlet, it will end up calling
            // DoExecute() (from Pipe.Add()) before DoPrepare.
            if (!RanBeginAlready)
            {
                RanBeginAlready = true;
                Pipe oldErrorOutputPipe = _context.ShellFunctionErrorOutputPipe;
                CommandProcessorBase oldCurrentCommandProcessor = _context.CurrentCommandProcessor;
                try
                {
                    //
                    // On V1 the output pipe was redirected to the command's output pipe only when it
                    // was already redirected. This is the original comment explaining this behaviour:
                    //
                    //      NTRAID#Windows Out of Band Releases-926183-2005-12-15
                    //      MonadTestHarness has a bad dependency on an artifact of the current implementation
                    //      The following code only redirects the output pipe if it's already redirected
                    //      to preserve the artifact. The test suites need to be fixed and then this
                    //      the check can be removed and the assignment always done.
                    //
                    // However, this makes the hosting APIs behave differently than commands executed
                    // from the command-line host (for example, see bugs Win7:415915 and Win7:108670).
                    // The RedirectShellErrorOutputPipe flag is used by the V2 hosting API to force the
                    // redirection.
                    //
                    if (this.RedirectShellErrorOutputPipe || _context.ShellFunctionErrorOutputPipe != null)
                    {
                        _context.ShellFunctionErrorOutputPipe = this.commandRuntime.ErrorOutputPipe;
                    }
                    _context.CurrentCommandProcessor = this;
                    using (commandRuntime.AllowThisCommandToWrite(true))
                    {
                        using (ParameterBinderBase.bindingTracer.TraceScope(
                            "CALLING BeginProcessing"))
                        {
                            SetCurrentScopeToExecutionScope();

                            if (Context._debuggingMode > 0 && !(Command is PSScriptCmdlet))
                            {
                                Context.Debugger.CheckCommand(this.Command.MyInvocation);
                            }

                            Command.DoBeginProcessing();
                        }
                    }
                }
                catch (Exception e)
                {
                    // This cmdlet threw an exception, so
                    // wrap it and bubble it up.
                    throw ManageInvocationException(e);
                }
                finally
                {
                    _context.ShellFunctionErrorOutputPipe = oldErrorOutputPipe;
                    _context.CurrentCommandProcessor = oldCurrentCommandProcessor;
                    RestorePreviousScope();
                }
            }
        }

        /// <summary>
        /// This calls the command.  It assumes that DoPrepare() has already been called.
        /// </summary>
        internal abstract void ProcessRecord();

        /// <summary>
        /// This method sets the execution scope to the
        /// appropriate scope for the pipeline and then calls
        /// the ProcessRecord abstract method that derived command processors
        /// override.
        /// </summary>
        internal void DoExecute()
        {
            ExecutionContext.CheckStackDepth();

            CommandProcessorBase oldCurrentCommandProcessor = _context.CurrentCommandProcessor;
            try
            {
                Context.CurrentCommandProcessor = this;
                SetCurrentScopeToExecutionScope();
                ProcessRecord();
            }
            finally
            {
                Context.CurrentCommandProcessor = oldCurrentCommandProcessor;
                RestorePreviousScope();
            }
        }

        /// <summary>
        /// Called once after ProcessRecord().
        /// Internally it calls EndProcessing() of the InternalCommand.
        /// </summary>
        /// <exception cref="PipelineStoppedException">
        /// A terminating error occurred, or the pipeline was otherwise stopped.
        /// </exception>
        internal virtual void Complete()
        {
            // Call ProcessRecord once from complete. Don't call DoExecute...
            ProcessRecord();

            try
            {
                using (commandRuntime.AllowThisCommandToWrite(true))
                {
                    using (ParameterBinderBase.bindingTracer.TraceScope(
                        "CALLING EndProcessing"))
                    {
                        this.Command.DoEndProcessing();
                    }
                }
            }
            // 2004/03/18-JonN This is understood to be
            // an FXCOP violation, cleared by KCwalina.
            catch (Exception e)
            {
                // This cmdlet threw an exception, so
                // wrap it and bubble it up.
                throw ManageInvocationException(e);
            }
        } // Complete

        /// <summary>
        /// Calls the virtual Complete method after setting the appropriate session state scope.
        /// </summary>
        internal void DoComplete()
        {
            Pipe oldErrorOutputPipe = _context.ShellFunctionErrorOutputPipe;
            CommandProcessorBase oldCurrentCommandProcessor = _context.CurrentCommandProcessor;
            try
            {
                //
                // On V1 the output pipe was redirected to the command's output pipe only when it
                // was already redirected. This is the original comment explaining this behaviour:
                //
                //      NTRAID#Windows Out of Band Releases-926183-2005-12-15
                //      MonadTestHarness has a bad dependency on an artifact of the current implementation
                //      The following code only redirects the output pipe if it's already redirected
                //      to preserve the artifact. The test suites need to be fixed and then this
                //      the check can be removed and the assignment always done.
                //
                // However, this makes the hosting APIs behave differently than commands executed
                // from the command-line host (for example, see bugs Win7:415915 and Win7:108670).
                // The RedirectShellErrorOutputPipe flag is used by the V2 hosting API to force the
                // redirection.
                //
                if (this.RedirectShellErrorOutputPipe || _context.ShellFunctionErrorOutputPipe != null)
                {
                    _context.ShellFunctionErrorOutputPipe = this.commandRuntime.ErrorOutputPipe;
                }
                _context.CurrentCommandProcessor = this;

                SetCurrentScopeToExecutionScope();
                Complete();
            }
            finally
            {
                OnRestorePreviousScope();

                _context.ShellFunctionErrorOutputPipe = oldErrorOutputPipe;
                _context.CurrentCommandProcessor = oldCurrentCommandProcessor;

                // Destroy the local scope at this point if there is one...
                if (_useLocalScope && CommandScope != null)
                {
                    CommandSessionState.RemoveScope(CommandScope);
                }

                // and the previous scope...
                if (_previousScope != null)
                {
                    // Restore the scope but use the same session state instance we
                    // got it from because the command may have changed the execution context
                    // session state...
                    CommandSessionState.CurrentScope = _previousScope;
                }

                // Restore the previous session state
                if (_previousCommandSessionState != null)
                {
                    Context.EngineSessionState = _previousCommandSessionState;
                }
            }
        }

        /// <summary>
        /// For diagnostic purposes.
        /// </summary>
        public override string ToString()
        {
            if (CommandInfo != null)
                return CommandInfo.ToString();
            return "<NullCommandInfo>"; // does not require localization
        }

        /// <summary>
        /// True if Read() has not be called, false otherwise.
        /// </summary>
        private bool _firstCallToRead = true;

        /// <summary>
        /// Entry point used by the engine to reads the input pipeline object
        /// and binds the parameters.
        ///
        /// This default implementation reads the next pipeline object and sets
        /// it as the CurrentPipelineObject in the InternalCommand.
        /// Does not throw.
        /// </summary>
        /// <returns>
        /// True if read succeeds.
        /// </returns>
        internal virtual bool Read()
        {
            // Prepare the default value parameter list if this is the first call to Read
            if (_firstCallToRead)
            {
                _firstCallToRead = false;
            }

            // Retrieve the object from the input pipeline
            object inputObject = this.commandRuntime.InputPipe.Retrieve();

            if (inputObject == AutomationNull.Value)
            {
                return false;
            }

            // If we are reading input for the first command in the pipeline increment PipelineIterationInfo[0], which is the number of items read from the input
            if (this.Command.MyInvocation.PipelinePosition == 1)
            {
                this.Command.MyInvocation.PipelineIterationInfo[0]++;
            }

            Command.CurrentPipelineObject = LanguagePrimitives.AsPSObjectOrNull(inputObject);

            return true;
        }

        /// <summary>
        /// Wraps the exception which occurred during cmdlet invocation,
        /// stores that as the exception to be returned from
        /// PipelineProcessor.SynchronousExecute, and writes it to
        /// the error variable.
        /// </summary>
        /// <param name="e">
        /// The exception to wrap in a CmdletInvocationException or
        /// CmdletProviderInvocationException.
        /// </param>
        /// <returns>
        /// Always returns PipelineStoppedException.  The caller should
        /// throw this exception.
        /// </returns>
        /// <remarks>
        /// Almost all exceptions which occur during pipeline invocation
        /// are wrapped in CmdletInvocationException before they are stored
        /// in the pipeline.  However, there are several exceptions:
        ///
        /// AccessViolationException, StackOverflowException:
        /// These are considered to be such severe errors that we
        /// FailFast the process immediately.
        ///
        /// ProviderInvocationException: In this case, we assume that the
        /// cmdlet is get-item or the like, a thin wrapper around the
        /// provider API.  We discard the original ProviderInvocationException
        /// and re-wrap its InnerException (the real error) in
        /// CmdletProviderInvocationException. This makes it easier to reach
        /// the real error.
        ///
        /// CmdletInvocationException, ActionPreferenceStopException:
        /// This indicates that the cmdlet itself ran a command which failed.
        /// We could go ahead and wrap the original exception in multiple
        /// layers of CmdletInvocationException, but this makes it difficult
        /// for the caller to access the root problem, plus the serialization
        /// layer might not communicate properties beyond some fixed depth.
        /// Instead, we choose to not re-wrap the exception.
        ///
        /// PipelineStoppedException: This could mean one of two things.
        /// It usually means that this pipeline has already stopped,
        /// in which case the pipeline already stores the original error.
        /// It could also mean that the cmdlet ran a command which was
        /// stopped by CTRL-C etc, in which case we choose not to
        /// re-wrap the exception as with CmdletInvocationException.
        /// </remarks>
        internal PipelineStoppedException ManageInvocationException(Exception e)
        {
            try
            {
                if (Command != null)
                {
                    do // false loop
                    {
                        ProviderInvocationException pie = e as ProviderInvocationException;
                        if (pie != null)
                        {
                            // If a ProviderInvocationException occurred,
                            // discard the ProviderInvocationException and
                            // re-wrap in CmdletProviderInvocationException
                            e = new CmdletProviderInvocationException(
                                pie,
                                Command.MyInvocation);
                            break;
                        }

                        // 1021203-2005/05/09-JonN
                        // HaltCommandException will cause the command
                        // to stop, but not be reported as an error.
                        // 906445-2005/05/16-JonN
                        // FlowControlException should not be wrapped
                        if (e is PipelineStoppedException
                            || e is CmdletInvocationException
                            || e is ActionPreferenceStopException
                            || e is HaltCommandException
                            || e is FlowControlException
                            || e is ScriptCallDepthException)
                        {
                            // do nothing; do not rewrap these exceptions
                            break;
                        }

                        RuntimeException rte = e as RuntimeException;
                        if (rte != null && rte.WasThrownFromThrowStatement)
                        {
                            // do not rewrap a script based throw
                            break;
                        }

                        // wrap all other exceptions
                        e = new CmdletInvocationException(
                                    e,
                                    Command.MyInvocation);
                    } while (false);

                    // commandRuntime.ManageException will always throw PipelineStoppedException
                    // Otherwise, just return this exception...

                    // If this exception happened in a transacted cmdlet,
                    // rollback the transaction
                    if (commandRuntime.UseTransaction)
                    {
                        // The "transaction timed out" exception is
                        // exceedingly obtuse. We clarify things here.
                        bool isTimeoutException = false;
                        Exception tempException = e;
                        while (tempException != null)
                        {
                            if (tempException is System.TimeoutException)
                            {
                                isTimeoutException = true;
                                break;
                            }

                            tempException = tempException.InnerException;
                        }

                        if (isTimeoutException)
                        {
                            ErrorRecord errorRecord = new ErrorRecord(
                                new InvalidOperationException(
                                    TransactionStrings.TransactionTimedOut),
                                "TRANSACTION_TIMEOUT",
                                ErrorCategory.InvalidOperation,
                                e);
                            errorRecord.SetInvocationInfo(Command.MyInvocation);

                            e = new CmdletInvocationException(errorRecord);
                        }

                        // Rollback the transaction in the case of errors.
                        if (
                            _context.TransactionManager.HasTransaction
                            &&
                            _context.TransactionManager.RollbackPreference != RollbackSeverity.Never
                           )
                        {
                            Context.TransactionManager.Rollback(true);
                        }
                    }

                    return (PipelineStoppedException)this.commandRuntime.ManageException(e);
                }

                // Upstream cmdlets see only that execution stopped
                // This should only happen if Command is null
                return new PipelineStoppedException();
            }
            catch (Exception)
            {
                // this method should not throw exceptions; warn about any violations on checked builds and re-throw
                Diagnostics.Assert(false, "This method should not throw exceptions!");
                throw;
            }
        }

        /// <summary>
        /// Stores the exception to be returned from
        /// PipelineProcessor.SynchronousExecute, and writes it to
        /// the error variable.
        /// </summary>
        /// <param name="e">
        /// The exception which occurred during script execution
        /// </param>
        /// <exception cref="PipelineStoppedException">
        /// ManageScriptException throws PipelineStoppedException if-and-only-if
        /// the exception is a RuntimeException, otherwise it returns.
        /// This allows the caller to rethrow unexpected exceptions.
        /// </exception>
        internal void ManageScriptException(RuntimeException e)
        {
            if (Command != null && commandRuntime.PipelineProcessor != null)
            {
                commandRuntime.PipelineProcessor.RecordFailure(e, Command);

                // An explicit throw is written to $error as an ErrorRecord, so we
                // skip adding what is more or less a duplicate.
                if (!(e is PipelineStoppedException) && !e.WasThrownFromThrowStatement)
                    commandRuntime.AppendErrorToVariables(e);
            }
            // Upstream cmdlets see only that execution stopped
            throw new PipelineStoppedException();
        }

        /// <summary>
        /// Sometimes we shouldn't be rethrow the exception we previously caught,
        /// such as when the exception is handled by a trap.
        /// </summary>
        internal void ForgetScriptException()
        {
            if (Command != null && commandRuntime.PipelineProcessor != null)
            {
                commandRuntime.PipelineProcessor.ForgetFailure();
            }
        }

        #endregion methods

        #region IDispose
        // 2004/03/05-JonN BrucePay has suggested that the IDispose
        // implementations in PipelineProcessor and CommandProcessor can be
        // removed.
        private bool _disposed;

        /// <summary>
        /// IDisposable implementation
        /// When the command is complete, the CommandProcessorBase should be disposed.
        /// This enables cmdlets to reliably release file handles etc.
        /// without waiting for garbage collection
        /// </summary>
        /// <remarks>We use the standard IDispose pattern</remarks>
        public void Dispose()
        {
            Dispose(true);
            GC.SuppressFinalize(this);
        }

        private void Dispose(bool disposing)
        {
            if (_disposed)
                return;

            if (disposing)
            {
                // 2004/03/05-JonN Look into using metadata to check
                // whether IDisposable is implemented, in order to avoid
                // this expensive reflection cast.
                IDisposable id = Command as IDisposable;
                if (id != null)
                {
                    id.Dispose();
                }
            }

            _disposed = true;
        }

        /// <summary>
        /// Finalizer for class CommandProcessorBase.
        /// </summary>
        ~CommandProcessorBase()
        {
            Dispose(false);
        }

        #endregion IDispose
    }
}<|MERGE_RESOLUTION|>--- conflicted
+++ resolved
@@ -20,10 +20,6 @@
         /// <summary>
         /// Default constructor
         /// </summary>
-<<<<<<< HEAD
-        ///
-=======
->>>>>>> 791159d6
         internal CommandProcessorBase()
         {
         }
