--- conflicted
+++ resolved
@@ -2536,16 +2536,14 @@
             manifestInfo.ProcessorArchitecture = requiredProcessorArchitecture;
             manifestInfo.Prefix = resolvedCommandPrefix;
 
-<<<<<<< HEAD
             // A module is considered compatible if it's not on the System32 module path, or
             // if it is and declared "Core" as a compatible PSEdition.
             manifestInfo.IsConsideredEditionCompatible = declaresCoreCompatible || !isOnSystem32ModulePath;
-=======
+
             if (expFeatureList != null)
             {
                 manifestInfo.ExperimentalFeatures = new ReadOnlyCollection<ExperimentalFeature>(expFeatureList);
             }
->>>>>>> f4a50eda
 
             if (assemblyList != null)
             {
@@ -3142,11 +3140,10 @@
                 newManifestInfo.LicenseUri = manifestInfo.LicenseUri;
                 newManifestInfo.IconUri = manifestInfo.IconUri;
                 newManifestInfo.RepositorySourceLocation = manifestInfo.RepositorySourceLocation;
-<<<<<<< HEAD
                 newManifestInfo.IsConsideredEditionCompatible = manifestInfo.IsConsideredEditionCompatible;
-=======
+
                 newManifestInfo.ExperimentalFeatures = manifestInfo.ExperimentalFeatures;
->>>>>>> f4a50eda
+
 
                 // If we are in module discovery, then fix the path.
                 if (ss == null)
