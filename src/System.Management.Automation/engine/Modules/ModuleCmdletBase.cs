// Copyright (c) Microsoft Corporation. All rights reserved.
// Licensed under the MIT License.

using System;
using System.Collections;
using System.Collections.Generic;
using System.Collections.ObjectModel;
using System.Diagnostics.CodeAnalysis;
using System.Globalization;
using System.IO;
using System.Linq;
using System.Management.Automation;
using System.Management.Automation.Configuration;
using System.Management.Automation.Internal;
using System.Management.Automation.Language;
using System.Management.Automation.Runspaces;
using System.Management.Automation.Security;
using System.Reflection;
using System.Text;
using System.Xml;
using System.Diagnostics;

using Microsoft.PowerShell.Cmdletization;

using Dbg = System.Management.Automation.Diagnostics;

//
// Now define the set of commands for manipulating modules.
//

namespace Microsoft.PowerShell.Commands
{
    #region ModuleCmdletBase class

    /// <summary>
    /// This is the base class for some of the module cmdlets. It contains a number of
    /// utility functions for these classes.
    /// </summary>
    public class ModuleCmdletBase : PSCmdlet
    {
        /// <summary>
        /// Flags defining how a module manifest should be processed.
        /// </summary>
        [Flags]
        internal enum ManifestProcessingFlags
        {
            /// <summary>
            /// Write errors (otherwise no non-terminating-errors are written)
            /// </summary>
            WriteErrors = 0x1,

            /// <summary>
            /// Return null on first error (otherwise we try to process other elements of the manifest)
            /// </summary>
            NullOnFirstError = 0x2,

            /// <summary>
            /// Load elements of the manifest (i.e. types/format.ps1xml, nested modules, etc.)
            /// </summary>
            LoadElements = 0x4,

            /// <summary>
            /// Write warnings.
            /// </summary>
            WriteWarnings = 0x8,

            /// <summary>
            /// Force full module manifest processing.
            /// </summary>
            Force = 0x10,

            /// <summary>
            /// Ignore PowerShellHostName and PowerShellHostVersion while
            /// processing Manifest fields.
            /// This is used for GetModule where loading elements does not happen.
            /// </summary>
            IgnoreHostNameAndHostVersion = 0x20,
        }

        /// <summary>
        /// Options set during module import.
        /// </summary>
        [SuppressMessage("Microsoft.Performance", "CA1815:OverrideEqualsAndOperatorEqualsOnValueTypes")]
        protected internal struct ImportModuleOptions
        {
            /// <summary>
            /// Holds the value of NoClobber parameter in Import-Module
            /// This is used when importing modules.
            /// </summary>
            internal bool NoClobber;

            /// <summary>
            /// If Scope parameter is Local, this is true.
            /// </summary>
            internal bool Local;

            /// <summary>
            /// Lets nested module import to export all of its functions, regardless of language boundaries.
            /// This will be allowed when the manifest explicitly exports functions which will limit all visible module functions.
            /// </summary>
            internal bool AllowNestedModuleFunctionsToExport;
        }

        /// <summary>
        /// This parameter specified a prefix used to modify names of imported commands.
        /// </summary>
        internal string BasePrefix { set; get; } = string.Empty;

        /// <summary>
        /// Flags -force operations.
        /// </summary>
        internal bool BaseForce { get; set; }

        /// <summary>
        /// Flags -global operations (affects what gets returned by TargetSessionState)
        /// </summary>
        internal bool BaseGlobal { get; set; }

        /// <summary>
        /// If set, CompatiblePSEditions checking will be disabled for modules on the System32 path.
        /// </summary>
        internal bool BaseSkipEditionCheck { get; set; }

        internal SessionState TargetSessionState
        {
            get
            {
                if (BaseGlobal)
                {
                    return this.Context.TopLevelSessionState.PublicSessionState;
                }
                else
                {
                    return this.Context.SessionState;
                }
            }
        }

        /// <summary>
        /// Flags -passthru operations.
        /// </summary>
        internal bool BasePassThru { get; set; }

        /// <summary>
        /// Flags -passthru operations.
        /// </summary>
        internal bool BaseAsCustomObject { get; set; }

        /// <summary>
        /// Wildcard patterns for the function to import.
        /// </summary>
        [SuppressMessage("Microsoft.Usage", "CA2227:CollectionPropertiesShouldBeReadOnly", Justification = "Cmdlet parameters.")]
        internal List<WildcardPattern> BaseFunctionPatterns { get; set; }

        /// <summary>
        /// Wildcard patterns for the cmdlets to import.
        /// </summary>
        [SuppressMessage("Microsoft.Usage", "CA2227:CollectionPropertiesShouldBeReadOnly", Justification = "Cmdlet parameters.")]
        internal List<WildcardPattern> BaseCmdletPatterns { get; set; }

        /// <summary>
        /// Wildcard patterns for the variables to import.
        /// </summary>
        [SuppressMessage("Microsoft.Usage", "CA2227:CollectionPropertiesShouldBeReadOnly", Justification = "Cmdlet parameters.")]
        internal List<WildcardPattern> BaseVariablePatterns { get; set; }

        /// <summary>
        /// Wildcard patterns for the aliases to import.
        /// </summary>
        [SuppressMessage("Microsoft.Usage", "CA2227:CollectionPropertiesShouldBeReadOnly", Justification = "Cmdlet parameters.")]
        internal List<WildcardPattern> BaseAliasPatterns { get; set; }

        /// <summary>
        /// The minimum version number to check the module against. Used the underlying property
        /// for derived cmdlet parameters.
        /// </summary>
        internal Version BaseMinimumVersion { get; set; }

        /// <summary>
        /// The maximum version number to check the module against. Used the underlying property
        /// for derived cmdlet parameters.
        /// </summary>
        internal Version BaseMaximumVersion { get; set; }

        /// <summary>
        /// The version number to check the module against. Used the underlying property
        /// for derived cmdlet parameters.
        /// </summary>
        internal Version BaseRequiredVersion { get; set; }

        /// <summary>
        /// The Guid to check the module against. Used the underlying property
        /// for derived cmdlet parameters.
        /// </summary>
        internal Guid? BaseGuid { get; set; }

        /// <summary>
        /// The arguments to pass to the scriptblock used to create the module.
        /// </summary>
        [SuppressMessage("Microsoft.Performance", "CA1819:PropertiesShouldNotReturnArrays", Justification = "Cmdlets use arrays for parameters.")]
        protected object[] BaseArgumentList { get; set; }

        /// <summary>
        /// Disable warnings on cmdlet and function names that have non-standard verbs
        /// or non-standard characters in the noun.
        /// </summary>
        protected bool BaseDisableNameChecking { get; set; } = true;

        /// <summary>
        /// Add module path to app domain level module path cache if name is not rooted.
        /// </summary>
        protected bool AddToAppDomainLevelCache { get; set; } = false;

        /// <summary>
        /// A handy match all pattern used to initialize various import and export lists...
        /// </summary>
        internal List<WildcardPattern> MatchAll
        {
            get
            {
                if (_matchAll == null)
                {
                    _matchAll = new List<WildcardPattern>();
                    _matchAll.Add(WildcardPattern.Get("*", WildcardOptions.IgnoreCase));
                }

                return _matchAll;
            }
        }

        private List<WildcardPattern> _matchAll;

        // The list of commands permitted in a module manifest
        internal static string[] PermittedCmdlets = new string[] {
            "Import-LocalizedData", "ConvertFrom-StringData", "Write-Host", "Out-Host", "Join-Path" };

        internal static string[] ModuleManifestMembers = new string[] {
            "ModuleToProcess",
            "NestedModules",
            "GUID",
            "Author",
            "CompanyName",
            "Copyright",
            "ModuleVersion",
            "Description",
            "PowerShellVersion",
            "PowerShellHostName",
            "PowerShellHostVersion",
            "CLRVersion",
            "DotNetFrameworkVersion",
            "ProcessorArchitecture",
            "RequiredModules",
            "TypesToProcess",
            "FormatsToProcess",
            "ScriptsToProcess",
            "PrivateData",
            "RequiredAssemblies",
            "ModuleList",
            "FileList",
            "FunctionsToExport",
            "VariablesToExport",
            "AliasesToExport",
            "CmdletsToExport",
            "DscResourcesToExport",
            "CompatiblePSEditions",
            "HelpInfoURI",
            "RootModule",
            "DefaultCommandPrefix"
        };

        private static string[] s_moduleVersionMembers = new string[] {
            "ModuleName",
            "GUID",
            "ModuleVersion"
        };

        /// <summary>
        /// When module manifests lack a CompatiblePSEditions field,
        /// they will be treated as if they have this value.
        /// The PSModuleInfo will still reflect the lack of value.
        /// </summary>
        internal static IReadOnlyList<string> DefaultCompatiblePSEditions { get; } = new string[]
        {
            "Desktop"
        };

        /// <summary>
        /// A counter for modules that are loaded using WindowsPS compat session.
        /// </summary>
        internal static int s_WindowsPowerShellCompatUsageCounter = 0;

        /// <summary>
        /// Session name for WindowsPS compat remoting session.
        /// </summary>
        internal const string WindowsPowerShellCompatRemotingSessionName = "WinPSCompatSession";

        /// <summary>
        /// Synchronization object for creation/cleanup of WindowsPS compat remoting session.
        /// </summary>
        internal static object s_WindowsPowerShellCompatSyncObject = new object();

        private Dictionary<string, PSModuleInfo> _currentlyProcessingModules = new Dictionary<string, PSModuleInfo>();

        internal bool LoadUsingModulePath(bool found, IEnumerable<string> modulePath, string name, SessionState ss,
            ImportModuleOptions options, ManifestProcessingFlags manifestProcessingFlags, out PSModuleInfo module)
        {
            return LoadUsingModulePath(null, found, modulePath, name, ss, options, manifestProcessingFlags, out module);
        }

        internal bool LoadUsingModulePath(PSModuleInfo parentModule, bool found, IEnumerable<string> modulePath, string name, SessionState ss,
            ImportModuleOptions options, ManifestProcessingFlags manifestProcessingFlags, out PSModuleInfo module)
        {
            string extension = Path.GetExtension(name);
            string fileBaseName;
            module = null;
            if (string.IsNullOrEmpty(extension) || !ModuleIntrinsics.IsPowerShellModuleExtension(extension))
            {
                fileBaseName = name;
                extension = null;
            }
            else
                fileBaseName = name.Substring(0, name.Length - extension.Length);

            // Now search using the module path...
            foreach (string path in modulePath)
            {
#if UNIX
                foreach (string folder in Directory.EnumerateDirectories(path))
                {
                    string moduleName = Path.GetFileName(folder);
                    if (string.Compare(moduleName, fileBaseName, StringComparison.OrdinalIgnoreCase) == 0)
                    {
                        fileBaseName = moduleName;
#endif
                        string qualifiedPath = Path.Combine(path, fileBaseName);
                        module = LoadUsingMultiVersionModuleBase(qualifiedPath, manifestProcessingFlags, options, out found);
                        if (!found)
                        {
                            if (name.IndexOfAny(Utils.Separators.Directory) == -1)
                            {
                                qualifiedPath = Path.Combine(qualifiedPath, fileBaseName);
                            }
                            else if (Directory.Exists(qualifiedPath))
                            {
                                // if it points to a directory, add the basename back onto the path...
                                qualifiedPath = Path.Combine(qualifiedPath, Path.GetFileName(fileBaseName));
                            }

                            module = LoadUsingExtensions(parentModule, name, qualifiedPath, extension, null, this.BasePrefix, ss, options, manifestProcessingFlags, out found);
                        }

                        if (found)
                        {
                            break;
                        }
#if UNIX
                    }
                }

                if (found)
                {
                    break;
                }
#endif
            }

            if (found)
            {
                // Cache the module's exported commands after importing it, or if the -Refresh flag is used on "Get-Module -List"
                if ((module != null) && !module.HadErrorsLoading)
                {
                    AnalysisCache.CacheModuleExports(module, Context);
                }
            }

            return found;
        }

        /// <summary>
        /// Loads the latest valid version if moduleBase is a multi-versioned module directory.
        /// </summary>
        /// <param name="moduleBase">Module directory path.</param>
        /// <param name="manifestProcessingFlags">The flag that indicate manifest processing option.</param>
        /// <param name="importModuleOptions">The set of options that are used while importing a module.</param>
        /// <param name="found">True if a module was found.</param>
        /// <returns></returns>
        internal PSModuleInfo LoadUsingMultiVersionModuleBase(string moduleBase, ManifestProcessingFlags manifestProcessingFlags, ImportModuleOptions importModuleOptions, out bool found)
        {
            PSModuleInfo foundModule = null;
            found = false;

            foreach (var version in ModuleUtils.GetModuleVersionSubfolders(moduleBase))
            {
                // Skip the version folder if it is not equal to the required version or does not satisfy the minimum/maximum version criteria
                if (!ModuleIntrinsics.IsVersionMatchingConstraints(version, BaseRequiredVersion, BaseMinimumVersion, BaseMaximumVersion))
                {
                    continue;
                }

                var qualifiedPathWithVersion = Path.Combine(moduleBase,
                                                            Path.Combine(version.ToString(), Path.GetFileName(moduleBase)));
                string manifestPath = qualifiedPathWithVersion + StringLiterals.PowerShellDataFileExtension;
                var isValidModuleVersion = false;
                if (File.Exists(manifestPath))
                {
                    isValidModuleVersion = version.Equals(ModuleIntrinsics.GetManifestModuleVersion(manifestPath));

                    if (isValidModuleVersion)
                    {
                        foundModule = LoadUsingExtensions(null, moduleBase, qualifiedPathWithVersion,
                                                            StringLiterals.PowerShellDataFileExtension,
                                                            null,
                                                            this.BasePrefix, /*SessionState*/ null,
                                                            importModuleOptions,
                                                            manifestProcessingFlags,
                                                            out found);
                        if (found)
                        {
                            break;
                        }
                    }
                }

                if (!isValidModuleVersion)
                {
                    WriteVerbose(string.Format(CultureInfo.InvariantCulture, Modules.SkippingInvalidModuleVersionFolder,
                                                version.ToString(), moduleBase));
                }
            }

            return foundModule;
        }

        /// <summary>
        /// Load and execute the manifest psd1 file or a localized manifest psd1 file.
        /// </summary>
        private Hashtable LoadModuleManifestData(
            ExternalScriptInfo scriptInfo,
            string[] validMembers,
            ManifestProcessingFlags manifestProcessingFlags,
            ref bool containedErrors)
        {
            try
            {
                return LoadModuleManifestData(scriptInfo.Path, scriptInfo.ScriptBlock, validMembers, manifestProcessingFlags, ref containedErrors);
            }
            catch (RuntimeException pe)
            {
                if (0 != (manifestProcessingFlags & ManifestProcessingFlags.WriteErrors))
                {
                    string message = StringUtil.Format(Modules.InvalidModuleManifest, scriptInfo.Path, pe.Message);
                    MissingMemberException mm = new MissingMemberException(message);
                    ErrorRecord er = new ErrorRecord(mm, "Modules_InvalidManifest",
                        ErrorCategory.ResourceUnavailable, scriptInfo.Path);
                    WriteError(er);
                }

                containedErrors = true;
                return null;
            }
        }

        /// <summary>
        /// Extra variables that are allowed to be referenced in module manifest file.
        /// </summary>
        private static readonly string[] s_extraAllowedVariables = new string[] { SpecialVariables.PSScriptRoot, SpecialVariables.PSEdition, SpecialVariables.EnabledExperimentalFeatures };

        /// <summary>
        /// Load and execute the manifest psd1 file or a localized manifest psd1 file.
        /// </summary>
        internal Hashtable LoadModuleManifestData(
            string moduleManifestPath,
            ScriptBlock scriptBlock,
            string[] validMembers,
            ManifestProcessingFlags manifestProcessingFlags,
            ref bool containedErrors)
        {
            string message;

            var importingModule = 0 != (manifestProcessingFlags & ManifestProcessingFlags.LoadElements);
            var writingErrors = 0 != (manifestProcessingFlags & ManifestProcessingFlags.WriteErrors);

            // Load the data file(s) to get the module info...
            try
            {
                scriptBlock.CheckRestrictedLanguage(PermittedCmdlets, s_extraAllowedVariables, true);
            }
            catch (RuntimeException pe)
            {
                if (writingErrors)
                {
                    message = StringUtil.Format(Modules.InvalidModuleManifest, moduleManifestPath, pe.Message);
                    MissingMemberException mm = new MissingMemberException(message);
                    ErrorRecord er = new ErrorRecord(mm, "Modules_InvalidManifest",
                        ErrorCategory.ResourceUnavailable, moduleManifestPath);
                    WriteError(er);
                }

                containedErrors = true;
                return null;
            }

            object result;
            object oldPSScriptRoot = Context.GetVariableValue(SpecialVariables.PSScriptRootVarPath);
            object oldPSCommandPath = Context.GetVariableValue(SpecialVariables.PSCommandPathVarPath);
            ArrayList errors = (ArrayList)Context.GetVariableValue(SpecialVariables.ErrorVarPath);
            int oldErrorCount = errors.Count;

            try
            {
                // Set the PSScriptRoot variable in the modules session state
                Context.SetVariable(SpecialVariables.PSScriptRootVarPath, Path.GetDirectoryName(moduleManifestPath));
                Context.SetVariable(SpecialVariables.PSCommandPathVarPath, moduleManifestPath);

                result = PSObject.Base(scriptBlock.InvokeReturnAsIs());
            }
            finally
            {
                Context.SetVariable(SpecialVariables.PSScriptRootVarPath, oldPSScriptRoot);
                Context.SetVariable(SpecialVariables.PSCommandPathVarPath, oldPSCommandPath);

                // We do not want any exceptions to show up in user's session state. So, we are removing errors in the finally block.
                // If we're not loading the manifest (and are examining it), prevent errors from showing up in
                // the user's session.
                if (!importingModule)
                {
                    while (errors.Count > oldErrorCount) { errors.RemoveAt(0); }
                }
            }

            Hashtable data = result as Hashtable;
            if (data == null)
            {
                if (writingErrors)
                {
                    message = StringUtil.Format(Modules.EmptyModuleManifest, moduleManifestPath);
                    ArgumentException ae = new ArgumentException(message);
                    ErrorRecord er = new ErrorRecord(ae, "Modules_InvalidManifest",
                        ErrorCategory.ResourceUnavailable, moduleManifestPath);
                    WriteError(er);
                }

                containedErrors = true;
                return null;
            }

            // MSFT:873446 Create a case insensitive comparer based hashtable to help
            // with case-insensitive comparison of keys.
            data = new Hashtable(data, StringComparer.OrdinalIgnoreCase);
            if (validMembers != null && !ValidateManifestHash(data, validMembers, moduleManifestPath, manifestProcessingFlags))
            {
                containedErrors = true;
                if (0 != (manifestProcessingFlags & ManifestProcessingFlags.NullOnFirstError))
                    return null;
            }

            return data;
        }

        /// <summary>
        /// Verify the hash contains only valid members.  Write an error and return false if it is not valid.
        /// </summary>
        private bool ValidateManifestHash(
            Hashtable data,
            string[] validMembers,
            string moduleManifestPath,
            ManifestProcessingFlags manifestProcessingFlags)
        {
            bool result = true;

            StringBuilder badKeys = new StringBuilder();
            foreach (string s in data.Keys)
            {
                bool found = false;

                foreach (string member in validMembers)
                {
                    if (s.Equals(member, StringComparison.OrdinalIgnoreCase))
                    {
                        found = true;
                    }
                }

                if (!found)
                {
                    if (badKeys.Length > 0)
                        badKeys.Append(", ");
                    badKeys.Append("'");
                    badKeys.Append(s);
                    badKeys.Append("'");
                }
            }

            if (badKeys.Length > 0)
            {
                result = false;
                string message = null;

                if (0 != (manifestProcessingFlags & ManifestProcessingFlags.WriteErrors))
                {
                    // Check for PowerShell Version before checking other keys
                    // If a PowerShellVersion exists and does not match the requirements, then the error is InsufficientPowerShellVersion
                    // Else, the error is InvalidManifestMember
                    Version powerShellVersion;
                    Version currentPowerShellVersion = PSVersionInfo.PSVersion;
                    if (GetScalarFromData<Version>(data, moduleManifestPath, "PowerShellVersion", manifestProcessingFlags, out powerShellVersion) &&
                        currentPowerShellVersion < powerShellVersion)
                    {
                        message = StringUtil.Format(Modules.ModuleManifestInsufficientPowerShellVersion,
                                                    currentPowerShellVersion,
                                                    moduleManifestPath, powerShellVersion);
                        InvalidOperationException ioe = new InvalidOperationException(message);
                        ErrorRecord er = new ErrorRecord(ioe, "Modules_InsufficientPowerShellVersion",
                                                         ErrorCategory.ResourceUnavailable, moduleManifestPath);
                        WriteError(er);
                    }
                    else
                    {
                        StringBuilder validMembersString = new StringBuilder("'");
                        validMembersString.Append(validMembers[0]);
                        for (int i = 1; i < validMembers.Length; i++)
                        {
                            validMembersString.Append("', '");
                            validMembersString.Append(validMembers[i]);
                        }

                        validMembersString.Append("'");
                        message = StringUtil.Format(Modules.InvalidModuleManifestMember, moduleManifestPath, validMembersString, badKeys);
                        InvalidOperationException ioe = new InvalidOperationException(message);
                        ErrorRecord er = new ErrorRecord(ioe, "Modules_InvalidManifestMember",
                            ErrorCategory.InvalidData, moduleManifestPath);
                        WriteError(er);
                    }
                }
            }

            return result;
        }

        private PSModuleInfo LoadModuleNamedInManifest(PSModuleInfo parentModule, ModuleSpecification moduleSpecification, string moduleBase, bool searchModulePath,
            string prefix, SessionState ss, ImportModuleOptions options, ManifestProcessingFlags manifestProcessingFlags, bool loadTypesFiles,
            bool loadFormatFiles, object privateData, out bool found, string shortModuleName, PSLanguageMode? manifestLanguageMode)
        {
            PSModuleInfo module = null;
            PSModuleInfo tempModuleInfoFromVerification = null;
            found = false;
            bool moduleFileFound = false;
            bool wasRooted = false;
            Version savedBaseMinimumVersion = BaseMinimumVersion;
            Version savedBaseMaximumVersion = BaseMaximumVersion;
            Version savedBaseRequiredVersion = BaseRequiredVersion;
            Guid? savedBaseGuid = BaseGuid;

            var importingModule = manifestProcessingFlags.HasFlag(ManifestProcessingFlags.LoadElements);
            string extension = Path.GetExtension(moduleSpecification.Name);
            // First check for fully-qualified paths - either absolute or relative
            string rootedPath = ResolveRootedFilePath(moduleSpecification.Name, this.Context);
            if (string.IsNullOrEmpty(rootedPath))
            {
                rootedPath = FixupFileName(moduleBase, moduleSpecification.Name, extension, importingModule);
            }
            else
            {
                wasRooted = true;
            }

            try
            {
                this.Context.Modules.IncrementModuleNestingDepth(this, rootedPath);
                BaseMinimumVersion = null;
                BaseMaximumVersion = null;
                BaseRequiredVersion = null;
                BaseGuid = null;

                // See if it's one of the powershell module extensions...
                if (!ModuleIntrinsics.IsPowerShellModuleExtension(extension))
                {
                    // If the file exits, and it does not have a powershell module extension, we know for sure that the file is not a valid module
                    if (File.Exists(rootedPath))
                    {
                        PSInvalidOperationException invalidOperation = PSTraceSource.NewInvalidOperationException(
                                                                Modules.ManifestMemberNotValid,
                                                                moduleSpecification.Name,
                                                                "NestedModules",
                                                                parentModule?.Path,
                                                                StringUtil.Format(Modules.InvalidModuleExtension, extension, moduleSpecification.Name),
                                                                                    ModuleIntrinsics.GetModuleName(parentModule?.Path));
                        invalidOperation.SetErrorId("Modules_InvalidModuleExtension");
                        throw invalidOperation;
                    }

                    extension = null;
                }

                // Now load the module from the module directory first...
                if (extension == null)
                {
                    // No extension so we'll have to search using the extensions
                    //
                    if (VerifyIfNestedModuleIsAvailable(moduleSpecification, rootedPath, /*extension*/null, out tempModuleInfoFromVerification))
                    {
                        module = LoadUsingExtensions(
                            parentModule,
                            moduleSpecification.Name,
                            fileBaseName: rootedPath,
                            extension: null,
                            moduleBase, // not using base from tempModuleInfoFromVerification as we are looking under moduleBase directory
                            prefix,
                            ss,
                            options,
                            manifestProcessingFlags,
                            out found,
                            out moduleFileFound);
                    }

                    // Win8: 262157 - Import-Module is giving errors while loading Nested Modules. (This is a V2 bug)
                    // NestedModules = 'test2' ---> test2 is a directory under current module directory (e.g - Test1)
                    // We also need to look for Test1\Test2\Test2.(psd1/psm1/dll)
                    // With the call above, we are only looking at Test1\Test2.(psd1/psm1/dll)
                    if (found == false && moduleFileFound == false)
                    {
                        string newRootedPath = Path.Combine(rootedPath, moduleSpecification.Name);
                        string newModuleBase = Path.Combine(moduleBase, moduleSpecification.Name);
                        if (VerifyIfNestedModuleIsAvailable(moduleSpecification, newRootedPath, /*extension*/null, out tempModuleInfoFromVerification))
                        {
                            module = LoadUsingExtensions(
                                parentModule,
                                moduleSpecification.Name,
                                fileBaseName: newRootedPath,
                                extension: null,
                                newModuleBase, // not using base from tempModuleInfoFromVerification as we are looking under moduleBase directory
                                prefix,
                                ss,
                                options,
                                manifestProcessingFlags,
                                out found,
                                out moduleFileFound);
                        }
                    }
                }
                else
                {
                    // Ok - we have a complete file name so load that...
                    if (VerifyIfNestedModuleIsAvailable(moduleSpecification, rootedPath, extension, out tempModuleInfoFromVerification))
                    {
                        module = LoadModule(
                            parentModule,
                            rootedPath, // fileName
                            moduleBase, // not using base from tempModuleInfoFromVerification as we have a complete file name
                            prefix,
                            ss,
                            privateData,
                            ref options,
                            manifestProcessingFlags,
                            out found,
                            out moduleFileFound);
                    }

                    // Win8: 262157 - Import-Module is giving errors while loading Nested Modules. (This is a V2 bug)
                    // Only look for the file if the file was not found with the previous search
                    if (found == false && moduleFileFound == false)
                    {
                        string newRootedPath = Path.Combine(rootedPath, moduleSpecification.Name);
                        string newModuleBase = Path.Combine(moduleBase, moduleSpecification.Name);
                        if (VerifyIfNestedModuleIsAvailable(moduleSpecification, newRootedPath, extension, out tempModuleInfoFromVerification))
                        {
                            module = LoadModule(
                                parentModule,
                                newRootedPath, // fileName
                                newModuleBase, // not using base from tempModuleInfoFromVerification as we are looking under moduleBase directory
                                prefix,
                                ss,
                                privateData,
                                ref options,
                                manifestProcessingFlags,
                                out found,
                                out moduleFileFound);
                        }
                    }
                }

                // The rooted files wasn't found, so don't search anymore...
                if (found == false && wasRooted == true)
                    return null;

                if (searchModulePath && found == false && moduleFileFound == false)
                {
                    if (VerifyIfNestedModuleIsAvailable(moduleSpecification, null, null, out tempModuleInfoFromVerification))
                    {
                        IEnumerable<string> modulePath = null;
                        if (tempModuleInfoFromVerification != null)
                        {
                            var subdirName = Path.GetFileName(tempModuleInfoFromVerification.ModuleBase);
                            Version version;
                            if (Version.TryParse(subdirName, out version))
                            {
                                var moduleBaseWithoutVersion = Path.GetDirectoryName(tempModuleInfoFromVerification.ModuleBase);

                                modulePath = new string[]
                                {
                                    Path.GetDirectoryName(moduleBaseWithoutVersion),
                                    moduleBaseWithoutVersion
                                };
                            }
                            else
                            {
                                modulePath = new string[]
                                {
                                    Path.GetDirectoryName(tempModuleInfoFromVerification.ModuleBase),
                                    tempModuleInfoFromVerification.ModuleBase
                                };
                            }
                        }
                        else
                        {
                            modulePath = ModuleIntrinsics.GetModulePath(false, this.Context);
                        }

                        // Otherwise try the module path
                        found = LoadUsingModulePath(parentModule, found, modulePath,
                                                    moduleSpecification.Name, ss,
                                                    options, manifestProcessingFlags, out module);
                    }
                }

                if (manifestLanguageMode.HasValue && found && (module != null) && module.LanguageMode.HasValue)
                {
                    // Check for script module language mode consistency.  All loaded script modules must have the same language mode as the manifest.
                    // If not then this indicates a malformed module and a possible exploit to make trusted private functions visible in a
                    // Constrained Language session.
                    if (module.LanguageMode != manifestLanguageMode)
                    {
                        var languageModeError = PSTraceSource.NewInvalidOperationException(
                            Modules.MismatchedLanguageModes,
                            module.Name, manifestLanguageMode, module.LanguageMode);
                        languageModeError.SetErrorId("Modules_MismatchedLanguageModes");
                        throw languageModeError;
                    }
                }

                // At this point, we haven't found an actual module, so try loading it as a
                // PSSnapIn and then finally as an assembly in the GAC...
                if ((found == false) && (moduleSpecification.Guid == null) && (moduleSpecification.Version == null) && (moduleSpecification.RequiredVersion == null) && (moduleSpecification.MaximumVersion == null))
                {
                    // If we are in module analysis and the parent module declares non-wildcarded ExportedCmdlets, then we don't need to
                    // actually process the binary module.
                    bool shouldLoadModule = true;

                    if ((parentModule != null) && !importingModule)
                    {
                        if ((parentModule.ExportedCmdlets != null) && (parentModule.ExportedCmdlets.Count > 0))
                        {
                            shouldLoadModule = false;

                            foreach (string exportedCmdlet in parentModule.ExportedCmdlets.Keys)
                            {
                                if (WildcardPattern.ContainsWildcardCharacters(exportedCmdlet))
                                {
                                    shouldLoadModule = true;
                                    break;
                                }
                            }

                            found = true;
                        }
                    }

                    if (shouldLoadModule)
                    {
                        try
                        {
                            // At this point, we are already exhaust all possible ways to load the nested module. The last option is to load it as a binary module/snapin.
                            module = LoadBinaryModule(
                                parentModule,
                                true, // trySnapInName
                                moduleSpecification.Name,
                                null, // fileName
                                null, // assemblyToLoad
                                moduleBase,
                                ss,
                                options,
                                manifestProcessingFlags,
                                prefix,
                                loadTypesFiles,
                                loadFormatFiles,
                                out found,
                                shortModuleName, false);
                        }
                        catch (FileNotFoundException)
                        {
                            // Loading the nested module as a pssnapin or assembly is our last attempt to resolve the nested module.
                            // If we catch 'FileNotFoundException', it simply means that our last attempt failed because we couldn't find such a pssnapin or assembly.
                            // In this case, we can safely ignore this exception and throw a 'Modules_ModuleFileNotFound' error.
                        }

                        if ((module != null) && importingModule)
                        {
                            AddModuleToModuleTables(this.Context, this.TargetSessionState.Internal, module);
                        }
                    }
                }

                return module;
            }
            finally
            {
                BaseMinimumVersion = savedBaseMinimumVersion;
                BaseMaximumVersion = savedBaseMaximumVersion;
                BaseRequiredVersion = savedBaseRequiredVersion;
                BaseGuid = savedBaseGuid;
                this.Context.Modules.DecrementModuleNestingCount();
            }
        }

        internal List<PSModuleInfo> GetModule(string[] names, bool all, bool refresh)
        {
            List<PSModuleInfo> modulesToReturn = new List<PSModuleInfo>();

            // Two lists - one to hold Module Paths and one to hold Module Names
            // For Module Paths, we don't do any path resolution
            List<string> modulePaths = new List<string>();
            List<string> moduleNames = new List<string>();

            if (names != null)
            {
                foreach (var n in names)
                {
                    if (n.IndexOf(StringLiterals.DefaultPathSeparator) != -1 || n.IndexOf(StringLiterals.AlternatePathSeparator) != -1)
                    {
                        modulePaths.Add(n);
                    }
                    else
                    {
                        moduleNames.Add(n);
                    }
                }

                modulesToReturn.AddRange(GetModuleForRootedPaths(modulePaths, all, refresh));
            }

            // If no names were passed to this function, then this API will return list of all available modules
            if (names == null || moduleNames.Count > 0)
            {
                modulesToReturn.AddRange(GetModuleForNames(moduleNames, all, refresh));
            }

            return modulesToReturn;
        }

        private IEnumerable<PSModuleInfo> GetModuleForRootedPaths(List<string> modulePaths, bool all, bool refresh)
        {
            // This is to filter out duplicate modules
            var modules = new HashSet<string>(StringComparer.OrdinalIgnoreCase);

            foreach (string mp in modulePaths)
            {
                bool containsWildCards = false;

                string modulePath = mp.TrimEnd(Utils.Separators.Backslash);

                // If the given path contains wildcards, we won't throw error if no match module path is found.
                if (WildcardPattern.ContainsWildcardCharacters(modulePath))
                {
                    containsWildCards = true;
                }

                // Now we resolve the possible paths in case it is relative path/path contains wildcards
                var modulePathCollection = GetResolvedPathCollection(modulePath, this.Context);

                if (modulePathCollection != null)
                {
                    foreach (string resolvedModulePath in modulePathCollection)
                    {
                        string moduleName = Path.GetFileName(resolvedModulePath);

                        // If the given path is a valid module file, we will load the specific file
                        if (!Directory.Exists(resolvedModulePath) && ModuleIntrinsics.IsPowerShellModuleExtension(Path.GetExtension(moduleName)))
                        {
                            PSModuleInfo module = CreateModuleInfoForGetModule(resolvedModulePath, refresh);
                            if (module != null)
                            {
                                if (!modules.Contains(resolvedModulePath))
                                {
                                    modules.Add(resolvedModulePath);
                                    yield return module;
                                }
                            }
                        }
                        else
                        {
                            // Given path is a directory, we first check if it is end with module version.
                            Version version;
                            if (Version.TryParse(moduleName, out version))
                            {
                                moduleName = Path.GetFileName(Directory.GetParent(resolvedModulePath).Name);
                            }

                            var availableModuleFiles = all
                                ? ModuleUtils.GetAllAvailableModuleFiles(resolvedModulePath)
                                : ModuleUtils.GetModuleFilesFromAbsolutePath(resolvedModulePath);

                            bool foundModule = false;
                            foreach (string file in availableModuleFiles)
                            {
                                PSModuleInfo module = CreateModuleInfoForGetModule(file, refresh);
                                if (module != null)
                                {
                                    if (string.Equals(moduleName, module.Name, StringComparison.OrdinalIgnoreCase))
                                    {
                                        foundModule = true;
                                        // We need to list all versions of the module.
                                        string subModulePath = Path.GetDirectoryName(file);
                                        if (!modules.Contains(subModulePath))
                                        {
                                            modules.Add(subModulePath);
                                            yield return module;
                                        }
                                    }
                                }
                            }

                            // Write error only if Name has no wild cards
                            if (!foundModule && !containsWildCards)
                            {
                                WriteError(CreateModuleNotFoundError(resolvedModulePath));
                            }
                        }
                    }
                }
                else
                {
                    if (!containsWildCards)
                    {
                        WriteError(CreateModuleNotFoundError(modulePath));
                    }
                }
            }
        }

        private ErrorRecord CreateModuleNotFoundError(string modulePath)
        {
            string errorMessage = StringUtil.Format(Modules.ModuleNotFoundForGetModule, modulePath);
            FileNotFoundException fnf = new FileNotFoundException(errorMessage);
            ErrorRecord er = new ErrorRecord(fnf, "Modules_ModuleNotFoundForGetModule", ErrorCategory.ResourceUnavailable, modulePath);
            return er;
        }

        private IEnumerable<PSModuleInfo> GetModuleForNames(List<string> names, bool all, bool refresh)
        {
            IEnumerable<PSModuleInfo> allModules = null;
            HashSet<string> modulePathSet = new HashSet<string>(StringComparer.OrdinalIgnoreCase);
            bool cleanupModuleAnalysisAppDomain = Context.TakeResponsibilityForModuleAnalysisAppDomain();

            try
            {
                foreach (string path in ModuleIntrinsics.GetModulePath(false, Context))
                {
                    string uniquePath = path.TrimEnd(Utils.Separators.Directory);

                    // Ignore repeated module path.
                    if (!modulePathSet.Add(uniquePath)) { continue; }

                    try
                    {
                        IEnumerable<PSModuleInfo> modulesFound = GetModulesFromOneModulePath(
                            names, uniquePath, all, refresh).OrderBy(m => m.Name);
                        allModules = allModules == null ? modulesFound : allModules.Concat(modulesFound);
                    }
                    catch (Exception e) when (e is IOException || e is UnauthorizedAccessException)
                    {
                        // ignore directories that can't be accessed
                        continue;
                    }
                }
            }
            finally
            {
                if (cleanupModuleAnalysisAppDomain)
                {
                    Context.ReleaseResponsibilityForModuleAnalysisAppDomain();
                }
            }

            // Make sure we always return a non-null collection.
            return allModules ?? Array.Empty<PSModuleInfo>();
        }

        /// <summary>
        /// Get modules based on the given names and module files.
        /// </summary>
        private IEnumerable<PSModuleInfo> GetModulesFromOneModulePath(List<string> names, string modulePath, bool all, bool refresh)
        {
            const WildcardOptions options = WildcardOptions.IgnoreCase | WildcardOptions.CultureInvariant;
            IEnumerable<WildcardPattern> namePatterns = null;
            if (names != null && names.Count > 0)
            {
                namePatterns = SessionStateUtilities.CreateWildcardsFromStrings(names, options);
            }

            IEnumerable<string> moduleFiles = all
                ? ModuleUtils.GetAllAvailableModuleFiles(modulePath)
                : ModuleUtils.GetDefaultAvailableModuleFiles(modulePath);

            foreach (string file in moduleFiles)
            {
                if (namePatterns == null ||
                    SessionStateUtilities.MatchesAnyWildcardPattern(
                        Path.GetFileNameWithoutExtension(file), namePatterns, defaultValue: true))
                {
                    PSModuleInfo module = CreateModuleInfoForGetModule(file, refresh);
                    if (module == null) { continue; }

                    if (all || !ModuleUtils.IsModuleInVersionSubdirectory(file, out Version directoryVersion) || directoryVersion == module.Version)
                    {
                        yield return module;
                    }
                }
            }

            ClearAnalysisCaches();
        }

        /// <summary>
        /// Get the version type of input string MaximumVersion, translate "*" if there's any.
        /// </summary>
        internal static Version GetMaximumVersion(string stringVersion)
        {
            Version maxVersion;
            // First, try to convert maxVersion to version directly
            if (System.Version.TryParse(stringVersion, out maxVersion))
            {
                return maxVersion;
            }
            else
            {
                // If first conversion fails, try to convert * to maximum version
                string maxRange = "999999999";
                if (stringVersion[stringVersion.Length - 1] == '*')
                {
                    stringVersion = stringVersion.Substring(0, stringVersion.Length - 1);
                    stringVersion = stringVersion + maxRange;
                    int starNum = stringVersion.Count(x => x == '.');
                    for (int i = 0; i < (3 - starNum); i++)
                    {
                        stringVersion = stringVersion + '.' + maxRange;
                    }
                }
            }

            if (Version.TryParse(stringVersion, out maxVersion))
            {
                return new Version(stringVersion);
            }
            else
            {
                string message = StringUtil.Format(Modules.MaximumVersionFormatIncorrect, stringVersion);
                throw new PSArgumentException(message);
            }
        }

        /// <summary>
        /// Helper function for building a module info for Get-Module -List.
        /// </summary>
        /// <param name="file">The module file.</param>
        /// <param name="refresh">True if we should update any cached module info for this module.</param>
        /// <returns></returns>
        private PSModuleInfo CreateModuleInfoForGetModule(string file, bool refresh)
        {
            // Ensure we don't have any recursion in module lookup
            PSModuleInfo moduleInfo = null;
            if (_currentlyProcessingModules.TryGetValue(file, out moduleInfo))
            {
                return moduleInfo;
            }

            _currentlyProcessingModules[file] = null;

            // Create a fake module info for this file
            string extension;
            file = file.TrimEnd();

            // In case the file is a Ngen Assembly.
            if (file.EndsWith(StringLiterals.PowerShellNgenAssemblyExtension, StringComparison.OrdinalIgnoreCase))
            {
                extension = StringLiterals.PowerShellNgenAssemblyExtension;
            }
            else
            {
                extension = Path.GetExtension(file);
            }

            ManifestProcessingFlags flags = ManifestProcessingFlags.NullOnFirstError;
            // We are creating the ModuleInfo for Get-Module..so ignoring
            // PowerShellHostName and PowerShellHostVersion.
            flags |= ManifestProcessingFlags.IgnoreHostNameAndHostVersion;
            if (refresh) { flags |= ManifestProcessingFlags.Force; }

            try
            {
                if (extension.Equals(StringLiterals.PowerShellDataFileExtension, StringComparison.OrdinalIgnoreCase))
                {
                    string throwAwayScriptName;
                    ExternalScriptInfo scriptInfo = GetScriptInfoForFile(file, out throwAwayScriptName, true);

                    // At this place, we used to check if the module is already loaded. If so, return that.
                    // This was done to fix the issue where we were not getting the ExportedCommands since they are populated only after an import.
                    // But, after the auto-loading feature, we get ExportedCommands even before an import.
                    // Plus, the issue of returning the loaded module was introducing a formatting bug (Win8: 284599).
                    // So, removing that logic.
                    moduleInfo = LoadModuleManifest(
                            scriptInfo,
                            flags /* - don't write errors, don't load elements */,
                            minimumVersion: null,
                            maximumVersion: null,
                            requiredVersion: null,
                            requiredModuleGuid: null);
                }
                else
                {
                    // It's not a module manifest, process the individual module
                    ImportModuleOptions options = new ImportModuleOptions();
                    bool found = false;

                    moduleInfo = LoadModule(file, moduleBase: null, prefix: string.Empty, ss: null, ref options, flags, out found);
                }

                // return fake PSModuleInfo if can't read the file for any reason
                if (moduleInfo == null)
                {
                    moduleInfo = new PSModuleInfo(file, context: null, sessionState: null);
                    moduleInfo.HadErrorsLoading = true;     // Prevent analysis cache from caching a bad module.
                }

                if (extension.Equals(StringLiterals.PowerShellDataFileExtension, StringComparison.OrdinalIgnoreCase))
                {
                    if (moduleInfo.RootModuleForManifest != null)
                    {
                        if (moduleInfo.RootModuleForManifest.EndsWith(StringLiterals.PowerShellILAssemblyExtension, StringComparison.OrdinalIgnoreCase) ||
                            moduleInfo.RootModuleForManifest.EndsWith(StringLiterals.PowerShellILExecutableExtension, StringComparison.OrdinalIgnoreCase))
                        {
                            moduleInfo.SetModuleType(ModuleType.Binary);
                        }
                        else if (moduleInfo.RootModuleForManifest.EndsWith(StringLiterals.PowerShellModuleFileExtension, StringComparison.OrdinalIgnoreCase))
                        {
                            moduleInfo.SetModuleType(ModuleType.Script);
                        }
                        else if (moduleInfo.RootModuleForManifest.EndsWith(StringLiterals.PowerShellCmdletizationFileExtension, StringComparison.OrdinalIgnoreCase))
                        {
                            moduleInfo.SetModuleType(ModuleType.Cim);
                        }
                        else
                        {
                            moduleInfo.SetModuleType(ModuleType.Manifest);
                        }

                        moduleInfo.RootModule = moduleInfo.RootModuleForManifest;
                    }
                    else
                    {
                        moduleInfo.SetModuleType(ModuleType.Manifest);
                        moduleInfo.RootModule = moduleInfo.Path;
                    }
                }
                else if (extension.Equals(StringLiterals.PowerShellILAssemblyExtension, StringComparison.OrdinalIgnoreCase) ||
                         extension.Equals(StringLiterals.PowerShellNgenAssemblyExtension, StringComparison.OrdinalIgnoreCase) ||
                         extension.Equals(StringLiterals.PowerShellILExecutableExtension, StringComparison.OrdinalIgnoreCase))
                {
                    moduleInfo.SetModuleType(ModuleType.Binary);
                    moduleInfo.RootModule = moduleInfo.Path;
                }
                else if (extension.Equals(StringLiterals.PowerShellCmdletizationFileExtension))
                {
                    moduleInfo.SetModuleType(ModuleType.Cim);

                    string moduleName;
                    ExternalScriptInfo scriptInfo = GetScriptInfoForFile(file, out moduleName, true);
                    var cmdletizationXmlReader = new StringReader(scriptInfo.ScriptContents);
                    var scriptWriter = new ScriptWriter(
                        cmdletizationXmlReader,
                        moduleName,
                        StringLiterals.DefaultCmdletAdapter,
                        this.MyInvocation,
                        ScriptWriter.GenerationOptions.HelpXml);
                    scriptWriter.PopulatePSModuleInfo(moduleInfo);
                    moduleInfo.RootModule = moduleInfo.Path;
                }
                else
                {
                    moduleInfo.SetModuleType(ModuleType.Script);
                    moduleInfo.RootModule = moduleInfo.Path;
                }
            }
            catch (Exception)
            {
                // 3rd-part call out, catch-all OK

                // return fake PSModuleInfo if can't read the file for any reason
                if (moduleInfo == null)
                {
                    moduleInfo = new PSModuleInfo(file, null, null);
                    moduleInfo.HadErrorsLoading = true;     // Prevent analysis cache from caching a bad module.
                }
            }

            if (!moduleInfo.HadErrorsLoading)
            {
                // Cache the module's exported commands
                AnalysisCache.CacheModuleExports(moduleInfo, Context);
            }
            else
            {
                ModuleIntrinsics.Tracer.WriteLine("Caching skipped for {0} because it had errors while loading.", moduleInfo.Name);
            }

            _currentlyProcessingModules[file] = moduleInfo;
            return moduleInfo;
        }

        /// <summary>
        /// Routine to process the module manifest data language script.
        /// </summary>
        /// <param name="scriptInfo">The script info for the manifest script.</param>
        /// <param name="manifestProcessingFlags">Processing flags (whether to write errors / load elements).</param>
        /// <param name="minimumVersion">The minimum version to check the manifest against.</param>
        /// <param name="maximumVersion">The maximum version to check the manifest against.</param>
        /// <param name="requiredVersion">The version to check the manifest against.</param>
        /// <param name="requiredModuleGuid">The module guid to check the manifest against.</param>
        /// <returns></returns>
        internal PSModuleInfo LoadModuleManifest(
            ExternalScriptInfo scriptInfo,
            ManifestProcessingFlags manifestProcessingFlags,
            Version minimumVersion,
            Version maximumVersion,
            Version requiredVersion,
            Guid? requiredModuleGuid)
        {
            ImportModuleOptions options = new ImportModuleOptions();
            return LoadModuleManifest(scriptInfo, manifestProcessingFlags, minimumVersion, maximumVersion, requiredVersion, requiredModuleGuid, ref options);
        }

        /// <summary>
        /// Routine to process the module manifest data language script.
        /// </summary>
        /// <param name="scriptInfo">The script info for the manifest script.</param>
        /// <param name="manifestProcessingFlags">Processing flags (whether to write errors / load elements).</param>
        /// <param name="minimumVersion">The minimum version to check the manifest against.</param>
        /// <param name="maximumVersion">The maximum version to check the manifest against.</param>
        /// <param name="requiredVersion">The version to check the manifest against.</param>
        /// <param name="requiredModuleGuid">The module guid to check the manifest against.</param>
        /// <param name="options">The set of options that are used while importing a module.</param>
        /// <returns></returns>
        internal PSModuleInfo LoadModuleManifest(
            ExternalScriptInfo scriptInfo,
            ManifestProcessingFlags manifestProcessingFlags,
            Version minimumVersion,
            Version maximumVersion,
            Version requiredVersion,
            Guid? requiredModuleGuid,
            ref ImportModuleOptions options)
        {
            Dbg.Assert(scriptInfo != null, "scriptInfo for module (.psd1) can't be null");
            bool containedErrors = false;

            Hashtable data = null;
            Hashtable localizedData = null;
            if (!LoadModuleManifestData(scriptInfo, manifestProcessingFlags, out data, out localizedData, ref containedErrors))
            {
                return null;
            }

            return LoadModuleManifest(scriptInfo.Path, scriptInfo, data, localizedData, manifestProcessingFlags, minimumVersion, maximumVersion, requiredVersion, requiredModuleGuid, ref options, ref containedErrors);
        }

        internal bool LoadModuleManifestData(ExternalScriptInfo scriptInfo, ManifestProcessingFlags manifestProcessingFlags, out Hashtable data, out Hashtable localizedData, ref bool containedErrors)
        {
            // load the .psd1 files into hashtables
            localizedData = null;
            data = LoadModuleManifestData(scriptInfo, ModuleManifestMembers, manifestProcessingFlags, ref containedErrors);
            if (data == null)
            {
                return false;
            }

            ExternalScriptInfo localizedScriptInfo = FindLocalizedModuleManifest(scriptInfo.Path);
            localizedData = null;
            if (localizedScriptInfo != null)
            {
                localizedData = LoadModuleManifestData(localizedScriptInfo, null, manifestProcessingFlags, ref containedErrors);
                if (localizedData == null)
                {
                    return false;
                }
            }

            return true;
        }

        /// <summary>
        /// Helper function to generate fake PSModuleInfo objects from ModuleSpecification objects.
        /// </summary>
        /// <param name="moduleSpecs">Collection of ModuleSpecification objects.</param>
        /// <returns>Collection of fake PSModuleInfo objects.</returns>
        private IEnumerable<PSModuleInfo> CreateFakeModuleObject(IEnumerable<ModuleSpecification> moduleSpecs)
        {
            foreach (ModuleSpecification moduleSpec in moduleSpecs)
            {
                var fakeModuleInfo = new PSModuleInfo(moduleSpec.Name, Context, null);
                if (moduleSpec.Guid.HasValue)
                {
                    fakeModuleInfo.SetGuid(moduleSpec.Guid.Value);
                }

                fakeModuleInfo.SetVersion(moduleSpec.RequiredVersion ?? moduleSpec.Version);
                yield return fakeModuleInfo;
            }
        }

        private ErrorRecord GetErrorRecordIfUnsupportedRootCdxmlAndNestedModuleScenario(
            Hashtable data,
            string moduleManifestPath,
            string rootModulePath)
        {
            if (rootModulePath == null)
            {
                return null;
            }

            if (!rootModulePath.EndsWith(StringLiterals.PowerShellCmdletizationFileExtension, StringComparison.OrdinalIgnoreCase))
            {
                return null;
            }

            if (!data.ContainsKey("NestedModules"))
            {
                return null;
            }

            string nameOfRootModuleKey = data.ContainsKey("ModuleToProcess") ? "ModuleToProcess" : "RootModule";
            string message = StringUtil.Format(
                Modules.CmdletizationDoesSupportRexportingNestedModules,
                nameOfRootModuleKey,
                moduleManifestPath,
                rootModulePath);
            InvalidOperationException ioe = new InvalidOperationException(message);
            ErrorRecord er = new ErrorRecord(
                ioe,
                "Modules_CmdletizationDoesSupportRexportingNestedModules",
                ErrorCategory.InvalidOperation,
                moduleManifestPath);

            return er;
        }

        /// <summary>
        /// Routine to process the module manifest data language script.
        /// </summary>
        /// <param name="moduleManifestPath">The path to the manifest file.</param>
        /// <param name="manifestScriptInfo">The script info for the manifest script.</param>
        /// <param name="data">Contents of the module manifest.</param>
        /// <param name="localizedData">Contents of the localized module manifest.</param>
        /// <param name="manifestProcessingFlags">Processing flags (whether to write errors / load elements).</param>
        /// <param name="minimumVersion">The minimum version to check the manifest against.</param>
        /// <param name="maximumVersion">The maximum version to check the manifest against.</param>
        /// <param name="requiredVersion">The version to check the manifest against.</param>
        /// <param name="requiredModuleGuid">The module guid to check the manifest against.</param>
        /// <param name="options">The set of options that are used while importing a module.</param>
        /// <param name="containedErrors">Tracks if there were errors in the file.</param>
        /// <returns></returns>
        internal PSModuleInfo LoadModuleManifest(
            string moduleManifestPath,
            ExternalScriptInfo manifestScriptInfo,
            Hashtable data,
            Hashtable localizedData,
            ManifestProcessingFlags manifestProcessingFlags,
            Version minimumVersion,
            Version maximumVersion,
            Version requiredVersion,
            Guid? requiredModuleGuid,
            ref ImportModuleOptions options,
            ref bool containedErrors)
        {
            string message;

            var bailOnFirstError = manifestProcessingFlags.HasFlag(ManifestProcessingFlags.NullOnFirstError);
            var importingModule = manifestProcessingFlags.HasFlag(ManifestProcessingFlags.LoadElements);
            var writingErrors = manifestProcessingFlags.HasFlag(ManifestProcessingFlags.WriteErrors);

            Dbg.Assert(moduleManifestPath != null, "moduleManifestPath for module (.psd1) can't be null");
            string moduleBase = Path.GetDirectoryName(moduleManifestPath);

            if ((manifestProcessingFlags &
                 (ManifestProcessingFlags.LoadElements | ManifestProcessingFlags.WriteErrors |
                  ManifestProcessingFlags.WriteWarnings)) != 0)
            {
                Context.ModuleBeingProcessed = moduleManifestPath;
            }

            // START: Check if the ModuleToProcess is already loaded..if it is, ignore the this load manifest
            // call and return
            string moduleToProcess = null;

            if (!GetScalarFromData<string>(data, moduleManifestPath, "ModuleToProcess", manifestProcessingFlags, out moduleToProcess))
            {
                containedErrors = true;
                if (bailOnFirstError) return null;
            }

            string rootModule = null;
            if (!GetScalarFromData<string>(data, moduleManifestPath, "RootModule", manifestProcessingFlags, out rootModule))
            {
                containedErrors = true;
                if (bailOnFirstError) return null;
            }

            if (!string.IsNullOrEmpty(moduleToProcess))
            {
                // If we've found ourselves, then skip writing the warning and move on.
                // Win8: 297326
                if (string.IsNullOrEmpty(Context.ModuleBeingProcessed) ||
                    (!Context.ModuleBeingProcessed.Equals(moduleManifestPath, StringComparison.OrdinalIgnoreCase) ||
                     !Context.ModuleBeingProcessed.Equals(Context.PreviousModuleProcessed,
                         StringComparison.OrdinalIgnoreCase)))
                {
                    if (0 != (manifestProcessingFlags & ManifestProcessingFlags.WriteWarnings))
                    {
                        WriteWarning(Modules.ModuleToProcessFieldDeprecated);
                    }
                }
            }

            if (!string.IsNullOrEmpty(moduleToProcess) && !string.IsNullOrEmpty(rootModule))
            {
                // If we've found ourselves, then skip writing the error and move on.
                // Win8 :330612
                if (string.IsNullOrEmpty(Context.ModuleBeingProcessed) ||
                    (!Context.ModuleBeingProcessed.Equals(moduleManifestPath, StringComparison.OrdinalIgnoreCase) ||
                     !Context.ModuleBeingProcessed.Equals(Context.PreviousModuleProcessed,
                         StringComparison.OrdinalIgnoreCase)))
                {
                    // Having both ModuleToProcess and RootModule is not allowed
                    if (writingErrors)
                    {
                        message = StringUtil.Format(Modules.ModuleManifestCannotContainBothModuleToProcessAndRootModule,
                            moduleManifestPath);
                        InvalidOperationException ioe = new InvalidOperationException(message);
                        ErrorRecord er = new ErrorRecord(ioe,
                            "Modules_ModuleManifestCannotContainBothModuleToProcessAndRootModule",
                            ErrorCategory.InvalidOperation, moduleManifestPath);
                        WriteError(er);
                    }
                }

                if (bailOnFirstError) return null;
            }

            string actualRootModule = moduleToProcess ?? rootModule;

            // extract defaultCommandPrefix from the manifest
            string defaultCommandPrefix = null;
            if (
                !GetScalarFromData<string>(data, moduleManifestPath, "DefaultCommandPrefix", manifestProcessingFlags,
                    out defaultCommandPrefix))
            {
                containedErrors = true;
                if (bailOnFirstError) return null;
            }

            string resolvedCommandPrefix = string.Empty;

            if (!string.IsNullOrEmpty(defaultCommandPrefix))
            {
                resolvedCommandPrefix = defaultCommandPrefix;
            }

            if (!string.IsNullOrEmpty(this.BasePrefix))
            {
                resolvedCommandPrefix = this.BasePrefix;
            }

            if (!string.IsNullOrEmpty(actualRootModule))
            {
                if (WildcardPattern.ContainsWildcardCharacters(actualRootModule))
                {
                    PSInvalidOperationException invalidOperation = PSTraceSource.NewInvalidOperationException(
                        Modules.WildCardNotAllowedInModuleToProcessAndInNestedModules,
                        moduleManifestPath);
                    invalidOperation.SetErrorId("Modules_WildCardNotAllowedInModuleToProcessAndInNestedModules");
                    throw invalidOperation;
                }
                // See if this module is already loaded. Since the manifest entry may not
                // have an extension and the module table is indexed by full names, we
                // may have search through all the extensions.
                PSModuleInfo loadedModule = null;
                string rootedPath = this.FixupFileName(moduleBase, actualRootModule, extension: null, importingModule);
                string mtpExtension = Path.GetExtension(rootedPath);
                if (!string.IsNullOrEmpty(mtpExtension) && ModuleIntrinsics.IsPowerShellModuleExtension(mtpExtension))
                {
                    TryGetFromModuleTable(rootedPath, out loadedModule);
                }
                else
                {
                    foreach (string extensionToTry in ModuleIntrinsics.PSModuleExtensions)
                    {
                        rootedPath = this.FixupFileName(moduleBase, actualRootModule, extensionToTry, importingModule);
                        TryGetFromModuleTable(rootedPath, out loadedModule);
                        if (loadedModule != null)
                            break;
                    }
                }

                if (importingModule && DoesAlreadyLoadedModuleSatisfyConstraints(loadedModule))
                {
                    if (!BaseForce)
                    {
                        AddModuleToModuleTables(this.Context, this.TargetSessionState.Internal, loadedModule);
                        // Even if the module has been loaded, import the specified members...
                        ImportModuleMembers(loadedModule, resolvedCommandPrefix, options);

                        return loadedModule;
                    }
                    // remove the module if force is specified  (and if module is already loaded)
                    else if (File.Exists(rootedPath))
                    {
                        RemoveModule(loadedModule);
                    }
                }
            }

            // END: Check if the ModuleToProcess is already loaded..
            string author = string.Empty;
            if (!GetScalarFromData(data, moduleManifestPath, "Author", manifestProcessingFlags, out author))
            {
                containedErrors = true;
                if (bailOnFirstError) return null;
            }

            string companyName = string.Empty;
            if (!GetScalarFromData(data, moduleManifestPath, "CompanyName", manifestProcessingFlags, out companyName))
            {
                containedErrors = true;
                if (bailOnFirstError) return null;
            }

            string copyright = string.Empty;
            if (!GetScalarFromData(data, moduleManifestPath, "Copyright", manifestProcessingFlags, out copyright))
            {
                containedErrors = true;
                if (bailOnFirstError) return null;
            }

            Guid? manifestGuid;
            if (!GetScalarFromData(data, moduleManifestPath, "guid", manifestProcessingFlags, out manifestGuid))
            {
                containedErrors = true;
                if (bailOnFirstError) return null;
            }

            // Verify that the module manifest contains the module version information
            Version moduleVersion;
            if (
                !GetScalarFromData<Version>(data, moduleManifestPath, "ModuleVersion", manifestProcessingFlags,
                    out moduleVersion))
            {
                containedErrors = true;
                if (bailOnFirstError) return null;
            }
            else
            {
                if (moduleVersion == null)
                {
                    containedErrors = true;
                    if (writingErrors)
                    {
                        message = StringUtil.Format(Modules.ModuleManifestMissingModuleVersion, moduleManifestPath);
                        MissingMemberException mm = new MissingMemberException(message);
                        ErrorRecord er = new ErrorRecord(mm, "Modules_InvalidManifest",
                            ErrorCategory.ResourceUnavailable, moduleManifestPath);
                        WriteError(er);
                    }

                    if (bailOnFirstError) return null;
                }
                else if (!ModuleIntrinsics.AreModuleFieldsMatchingConstraints(
                    moduleGuid: manifestGuid,
                    moduleVersion: moduleVersion,
                    requiredGuid: requiredModuleGuid,
                    requiredVersion: requiredVersion,
                    minimumRequiredVersion: minimumVersion,
                    maximumRequiredVersion: maximumVersion))
                {
                    if (bailOnFirstError)
                    {
                        return null;
                    }
                }

                // Verify that the module version from the module manifest is equal to module version folder.
                DirectoryInfo parent = null;
                try
                {
                    parent = Directory.GetParent(moduleManifestPath);
                }
                catch (IOException)
                {
                }
                catch (UnauthorizedAccessException)
                {
                }
                catch (ArgumentException)
                {
                }

                Version moduleVersionFromFolderName;
                if (parent != null &&
                    Version.TryParse(parent.Name, out moduleVersionFromFolderName) &&
                    parent.Parent != null &&
                    parent.Parent.Name.Equals(Path.GetFileNameWithoutExtension(moduleManifestPath)))
                {
                    if (!moduleVersionFromFolderName.Equals(moduleVersion))
                    {
                        containedErrors = true;
                        if (writingErrors)
                        {
                            message = StringUtil.Format(Modules.InvalidModuleManifestVersion, moduleManifestPath,
                                moduleVersion.ToString(), parent.FullName);
                            var ioe = new InvalidOperationException(message);
                            var er = new ErrorRecord(ioe, "Modules_InvalidModuleManifestVersion",
                                ErrorCategory.InvalidArgument, moduleManifestPath);
                            WriteError(er);
                        }

                        if (bailOnFirstError) return null;
                    }
                }
            }

            // Test that the PowerShellVersion version is valid...
            Version powerShellVersion;
            if (
                !GetScalarFromData<Version>(data, moduleManifestPath, "PowerShellVersion", manifestProcessingFlags,
                    out powerShellVersion))
            {
                containedErrors = true;
                if (bailOnFirstError) return null;
            }
            else if (powerShellVersion != null)
            {
                Version currentPowerShellVersion = PSVersionInfo.PSVersion;
                if (currentPowerShellVersion < powerShellVersion)
                {
                    containedErrors = true;
                    if (writingErrors)
                    {
                        message = StringUtil.Format(Modules.ModuleManifestInsufficientPowerShellVersion,
                            currentPowerShellVersion,
                            moduleManifestPath, powerShellVersion);
                        InvalidOperationException ioe = new InvalidOperationException(message);
                        ErrorRecord er = new ErrorRecord(ioe, "Modules_InsufficientPowerShellVersion",
                            ErrorCategory.ResourceUnavailable, moduleManifestPath);
                        WriteError(er);
                    }

                    if (bailOnFirstError) return null;
                }
            }

            // Test that the PowerShellHostVersion version is valid...
            string requestedHostName;
            if (
                !GetScalarFromData(data, moduleManifestPath, "PowerShellHostName", manifestProcessingFlags,
                    out requestedHostName))
            {
                containedErrors = true;
                // Ignore errors related to HostVersion as per the ManifestProcessingFlags
                // doing this at this place because we have to set "containedErrors"
                if ((0 == (manifestProcessingFlags & ManifestProcessingFlags.IgnoreHostNameAndHostVersion)) &&
                    bailOnFirstError)
                    return null;
            }
            else if (requestedHostName != null)
            {
                string currentHostName = this.Context.InternalHost.Name;
                if (!string.Equals(currentHostName, requestedHostName, StringComparison.OrdinalIgnoreCase))
                {
                    containedErrors = true;
                    // Ignore errors related to HostVersion as per the ManifestProcessingFlags
                    // doing this at this place because we have to set "containedErrors"
                    if (0 == (manifestProcessingFlags & ManifestProcessingFlags.IgnoreHostNameAndHostVersion))
                    {
                        if (writingErrors)
                        {
                            message = StringUtil.Format(Modules.InvalidPowerShellHostName,
                                currentHostName, moduleManifestPath, requestedHostName);
                            InvalidOperationException ioe = new InvalidOperationException(message);
                            ErrorRecord er = new ErrorRecord(ioe, "Modules_InvalidPowerShellHostName",
                                ErrorCategory.ResourceUnavailable, moduleManifestPath);
                            WriteError(er);
                        }

                        if (bailOnFirstError) return null;
                    }
                }
            }

            // Test that the PowerShellHostVersion version is valid...
            Version requestedHostVersion;
            if (
                !GetScalarFromData(data, moduleManifestPath, "PowerShellHostVersion", manifestProcessingFlags,
                    out requestedHostVersion))
            {
                containedErrors = true;
                // Ignore errors related to HostVersion as per the ManifestProcessingFlags
                // doing this at this place because we have to set "containedErrors"
                if ((0 == (manifestProcessingFlags & ManifestProcessingFlags.IgnoreHostNameAndHostVersion)) &&
                    bailOnFirstError)
                    return null;
            }
            else if (requestedHostVersion != null)
            {
                Version currentHostVersion = this.Context.InternalHost.Version;
                if (currentHostVersion < requestedHostVersion)
                {
                    containedErrors = true;
                    // Ignore errors related to HostVersion as per the ManifestProcessingFlags
                    // doing this at this place because we have to set "containedErrors"
                    if (0 == (manifestProcessingFlags & ManifestProcessingFlags.IgnoreHostNameAndHostVersion))
                    {
                        if (writingErrors)
                        {
                            string currentHostName = this.Context.InternalHost.Name;
                            message = StringUtil.Format(Modules.InvalidPowerShellHostVersion,
                                currentHostName, currentHostVersion, moduleManifestPath, requestedHostVersion);
                            InvalidOperationException ioe = new InvalidOperationException(message);
                            ErrorRecord er = new ErrorRecord(ioe, "Modules_InsufficientPowerShellHostVersion",
                                ErrorCategory.ResourceUnavailable, moduleManifestPath);
                            WriteError(er);
                        }

                        if (bailOnFirstError) return null;
                    }
                }
            }

            // Test the required processor architecture
            ProcessorArchitecture requiredProcessorArchitecture;
            if (
                !GetScalarFromData(data, moduleManifestPath, "ProcessorArchitecture", manifestProcessingFlags,
                    out requiredProcessorArchitecture))
            {
                containedErrors = true;
                if (bailOnFirstError) return null;
            }
            else if ((requiredProcessorArchitecture != ProcessorArchitecture.None) &&
                     (requiredProcessorArchitecture != ProcessorArchitecture.MSIL))
            {
                bool isRunningOnArm = false;
                ProcessorArchitecture currentArchitecture = PsUtils.GetProcessorArchitecture(out isRunningOnArm);

                // For ARM Architectures, we need to do additional string-level comparison
                if ((currentArchitecture != requiredProcessorArchitecture && !isRunningOnArm) ||
                    (isRunningOnArm &&
                     !requiredProcessorArchitecture.ToString()
                         .Equals(PsUtils.ArmArchitecture, StringComparison.OrdinalIgnoreCase)))
                {
                    containedErrors = true;
                    if (writingErrors)
                    {
                        string actualCurrentArchitecture = isRunningOnArm
                            ? PsUtils.ArmArchitecture
                            : currentArchitecture.ToString();
                        message = StringUtil.Format(Modules.InvalidProcessorArchitecture,
                            actualCurrentArchitecture, moduleManifestPath, requiredProcessorArchitecture);
                        InvalidOperationException ioe = new InvalidOperationException(message);
                        ErrorRecord er = new ErrorRecord(ioe, "Modules_InvalidProcessorArchitecture",
                            ErrorCategory.ResourceUnavailable, moduleManifestPath);
                        WriteError(er);
                    }

                    if (bailOnFirstError) return null;
                }
            }

            // Test the required CLR version
            Version requestedClrVersion;
            if (
                !GetScalarFromData(data, moduleManifestPath, "CLRVersion", manifestProcessingFlags,
                    out requestedClrVersion))
            {
                containedErrors = true;
                if (bailOnFirstError) return null;
            }

            // Test the required .NET Framework version
            Version requestedDotNetFrameworkVersion;
            if (
                !GetScalarFromData(data, moduleManifestPath, "DotNetFrameworkVersion", manifestProcessingFlags,
                    out requestedDotNetFrameworkVersion))
            {
                containedErrors = true;
                if (bailOnFirstError) return null;
            }

            // HelpInfo URI
            string helpInfoUri = null;

            GetScalarFromData<string>(data, moduleManifestPath, "HelpInfoURI", manifestProcessingFlags, out helpInfoUri);

            List<PSModuleInfo> requiredModulesLoaded = new List<PSModuleInfo>();

            // In case of Get-Module -List and Test-ModuleManifest, we populate this list with fake PSModuleInfo for each of the required modules specified
            List<PSModuleInfo> requiredModulesSpecifiedInModuleManifest = new List<PSModuleInfo>();

            ModuleSpecification[] requiredModules;
            if (
                !GetScalarFromData(data, moduleManifestPath, "RequiredModules", manifestProcessingFlags,
                    out requiredModules))
            {
                containedErrors = true;
                if (bailOnFirstError) return null;
            }
            else if ((requiredModules != null))
            {
                if (importingModule)
                {
                    // We need to pass in the moduleInfo of current module so that we can check for cyclic dependency in RequiredModules specification.
                    // When a module A that has a required module B is imported (either explicitly or via auto-loading),
                    // the current scope's module gets set to module A incorrectly. This leads to issues where the exported commands
                    // of a module that imports module A) get added to module A instead of the actual module that is getting imported.
                    // (Direct cause of Win8:336812)
                    PSModuleInfo fakeManifestInfo = new PSModuleInfo(moduleManifestPath, Context, null);
                    if (manifestGuid.HasValue)
                    {
                        fakeManifestInfo.SetGuid(manifestGuid.Value);
                    }

                    if (moduleVersion != null)
                    {
                        fakeManifestInfo.SetVersion(moduleVersion);
                    }

                    foreach (ModuleSpecification requiredModule in requiredModules)
                    {
                        // The required module name is essentially raw user input.
                        // We must process it so paths work.
                        ModuleSpecification normalizedRequiredModuleSpec = requiredModule?.WithNormalizedName(Context, moduleBase);

                        ErrorRecord error = null;
                        PSModuleInfo module = LoadRequiredModule(fakeManifestInfo, normalizedRequiredModuleSpec, moduleManifestPath,
                            manifestProcessingFlags, containedErrors, out error);
                        if (module == null && error != null)
                        {
                            WriteError(error);
                            return null;
                        }
                        // module can be null (in case the RequiredModule has already been added as a snapin.
                        // In that case, we just emit a warning and do not add the snapin to the list of requiredmodules)
                        if (module != null)
                        {
                            requiredModulesLoaded.Add(module);
                        }
                    }
                }
                else
                {
                    foreach (PSModuleInfo fakeRequiredModuleInfo in CreateFakeModuleObject(requiredModules))
                    {
                        requiredModulesSpecifiedInModuleManifest.Add(fakeRequiredModuleInfo);
                    }
                }
            }

            // Validate the list of nestedModules...
            ModuleSpecification[] tmpNestedModules;
            if (
                !GetScalarFromData(data, moduleManifestPath, "NestedModules", manifestProcessingFlags,
                    out tmpNestedModules))
            {
                containedErrors = true;
                if (bailOnFirstError) return null;
            }

            List<ModuleSpecification> nestedModules = new List<ModuleSpecification>();

            if (tmpNestedModules != null && tmpNestedModules.Length > 0)
            {
                foreach (ModuleSpecification s in tmpNestedModules)
                {
                    s.Name = GetAbsolutePath(moduleBase, s.Name);
                    if (WildcardPattern.ContainsWildcardCharacters(s.Name))
                    {
                        PSInvalidOperationException invalidOperation = PSTraceSource.NewInvalidOperationException(
                            Modules.WildCardNotAllowedInModuleToProcessAndInNestedModules,
                            moduleManifestPath);
                        invalidOperation.SetErrorId("Modules_WildCardNotAllowedInModuleToProcessAndInNestedModules");
                        throw invalidOperation;
                    }

                    nestedModules.Add(s);
                }

                Array.Clear(tmpNestedModules, 0, tmpNestedModules.Length);
            }

            // Set the private data member for the module if the manifest contains this member
            object privateData = data["PrivateData"];

            // Validate the 'ExperimentalFeatures' member of the manifest
            List<ExperimentalFeature> expFeatureList = null;
            if (privateData is Hashtable hashData && hashData["PSData"] is Hashtable psData)
            {
                if (!GetScalarFromData(psData, moduleManifestPath, "ExperimentalFeatures", manifestProcessingFlags, out Hashtable[] features))
                {
                    containedErrors = true;
                    if (bailOnFirstError) return null;
                }

                if (features != null && features.Length > 0)
                {
                    bool nameMissingOrEmpty = false;
                    var invalidNames = new List<string>();
                    string moduleName = ModuleIntrinsics.GetModuleName(moduleManifestPath);
                    expFeatureList = new List<ExperimentalFeature>(features.Length);

                    foreach (Hashtable feature in features)
                    {
                        string featureName = feature["Name"] as string;
                        if (string.IsNullOrEmpty(featureName))
                        {
                            nameMissingOrEmpty = true;
                        }
                        else if (ExperimentalFeature.IsModuleFeatureName(featureName, moduleName))
                        {
                            string featureDescription = feature["Description"] as string;
                            expFeatureList.Add(new ExperimentalFeature(featureName, featureDescription, moduleManifestPath,
                                                                       ExperimentalFeature.IsEnabled(featureName)));
                        }
                        else
                        {
                            invalidNames.Add(featureName);
                        }
                    }

                    if (nameMissingOrEmpty)
                    {
                        if (writingErrors)
                        {
                            WriteError(new ErrorRecord(new ArgumentException(Modules.ExperimentalFeatureNameMissingOrEmpty),
                                                       "Modules_ExperimentalFeatureNameMissingOrEmpty",
                                                       ErrorCategory.InvalidData, null));
                        }

                        containedErrors = true;
                        if (bailOnFirstError) { return null; }
                    }

                    if (invalidNames.Count > 0)
                    {
                        if (writingErrors)
                        {
                            string invalidNameStr = string.Join(", ", invalidNames);
                            string errorMsg = StringUtil.Format(Modules.InvalidExperimentalFeatureName, invalidNameStr);
                            WriteError(new ErrorRecord(new ArgumentException(errorMsg),
                                                       "Modules_InvalidExperimentalFeatureName",
                                                       ErrorCategory.InvalidData, null));
                        }

                        containedErrors = true;
                        if (bailOnFirstError) { return null; }
                    }
                }
            }

            // Process all of the exports...
            List<WildcardPattern> exportedFunctions;
            if (
                !GetListOfWildcardsFromData(data, moduleManifestPath, "FunctionsToExport", manifestProcessingFlags,
                    out exportedFunctions))
            {
                containedErrors = true;
                if (bailOnFirstError) return null;
            }

            List<WildcardPattern> exportedVariables;
            if (
                !GetListOfWildcardsFromData(data, moduleManifestPath, "VariablesToExport", manifestProcessingFlags,
                    out exportedVariables))
            {
                containedErrors = true;
                if (bailOnFirstError) return null;
            }

            List<WildcardPattern> exportedAliases;
            if (
                !GetListOfWildcardsFromData(data, moduleManifestPath, "AliasesToExport", manifestProcessingFlags,
                    out exportedAliases))
            {
                containedErrors = true;
                if (bailOnFirstError) return null;
            }

            List<WildcardPattern> exportedCmdlets;
            if (
                !GetListOfWildcardsFromData(data, moduleManifestPath, "CmdletsToExport", manifestProcessingFlags,
                    out exportedCmdlets))
            {
                containedErrors = true;
                if (bailOnFirstError) return null;
            }

            List<WildcardPattern> exportedDscResources;
            if (
                !GetListOfWildcardsFromData(data, moduleManifestPath, "DscResourcesToExport", manifestProcessingFlags,
                    out exportedDscResources))
            {
                containedErrors = true;
                if (bailOnFirstError) return null;
            }

            InitialSessionState iss = null;
            if (importingModule)
            {
                iss = InitialSessionState.Create();
                if (Context.InitialSessionState != null)
                {
                    iss.DisableFormatUpdates = Context.InitialSessionState.DisableFormatUpdates;
                }
                // We want the processing errors to terminate module import.
                iss.ThrowOnRunspaceOpenError = true;
            }

            // Indicates the ISS.Bind() should be called...
            bool doBind = false;

            // Set up to load any required assemblies that have been specified...
            List<string> tmpAssemblyList;
            List<string> assemblyList = new List<string>();
            List<string> fixedUpAssemblyPathList = new List<string>();

            if (
                !GetListOfStringsFromData(data, moduleManifestPath, "RequiredAssemblies", manifestProcessingFlags,
                    out tmpAssemblyList))
            {
                containedErrors = true;
                if (bailOnFirstError) return null;
            }
            else
            {
                if (tmpAssemblyList != null && tmpAssemblyList.Count > 0)
                {
                    foreach (string assembly in tmpAssemblyList)
                    {
                        assemblyList.Add(assembly);
                    }
                }

                if ((assemblyList != null) && importingModule)
                {
                    foreach (string assembly in assemblyList)
                    {
                        if (WildcardPattern.ContainsWildcardCharacters(assembly))
                        {
                            PSInvalidOperationException invalidOperation = PSTraceSource.NewInvalidOperationException(
                                Modules.WildCardNotAllowedInRequiredAssemblies,
                                moduleManifestPath);
                            invalidOperation.SetErrorId("Modules_WildCardNotAllowedInRequiredAssemblies");
                            throw invalidOperation;
                        }
                        else
                        {
                            string fileName = FixupFileName(moduleBase, assembly, StringLiterals.PowerShellNgenAssemblyExtension, importingModule, out bool pathIsResolved);
                            if (!pathIsResolved)
                            {
                                fileName = FixupFileName(moduleBase, assembly, StringLiterals.PowerShellILAssemblyExtension, importingModule);
                            }

                            string loadMessage = StringUtil.Format(Modules.LoadingFile, "Assembly", fileName);
                            WriteVerbose(loadMessage);
                            iss.Assemblies.Add(new SessionStateAssemblyEntry(assembly, fileName));
                            fixedUpAssemblyPathList.Add(fileName);

                            fileName = FixupFileName(moduleBase, assembly, StringLiterals.PowerShellILExecutableExtension, importingModule);
                            loadMessage = StringUtil.Format(Modules.LoadingFile, "Executable", fileName);
                            WriteVerbose(loadMessage);
                            iss.Assemblies.Add(new SessionStateAssemblyEntry(assembly, fileName));
                            fixedUpAssemblyPathList.Add(fileName);

                            doBind = true;
                        }
                    }
                }
            }

            // Set up to load any types files that have been specified...
            List<string> exportedTypeFiles;
            if (
                !GetListOfFilesFromData(data, moduleManifestPath, "TypesToProcess", manifestProcessingFlags, moduleBase,
                    ".ps1xml", true, out exportedTypeFiles))
            {
                containedErrors = true;
                if (bailOnFirstError) return null;
            }
            else
            {
                if ((exportedTypeFiles != null) && importingModule)
                {
                    foreach (string fileName in exportedTypeFiles)
                    {
                        string loadMessage = StringUtil.Format(Modules.LoadingFile, "TypesToProcess", fileName);
                        WriteVerbose(loadMessage);

                        bool isAlreadyLoaded = false;
                        string resolvedFileName = ResolveRootedFilePath(fileName, Context) ?? fileName;
                        foreach (var entry in Context.InitialSessionState.Types)
                        {
                            if (entry.FileName == null)
                            {
                                continue;
                            }

                            string resolvedEntryFileName = ResolveRootedFilePath(entry.FileName, Context) ??
                                                            entry.FileName;
                            if (resolvedEntryFileName.Equals(resolvedFileName, StringComparison.OrdinalIgnoreCase))
                            {
                                isAlreadyLoaded = true;
                                break;
                            }
                        }

                        if (!isAlreadyLoaded)
                        {
                            iss.Types.Add(new SessionStateTypeEntry(fileName));
                            doBind = true;
                        }
                    }
                }
            }

            // Set up to load any format files that have been specified...
            List<string> exportedFormatFiles;
            if (
                !GetListOfFilesFromData(data, moduleManifestPath, "FormatsToProcess", manifestProcessingFlags,
                    moduleBase, ".ps1xml", true, out exportedFormatFiles))
            {
                containedErrors = true;
                if (bailOnFirstError) return null;
            }
            else
            {
                if ((exportedFormatFiles != null) && importingModule)
                {
                    foreach (string fileName in exportedFormatFiles)
                    {
                        string loadMessage = StringUtil.Format(Modules.LoadingFile, "FormatsToProcess", fileName);
                        WriteVerbose(loadMessage);

                        bool isAlreadyLoaded = false;
                        foreach (var entry in Context.InitialSessionState.Formats)
                        {
                            if (entry.FileName == null)
                            {
                                continue;
                            }

                            if (entry.FileName.Equals(fileName, StringComparison.OrdinalIgnoreCase))
                            {
                                isAlreadyLoaded = true;
                                break;
                            }
                        }

                        if (!isAlreadyLoaded)
                        {
                            iss.Formats.Add(new SessionStateFormatEntry(fileName));
                            doBind = true;
                        }
                    }
                }
            }

            // scripts to process
            List<string> scriptsToProcess;
            if (
                !GetListOfFilesFromData(data, moduleManifestPath, "ScriptsToProcess", manifestProcessingFlags,
                    moduleBase, ".ps1", true, out scriptsToProcess))
            {
                containedErrors = true;
                if (bailOnFirstError) return null;
            }
            else
            {
                if ((scriptsToProcess != null) && importingModule)
                {
                    foreach (string scriptFile in scriptsToProcess)
                    {
                        if (!Path.GetExtension(scriptFile).Equals(".ps1", StringComparison.OrdinalIgnoreCase))
                        {
                            string errorMessage = StringUtil.Format(Modules.ScriptsToProcessIncorrectExtension,
                                scriptFile);
                            InvalidOperationException ioe = new InvalidOperationException(errorMessage);
                            WriteInvalidManifestMemberError(this, "ScriptsToProcess", moduleManifestPath, ioe,
                                manifestProcessingFlags);

                            containedErrors = true;
                            if (bailOnFirstError) return null;
                        }
                    }
                }
            }

            // Now add the metadata to the module info object for the manifest...
            string description = string.Empty;
            if (data.Contains("Description"))
            {
                if (localizedData != null && localizedData.Contains("Description"))
                {
                    description = (string)LanguagePrimitives.ConvertTo(localizedData["Description"],
                        typeof(string), CultureInfo.InvariantCulture);
                }

                if (string.IsNullOrEmpty(description))
                {
                    description = (string)LanguagePrimitives.ConvertTo(data["Description"],
                        typeof(string), CultureInfo.InvariantCulture);
                }
            }

            // Process "FileList"
            List<string> fileList;
            if (
                !GetListOfFilesFromData(data, moduleManifestPath, "FileList", manifestProcessingFlags, moduleBase, ""
                    /*extension*/,
                    false
                    /* don't check file existence - don't want to change current behavior without feature team discussion */,
                    out fileList))
            {
                containedErrors = true;
                if (bailOnFirstError) return null;
            }

            // Process "ModuleList
            ModuleSpecification[] moduleList;
            if (
                !GetScalarFromData<ModuleSpecification[]>(data, moduleManifestPath, "ModuleList",
                    manifestProcessingFlags, out moduleList))
            {
                containedErrors = true;
                if (bailOnFirstError) return null;
            }

            // Process "CompatiblePSEditions"
            string[] compatiblePSEditions;
            if (
                !GetScalarFromData<string[]>(data, moduleManifestPath, "CompatiblePSEditions",
                    manifestProcessingFlags, out compatiblePSEditions))
            {
                containedErrors = true;
                if (bailOnFirstError) return null;
            }

            // On Windows, we want to include any modules under %WINDIR%\System32\WindowsPowerShell\v1.0\Modules
            // that have declared compatibility with PS Core (or if the check is skipped)
            IEnumerable<string> inferredCompatiblePSEditions = compatiblePSEditions ?? DefaultCompatiblePSEditions;
            bool isConsideredCompatible = ModuleUtils.IsPSEditionCompatible(moduleManifestPath, inferredCompatiblePSEditions);
            if (!BaseSkipEditionCheck && !isConsideredCompatible)
            {
                if (importingModule)
                {
<<<<<<< HEAD
                    var commandInfo = new CmdletInfo("Import-Module", typeof(ImportModuleCommand));
                    using var ps = System.Management.Automation.PowerShell.Create(RunspaceMode.CurrentRunspace);
                    ps.AddCommand(commandInfo);
                    ps.AddParameter("PassThru", true);
                    ps.AddParameter("Name", moduleManifestPath);
                    ps.AddParameter("UseWindowsPowerShell", true);
=======
                    if (importingModule)
                    {
                        IList<PSModuleInfo> moduleProxies = ImportModulesUsingWinCompat(new string [] {moduleManifestPath}, null, new ImportModuleOptions());
>>>>>>> 9649a85c

                    var moduleProxies = ps.Invoke<PSModuleInfo>();

                    // we are loading by a single ManifestPath so expect max of 1
                    if(moduleProxies.Count > 0)
                    {
                        return moduleProxies[0];
                    }
                    else
                    {
                        return null;
                    }
                }
            }

            // Process format.ps1xml / types.ps1.xml / RequiredAssemblies
            // as late as possible, but before ModuleToProcess, ScriptToProcess, NestedModules
            if (importingModule)
            {
                // Do the InitialSessionState binding...
                if (doBind)
                {
                    try
                    {
                        iss.Bind(Context, updateOnly: true, module: null, noClobber: false, local: false, setLocation: false);
                    }
                    catch (Exception e)
                    {
                        this.RemoveTypesAndFormatting(exportedFormatFiles, exportedTypeFiles);
                        ErrorRecord er = new ErrorRecord(e, "FormatXmlUpdateException", ErrorCategory.InvalidOperation,
                            null);
                        if (bailOnFirstError)
                        {
                            this.ThrowTerminatingError(er);
                        }
                        else if (writingErrors)
                        {
                            this.WriteError(er);
                        }
                    }
                }
            }

            // Create a PSModuleInfo for psd1 file or take one from ModuleToProcess manifest field
            // SessionState is created for psd1 file or taken from ModuleToProcess module (unless it is a binary module)
            // If we're loading the manifest, allocate a session state object for it...
            var ss = importingModule ? new SessionState(Context, true, true) : null;
            var manifestInfo = new PSModuleInfo(moduleManifestPath, Context, ss);

            // Default to a Manifest module type...
            manifestInfo.SetModuleType(ModuleType.Manifest);

            if (importingModule)
            {
                SetModuleLoggingInformation(manifestInfo);
            }

            if (requiredModulesSpecifiedInModuleManifest != null && requiredModulesSpecifiedInModuleManifest.Count > 0)
            {
                foreach (var module in requiredModulesSpecifiedInModuleManifest)
                {
                    manifestInfo.AddRequiredModule(module);
                }
            }

            // If there is a session state, set up to import/export commands and variables
            if (ss != null)
            {
                ss.Internal.SetVariable(SpecialVariables.PSScriptRootVarPath, Path.GetDirectoryName(moduleManifestPath),
                    true, CommandOrigin.Internal);
                ss.Internal.SetVariable(SpecialVariables.PSCommandPathVarPath, moduleManifestPath, true,
                    CommandOrigin.Internal);
                ss.Internal.Module = manifestInfo;

                // without ModuleToProcess a manifest will export everything by default
                // (otherwise we want to honour exports from ModuleToProcess)
                if (exportedFunctions == null)
                {
                    exportedFunctions = MatchAll;
                }

                if (exportedCmdlets == null)
                {
                    exportedCmdlets = MatchAll;
                }

                if (exportedVariables == null)
                {
                    exportedVariables = MatchAll;
                }

                if (exportedAliases == null)
                {
                    exportedAliases = MatchAll;
                }

                if (exportedDscResources == null)
                {
                    exportedDscResources = MatchAll;
                }
            }

            manifestInfo.Description = description;
            manifestInfo.PrivateData = privateData;
            manifestInfo.SetExportedTypeFiles(new ReadOnlyCollection<string>(exportedTypeFiles ?? new List<string>()));
            manifestInfo.SetExportedFormatFiles(new ReadOnlyCollection<string>(exportedFormatFiles ?? new List<string>()));
            manifestInfo.SetVersion(moduleVersion);
            manifestInfo.Author = author;
            manifestInfo.CompanyName = companyName;
            manifestInfo.Copyright = copyright;
            manifestInfo.DotNetFrameworkVersion = requestedDotNetFrameworkVersion;
            manifestInfo.ClrVersion = requestedClrVersion;
            manifestInfo.PowerShellHostName = requestedHostName;
            manifestInfo.PowerShellHostVersion = requestedHostVersion;
            manifestInfo.PowerShellVersion = powerShellVersion;
            manifestInfo.ProcessorArchitecture = requiredProcessorArchitecture;
            manifestInfo.Prefix = resolvedCommandPrefix;

            // A module is considered compatible if it's not on the System32 module path, or
            // if it is and declared "Core" as a compatible PSEdition.
            manifestInfo.IsConsideredEditionCompatible = isConsideredCompatible;

            if (expFeatureList != null)
            {
                manifestInfo.ExperimentalFeatures = new ReadOnlyCollection<ExperimentalFeature>(expFeatureList);
            }

            if (assemblyList != null)
            {
                foreach (var a in assemblyList)
                {
                    manifestInfo.AddRequiredAssembly(a);
                }
            }

            if (fileList != null)
            {
                foreach (var f in fileList)
                {
                    string absoluteFilePath = GetAbsolutePath(moduleBase, f);
                    manifestInfo.AddToFileList(absoluteFilePath);
                }
            }

            if (moduleList != null)
            {
                foreach (var m in moduleList)
                {
                    m.Name = GetAbsolutePath(moduleBase, m.Name);
                    manifestInfo.AddToModuleList(m);
                }
            }

            if (compatiblePSEditions != null)
            {
                manifestInfo.AddToCompatiblePSEditions(compatiblePSEditions);
            }

            if (scriptsToProcess != null)
            {
                foreach (var s in scriptsToProcess)
                {
                    manifestInfo.AddScript(s);
                }
            }

            manifestInfo.RootModule = actualRootModule;
            manifestInfo.RootModuleForManifest = actualRootModule;
            if (manifestGuid != null)
            {
                manifestInfo.SetGuid((Guid)manifestGuid);
            }

            if (helpInfoUri != null)
            {
                manifestInfo.SetHelpInfoUri(helpInfoUri);
            }

            foreach (PSModuleInfo module in requiredModulesLoaded)
            {
                manifestInfo.AddRequiredModule(module);
            }

            if (requiredModules != null)
            {
                foreach (ModuleSpecification moduleSpecification in requiredModules)
                {
                    manifestInfo.AddRequiredModuleSpecification(moduleSpecification);
                }
            }

            // Populate the RepositorySourceLocation property from PSGetModuleInfo.xml file if it is available under the module base folder.
            var psgetItemInfoXml = Path.Combine(moduleBase, "PSGetModuleInfo.xml");
            if (File.Exists(psgetItemInfoXml))
            {
                WriteVerbose(StringUtil.Format(Modules.PopulatingRepositorySourceLocation, manifestInfo.Name));
                try
                {
                    using (TextReader reader = File.OpenText(psgetItemInfoXml))
                    {
                        PSObject xml = PSSerializer.Deserialize(reader.ReadToEnd()) as PSObject;
                        if (xml != null && xml.Properties["RepositorySourceLocation"] != null)
                        {
                            var repositorySourceLocation = xml.Properties["RepositorySourceLocation"].Value.ToString();
                            Uri repositorySourceLocationUri;

                            if (!string.IsNullOrWhiteSpace(repositorySourceLocation) &&
                                Uri.TryCreate(repositorySourceLocation, UriKind.RelativeOrAbsolute,
                                    out repositorySourceLocationUri))
                            {
                                manifestInfo.RepositorySourceLocation = repositorySourceLocationUri;
                            }
                        }
                    }
                }
                catch (UnauthorizedAccessException)
                {
                }
                catch (ArgumentException)
                {
                }
                catch (PathTooLongException)
                {
                }
                catch (NotSupportedException)
                {
                }
                catch (InvalidOperationException)
                {
                }
                catch (System.Xml.XmlException)
                {
                }
            }

            // If there are any wildcards, or any of the exported* are empty,
            // we need to do static analysis.
            if (!importingModule)
            {
                bool usedWildcard = false;
                bool sawExportedFunctions = false;
                bool sawExportedCmdlets = false;
                bool sawExportedAliases = false;

                if (exportedFunctions != null)
                {
                    manifestInfo.DeclaredFunctionExports = new Collection<string>();

                    if (exportedFunctions.Count > 0)
                    {
                        foreach (WildcardPattern p in exportedFunctions)
                        {
                            string name = p.Pattern;
                            if (!WildcardPattern.ContainsWildcardCharacters(name))
                            {
                                manifestInfo.DeclaredFunctionExports.Add(AddPrefixToCommandName(name, defaultCommandPrefix));
                            }
                            else
                            {
                                usedWildcard = true;
                            }
                        }

                        if (manifestInfo.DeclaredFunctionExports.Count == 0)
                        {
                            manifestInfo.DeclaredFunctionExports = null;
                        }
                    }

                    sawExportedFunctions = true;
                }

                if (exportedCmdlets != null)
                {
                    manifestInfo.DeclaredCmdletExports = new Collection<string>();

                    if (exportedCmdlets.Count > 0)
                    {
                        foreach (WildcardPattern p in exportedCmdlets)
                        {
                            string name = p.Pattern;
                            if (!WildcardPattern.ContainsWildcardCharacters(name))
                            {
                                manifestInfo.DeclaredCmdletExports.Add(AddPrefixToCommandName(name, defaultCommandPrefix));
                            }
                            else
                            {
                                usedWildcard = true;
                            }
                        }

                        if (manifestInfo.DeclaredCmdletExports.Count == 0)
                        {
                            manifestInfo.DeclaredCmdletExports = null;
                        }
                    }

                    sawExportedCmdlets = true;
                }

                if (exportedAliases != null)
                {
                    manifestInfo.DeclaredAliasExports = new Collection<string>();

                    if (exportedAliases.Count > 0)
                    {
                        foreach (WildcardPattern p in exportedAliases)
                        {
                            string name = p.Pattern;
                            if (!WildcardPattern.ContainsWildcardCharacters(name))
                            {
                                manifestInfo.DeclaredAliasExports.Add(AddPrefixToCommandName(name, defaultCommandPrefix));
                            }
                            else
                            {
                                usedWildcard = true;
                            }
                        }

                        if (manifestInfo.DeclaredAliasExports.Count == 0)
                        {
                            manifestInfo.DeclaredAliasExports = null;
                        }
                    }

                    sawExportedAliases = true;
                }

                if (exportedVariables != null)
                {
                    manifestInfo.DeclaredVariableExports = new Collection<string>();

                    if (exportedVariables.Count > 0)
                    {
                        foreach (WildcardPattern p in exportedVariables)
                        {
                            string name = p.Pattern;
                            if (!WildcardPattern.ContainsWildcardCharacters(name))
                            {
                                manifestInfo.DeclaredVariableExports.Add(name);
                            }
                        }

                        if (manifestInfo.DeclaredVariableExports.Count == 0)
                        {
                            manifestInfo.DeclaredVariableExports = null;
                        }
                    }
                }

                // We have to further analyze the module if any wildcard characters are used.
                bool needToAnalyzeScriptModules = usedWildcard;

                // We can skip further analysis if 'FunctionsToExport', 'CmdletsToExport' and 'AliasesToExport'
                // are all declared and no wildcard character is used for them. But if any of 'FunctionsToExport',
                // 'CmdletsToExport' or 'AliasesToExport' were not given, we must check to see if more analysis is needed.
                if (!needToAnalyzeScriptModules && (!sawExportedCmdlets || !sawExportedFunctions || !sawExportedAliases))
                {
                    foreach (var nestedModule in nestedModules)
                    {
                        if (AnalysisCache.ModuleAnalysisViaGetModuleRequired(
                                nestedModule, sawExportedCmdlets, sawExportedFunctions, sawExportedAliases))
                        {
                            needToAnalyzeScriptModules = true;
                            break;
                        }
                    }

                    if (!needToAnalyzeScriptModules)
                    {
                        needToAnalyzeScriptModules = AnalysisCache.ModuleAnalysisViaGetModuleRequired(
                            actualRootModule, sawExportedCmdlets, sawExportedFunctions, sawExportedAliases);
                    }
                }

                bool etwEnabled = CommandDiscoveryEventSource.Log.IsEnabled();
                if (etwEnabled)
                {
                    CommandDiscoveryEventSource.Log.ModuleManifestAnalysisResult(manifestInfo.Path, !needToAnalyzeScriptModules);
                }

                if (!needToAnalyzeScriptModules)
                {
                    // Add nested modules to the manifestInfo when no more analysis needs to be done
                    foreach (PSModuleInfo fakeNestedModuleInfo in CreateFakeModuleObject(nestedModules))
                    {
                        manifestInfo.AddNestedModule(fakeNestedModuleInfo);
                    }

                    return manifestInfo;
                }
            }

            if (scriptsToProcess != null)
            {
                Version savedBaseMinimumVersion = BaseMinimumVersion;
                Version savedBaseMaximumVersion = BaseMaximumVersion;
                Version savedBaseRequiredVersion = BaseRequiredVersion;
                Guid? savedBaseGuid = BaseGuid;

                try
                {
                    BaseMinimumVersion = null;
                    BaseMaximumVersion = null;
                    BaseRequiredVersion = null;
                    BaseGuid = null;

                    foreach (string scriptFile in scriptsToProcess)
                    {
                        bool found = false;
                        PSModuleInfo module = LoadModule(scriptFile,
                            moduleBase,
                            string.Empty, // prefix (-Prefix shouldn't be applied to dot sourced scripts)
                            null,
                            ref options,
                            manifestProcessingFlags,
                            out found);

                        // If we're in analysis, add the detected exports to this module's
                        // exports
                        if (found && (ss == null))
                        {
                            foreach (string detectedCmdlet in module.ExportedCmdlets.Keys)
                            {
                                manifestInfo.AddDetectedCmdletExport(detectedCmdlet);
                            }

                            foreach (string detectedFunction in module.ExportedFunctions.Keys)
                            {
                                manifestInfo.AddDetectedFunctionExport(detectedFunction);
                            }

                            foreach (string detectedAlias in module.ExportedAliases.Keys)
                            {
                                manifestInfo.AddDetectedAliasExport(detectedAlias,
                                    module.ExportedAliases[detectedAlias].Definition);
                            }
                        }
                    }
                }
                finally
                {
                    BaseMinimumVersion = savedBaseMinimumVersion;
                    BaseMaximumVersion = savedBaseMaximumVersion;
                    BaseRequiredVersion = savedBaseRequiredVersion;
                    BaseGuid = savedBaseGuid;
                }
            }

            // Process nested modules

            // If we have no session state and are loading a module, return an error
            if ((ss == null) && importingModule)
            {
                containedErrors = true;
                if (writingErrors)
                {
                    string errorMessage =
                        StringUtil.Format(Modules.ModuleManifestNestedModulesCantGoWithModuleToProcess,
                            moduleManifestPath);
                    ErrorRecord errorRecord = new ErrorRecord(
                        new ArgumentException(errorMessage),
                        "Modules_BinaryModuleAndNestedModules",
                        ErrorCategory.InvalidArgument,
                        moduleManifestPath);
                    this.WriteError(errorRecord);
                }
            }

            // We have a session state, or are in module analysis

            // Save the various base cmdlet parameters so that we can import
            // all of the exported members from each nested module into this module...
            bool oldPassThru = BasePassThru;
            BasePassThru = false;
            List<WildcardPattern> oldVariablePatterns = BaseVariablePatterns;
            List<WildcardPattern> oldFunctionPatterns = BaseFunctionPatterns;
            List<WildcardPattern> oldAliasPatterns = BaseAliasPatterns;
            List<WildcardPattern> oldCmdletPatterns = BaseCmdletPatterns;
            BaseVariablePatterns = BaseFunctionPatterns = BaseAliasPatterns = BaseCmdletPatterns = MatchAll;
            bool oldBaseDisableNameChecking = BaseDisableNameChecking;
            BaseDisableNameChecking = true;

            SessionStateInternal oldSessionState = Context.EngineSessionState;
            var exportedFunctionsContainsWildcards = ModuleIntrinsics.PatternContainsWildcard(exportedFunctions);
            try
            {
                if (importingModule)
                {
                    Dbg.Assert(ss != null, "ss should not be null");
                    Dbg.Assert(ss.Internal != null, "ss.Internal should not be null");
                }

                if (ss != null)
                {
                    ss.Internal.ManifestWithExplicitFunctionExport = !exportedFunctionsContainsWildcards;
                    Context.EngineSessionState = ss.Internal;
                }

                // Load all of the nested modules, which may have relative or absolute paths...

                // For nested modules, we need to set importmoduleoptions to false as they should not use the options set for parent module
                ImportModuleOptions nestedModuleOptions = new ImportModuleOptions();

                // If the nested manifest explicitly (no wildcards) specifies functions to be exported then allow all functions to be exported
                // into the session state function table (regardless of language boundaries), because the manifest will filter them later to the
                // specified function list.
                nestedModuleOptions.AllowNestedModuleFunctionsToExport = ((exportedFunctions != null) && !exportedFunctionsContainsWildcards);

                foreach (ModuleSpecification nestedModuleSpecification in nestedModules)
                {
                    bool found = false;
                    // Never load nested modules to the global scope.
                    bool oldGlobal = this.BaseGlobal;
                    this.BaseGlobal = false;

                    PSModuleInfo nestedModule = LoadModuleNamedInManifest(
                            parentModule: manifestInfo,
                            moduleSpecification: nestedModuleSpecification,
                            moduleBase: moduleBase,
                            searchModulePath: true,
                            prefix: string.Empty,
                            ss: null,
                            options: nestedModuleOptions,
                            manifestProcessingFlags: manifestProcessingFlags,
                            loadTypesFiles: true,
                            loadFormatFiles: true,
                            privateData: privateData,
                            found: out found,
                            shortModuleName: null,
                            manifestLanguageMode: ((manifestScriptInfo != null) ? manifestScriptInfo.DefiningLanguageMode.GetValueOrDefault() : (PSLanguageMode?)null));

                    this.BaseGlobal = oldGlobal;

                    // If found, add it to the parent's list of NestedModules
                    if (found)
                    {
                        // If we're in analysis, add the detected exports to this module's
                        // exports
                        if ((ss == null) && (nestedModule != null))
                        {
                            foreach (string detectedCmdlet in nestedModule.ExportedCmdlets.Keys)
                            {
                                manifestInfo.AddDetectedCmdletExport(detectedCmdlet);
                            }

                            foreach (var detectedFunction in nestedModule.ExportedFunctions.Keys)
                            {
                                manifestInfo.AddDetectedFunctionExport(detectedFunction);
                            }

                            foreach (string detectedAlias in nestedModule.ExportedAliases.Keys)
                            {
                                manifestInfo.AddDetectedAliasExport(detectedAlias,
                                    nestedModule.ExportedAliases[detectedAlias].Definition);
                            }
                        }
                        // If the NestedModules was a .ps1 script no module object would have been generated
                        // so there's nothing to add, otherwise add it to the list.
                        // When we are in analysis mode and we do not analyze the nested module (because the parent module has explicit exports), the nested modules do not get added to the list
                        if (nestedModule != null)
                        {
                            manifestInfo.AddNestedModule(nestedModule);
                        }
                    }
                    else
                    {
                        containedErrors = true;
                        string errorMessage = StringUtil.Format(Modules.ManifestMemberNotFound,
                            nestedModuleSpecification.Name, "NestedModules", moduleManifestPath);
                        FileNotFoundException fnf = new FileNotFoundException(errorMessage);
                        PSInvalidOperationException invalidOperation = new PSInvalidOperationException(
                            errorMessage, fnf, "Modules_ModuleFileNotFound", ErrorCategory.ResourceUnavailable,
                            ModuleIntrinsics.GetModuleName(moduleManifestPath));
                        throw invalidOperation;
                    }
                }
            }
            catch (Exception)
            {
                // Remove the types and format files
                this.RemoveTypesAndFormatting(exportedFormatFiles, exportedTypeFiles);
                throw;
            }
            finally
            {
                // Restore the old session state object...
                Context.EngineSessionState = oldSessionState;

                // Restore the various cmdlet parameters to what the user passed in...
                BasePassThru = oldPassThru;
                BaseVariablePatterns = oldVariablePatterns;
                BaseFunctionPatterns = oldFunctionPatterns;
                BaseAliasPatterns = oldAliasPatterns;
                BaseCmdletPatterns = oldCmdletPatterns;
                BaseDisableNameChecking = oldBaseDisableNameChecking;
            }

            // Now see if the ModuleToProcess field was set. This radically
            // changes how the exports are done.
            if (actualRootModule != null)
            {
                PSModuleInfo newManifestInfo;

                // do not write out ModuleToProcess inside LoadModuleNamedInManifest
                // - wait until all attributes have been taken from psd1 into PSModuleInfo/manifestInfo
                // and then write out manifestInfo
                BasePassThru = false;

                // do not import anything from "ModuleToProcess" at this time
                // below we will call ImportModuleMembers(manifestInfo) after all nested modules have been processed
                BaseVariablePatterns = new List<WildcardPattern>();
                BaseFunctionPatterns = new List<WildcardPattern>();
                BaseAliasPatterns = new List<WildcardPattern>();
                BaseCmdletPatterns = new List<WildcardPattern>();

                try
                {
                    bool found;
                    newManifestInfo = LoadModuleNamedInManifest(
                        parentModule: null,
                        moduleSpecification: new ModuleSpecification(actualRootModule),
                        moduleBase: moduleBase,
                        searchModulePath: false,
                        prefix: resolvedCommandPrefix,
                        ss: ss,
                        options: options,
                        manifestProcessingFlags: manifestProcessingFlags,
                        loadTypesFiles: (exportedTypeFiles == null || 0 == exportedTypeFiles.Count),        // If types files already loaded, don't load snapin files
                        loadFormatFiles: (exportedFormatFiles == null || 0 == exportedFormatFiles.Count),   // if format files already loaded, don't load snapin files
                        privateData: privateData,
                        found: out found,
                        shortModuleName: null,
                        manifestLanguageMode: ((manifestScriptInfo != null) ? manifestScriptInfo.DefiningLanguageMode.GetValueOrDefault() : (PSLanguageMode?)null));

                    if (!found || (newManifestInfo == null))
                    {
                        containedErrors = true;
                        string errorMessage = StringUtil.Format(Modules.ManifestMemberNotFound, actualRootModule,
                            "ModuleToProcess/RootModule", moduleManifestPath);
                        FileNotFoundException fnf = new FileNotFoundException(errorMessage);
                        PSInvalidOperationException invalidOperation = new PSInvalidOperationException(errorMessage, fnf,
                            "Modules_ModuleFileNotFound", ErrorCategory.ResourceUnavailable,
                            ModuleIntrinsics.GetModuleName(moduleManifestPath));
                        throw invalidOperation;
                    }

                    ErrorRecord errorRecord = GetErrorRecordIfUnsupportedRootCdxmlAndNestedModuleScenario(data,
                        moduleManifestPath, newManifestInfo.Path);
                    if (errorRecord != null)
                    {
                        containedErrors = true;
                        RemoveModule(newManifestInfo);
                        PSInvalidOperationException invalidOperation =
                            new PSInvalidOperationException(errorRecord.Exception.Message, errorRecord.Exception,
                                errorRecord.FullyQualifiedErrorId, ErrorCategory.InvalidOperation, moduleManifestPath);
                        throw invalidOperation;
                    }
                }
                catch (Exception)
                {
                    // Remove the types and format files
                    this.RemoveTypesAndFormatting(exportedFormatFiles, exportedTypeFiles);
                    throw;
                }
                finally
                {
                    // Restore the various cmdlet parameters to what the user passed in...
                    BasePassThru = oldPassThru;
                    BaseVariablePatterns = oldVariablePatterns;
                    BaseFunctionPatterns = oldFunctionPatterns;
                    BaseAliasPatterns = oldAliasPatterns;
                    BaseCmdletPatterns = oldCmdletPatterns;
                }

                // For most cases, 'newManifestInfo.SessionState' should be identical to 'ss':
                //  1. when 'importingModule == true', 'newManifestInfo' uses the same session state as 'ss' because we passed in 'ss' when loading the RootModule via 'LoadModuleNamedInManifest'.
                //  2. when 'importingModule == false', both session states will be null since we are in module analysis mode (Get-Module -ListAvailable).
                //
                // However, there is one exception when the RootModule is also put in NestedModules in the module manifest (ill-organized module structure).
                // For example, module folder 'test' contains two files: 'test.psd1' and 'test.psm1', and 'test.psd1' has the following content:
                //     "@{ ModuleVersion = '0.0.1'; RootModule = 'test'; NestedModules = @('test') }"
                //
                // In that case, the nested module will first be loaded with a different session state, and then when trying to load the RootModule via 'LoadModuleNamedInManifest',
                // the same loaded nested module will be reused for the RootModule by 'LoadModuleNamedInManifest'.

                // Change the module name to match the manifest name, not the original name
                newManifestInfo.SetName(manifestInfo.Name);

                // Copy in any nested modules...
                foreach (PSModuleInfo nm in manifestInfo.NestedModules)
                {
                    newManifestInfo.AddNestedModule(nm);
                }

                // Copy the required modules...
                foreach (PSModuleInfo rm in manifestInfo.RequiredModules)
                {
                    newManifestInfo.AddRequiredModule(rm);
                }

                // Copy in the version number - this over-write anything extracted
                // from the dll in the case of a binary module
                newManifestInfo.SetVersion(manifestInfo.Version);

                // Set the various bits of metadata from the manifest
                if (string.IsNullOrEmpty(newManifestInfo.Description))
                {
                    newManifestInfo.Description = description;
                }

                if (newManifestInfo.Version.Equals(new Version(0, 0)))
                {
                    newManifestInfo.SetVersion(moduleVersion);
                }

                if (newManifestInfo.Guid.Equals(Guid.Empty) && (manifestGuid != null))
                {
                    newManifestInfo.SetGuid((Guid)manifestGuid);
                }

                if (newManifestInfo.HelpInfoUri == null && (helpInfoUri != null))
                {
                    newManifestInfo.SetHelpInfoUri(helpInfoUri);
                }

                if (requiredModules != null)
                {
                    foreach (ModuleSpecification moduleSpecification in requiredModules)
                    {
                        newManifestInfo.AddRequiredModuleSpecification(moduleSpecification);
                    }
                }

                if (newManifestInfo.RootModule == null)
                {
                    newManifestInfo.RootModule = manifestInfo.RootModule;
                }
                // If may be the case that a script has already set the PrivateData field in the module
                // info object, in which case we won't overwrite it.
                if (newManifestInfo.PrivateData == null)
                {
                    newManifestInfo.PrivateData = manifestInfo.PrivateData;
                }

                // Assign the PowerShellGet related properties from the module manifest
                foreach (var tag in manifestInfo.Tags)
                {
                    newManifestInfo.AddToTags(tag);
                }

                newManifestInfo.ReleaseNotes = manifestInfo.ReleaseNotes;
                newManifestInfo.ProjectUri = manifestInfo.ProjectUri;
                newManifestInfo.LicenseUri = manifestInfo.LicenseUri;
                newManifestInfo.IconUri = manifestInfo.IconUri;
                newManifestInfo.RepositorySourceLocation = manifestInfo.RepositorySourceLocation;
                newManifestInfo.IsConsideredEditionCompatible = manifestInfo.IsConsideredEditionCompatible;

                newManifestInfo.ExperimentalFeatures = manifestInfo.ExperimentalFeatures;


                // If we are in module discovery, then fix the path.
                if (ss == null)
                {
                    newManifestInfo.Path = manifestInfo.Path;
                }

                if (string.IsNullOrEmpty(newManifestInfo.Author))
                {
                    newManifestInfo.Author = author;
                }

                if (string.IsNullOrEmpty(newManifestInfo.CompanyName))
                {
                    newManifestInfo.CompanyName = companyName;
                }

                if (string.IsNullOrEmpty(newManifestInfo.Copyright))
                {
                    newManifestInfo.Copyright = copyright;
                }

                if (newManifestInfo.PowerShellVersion == null)
                {
                    newManifestInfo.PowerShellVersion = powerShellVersion;
                }

                if (string.IsNullOrEmpty(newManifestInfo.PowerShellHostName))
                {
                    newManifestInfo.PowerShellHostName = requestedHostName;
                }

                if (newManifestInfo.PowerShellHostVersion == null)
                {
                    newManifestInfo.PowerShellHostVersion = requestedHostVersion;
                }

                if (newManifestInfo.DotNetFrameworkVersion == null)
                {
                    newManifestInfo.DotNetFrameworkVersion = requestedDotNetFrameworkVersion;
                }

                if (newManifestInfo.ClrVersion == null)
                {
                    newManifestInfo.ClrVersion = requestedClrVersion;
                }

                if (string.IsNullOrEmpty(newManifestInfo.Prefix))
                {
                    newManifestInfo.Prefix = resolvedCommandPrefix;
                }

                if (newManifestInfo.FileList == null || newManifestInfo.FileList.LongCount() == 0)
                {
                    if (fileList != null)
                    {
                        foreach (var f in fileList)
                        {
                            newManifestInfo.AddToFileList(f);
                        }
                    }
                }

                if (newManifestInfo.ModuleList == null || newManifestInfo.ModuleList.LongCount() == 0)
                {
                    if (moduleList != null)
                    {
                        foreach (var m in moduleList)
                        {
                            newManifestInfo.AddToModuleList(m);
                        }
                    }
                }

                if (newManifestInfo.CompatiblePSEditions == null || newManifestInfo.CompatiblePSEditions.LongCount() == 0)
                {
                    if (compatiblePSEditions != null)
                    {
                        newManifestInfo.AddToCompatiblePSEditions(compatiblePSEditions);
                    }
                }

                if (newManifestInfo.ProcessorArchitecture == ProcessorArchitecture.None)
                {
                    newManifestInfo.ProcessorArchitecture = requiredProcessorArchitecture;
                }

                if (newManifestInfo.RequiredAssemblies == null || newManifestInfo.RequiredAssemblies.LongCount() == 0)
                {
                    if (assemblyList != null)
                    {
                        foreach (var a in assemblyList)
                        {
                            newManifestInfo.AddRequiredAssembly(a);
                        }
                    }
                }

                if (newManifestInfo.Scripts == null || newManifestInfo.Scripts.LongCount() == 0)
                {
                    if (scriptsToProcess != null)
                    {
                        foreach (var s in scriptsToProcess)
                        {
                            newManifestInfo.AddScript(s);
                        }
                    }
                }

                if (newManifestInfo.RootModuleForManifest == null)
                {
                    newManifestInfo.RootModuleForManifest = manifestInfo.RootModuleForManifest;
                }

                if (newManifestInfo.DeclaredCmdletExports == null || newManifestInfo.DeclaredCmdletExports.Count == 0)
                {
                    newManifestInfo.DeclaredCmdletExports = manifestInfo.DeclaredCmdletExports;
                }

                if (manifestInfo.DetectedCmdletExports != null)
                {
                    foreach (string detectedExport in manifestInfo.DetectedCmdletExports)
                    {
                        newManifestInfo.AddDetectedCmdletExport(detectedExport);
                    }
                }

                if (newManifestInfo.DeclaredFunctionExports == null ||
                    newManifestInfo.DeclaredFunctionExports.Count == 0)
                {
                    newManifestInfo.DeclaredFunctionExports = manifestInfo.DeclaredFunctionExports;
                }

                if (manifestInfo.DetectedFunctionExports != null)
                {
                    foreach (string detectedExport in manifestInfo.DetectedFunctionExports)
                    {
                        newManifestInfo.AddDetectedFunctionExport(detectedExport);
                    }
                }

                if (newManifestInfo.DeclaredAliasExports == null || newManifestInfo.DeclaredAliasExports.Count == 0)
                {
                    newManifestInfo.DeclaredAliasExports = manifestInfo.DeclaredAliasExports;
                }

                if (manifestInfo.DetectedAliasExports != null)
                {
                    foreach (var pair in manifestInfo.DetectedAliasExports)
                    {
                        newManifestInfo.AddDetectedAliasExport(pair.Key, pair.Value);
                    }
                }

                if (newManifestInfo.DeclaredVariableExports == null ||
                    newManifestInfo.DeclaredVariableExports.Count == 0)
                {
                    newManifestInfo.DeclaredVariableExports = manifestInfo.DeclaredVariableExports;
                }

                // If there are types/formats entries in the ModuleToProcess use them
                // only if there are no entries from the manifest. The manifest entries
                // completely override the module's entries.
                if (manifestInfo.ExportedTypeFiles.Count > 0)
                {
                    newManifestInfo.SetExportedTypeFiles(manifestInfo.ExportedTypeFiles);
                }

                if (manifestInfo.ExportedFormatFiles.Count > 0)
                {
                    newManifestInfo.SetExportedFormatFiles(manifestInfo.ExportedFormatFiles);
                }

                // And switch to using the new manifest info
                manifestInfo = newManifestInfo;

                // mark the binary module exports...
                if (manifestInfo.ModuleType == ModuleType.Binary)
                {
                    if ((exportedCmdlets != null) && (ss != null))
                    {
                        manifestInfo.ExportedCmdlets.Clear();

                        // Mark stuff for export
                        if (ss != null)
                        {
                            ModuleIntrinsics.ExportModuleMembers(
                                this,
                                ss.Internal,
                                exportedFunctions,
                                exportedCmdlets,
                                exportedAliases,
                                exportedVariables,
                                doNotExportCmdlets: null);
                        }
                    }
                }
                else
                {
                    // If the script didn't call Export-ModuleMember explicitly, then
                    // implicitly export functions and cmdlets.
                    if ((ss != null) && (!ss.Internal.UseExportList))
                    {
                        // For cross language boundaries, implicitly import all functions only if
                        // this manifest *does* exort functions explicitly.
                        List<WildcardPattern> fnMatchPattern = (
                                                                (manifestScriptInfo.DefiningLanguageMode == PSLanguageMode.FullLanguage) &&
                                                                (Context.LanguageMode != PSLanguageMode.FullLanguage) &&
                                                                (exportedFunctions == null)
                                                                ) ? null : MatchAll;

                        ModuleIntrinsics.ExportModuleMembers(cmdlet: this,
                                                             sessionState: ss.Internal,
                                                             functionPatterns: fnMatchPattern,
                                                             cmdletPatterns: MatchAll,
                                                             aliasPatterns: null,
                                                             variablePatterns: null,
                                                             doNotExportCmdlets: null);
                    }

                    // Export* fields in .psd1 subset Export-ModuleMember calls from ModuleToProcess=psm1
                    if (exportedFunctions != null)
                    {
                        if (ss != null)
                        {
                            // If module (psm1) functions were not exported because of cross language boundary restrictions,
                            // then implicitly export them here so that they can be filtered by the exportedFunctions list.
                            // Unless exportedFunctions contains the wildcard character that isn't allowed across language
                            // boundaries.
                            if (!ss.Internal.FunctionsExported && !exportedFunctionsContainsWildcards)
                            {
                                ModuleIntrinsics.ExportModuleMembers(
                                    cmdlet: this,
                                    sessionState: ss.Internal,
                                    functionPatterns: MatchAll,
                                    cmdletPatterns: null,
                                    aliasPatterns: null,
                                    variablePatterns: null,
                                    doNotExportCmdlets: null);
                            }

                            Dbg.Assert(ss.Internal.ExportedFunctions != null,
                                "ss.Internal.ExportedFunctions should not be null");

                            // Update the exports to only contain things that are also in the manifest export list
                            UpdateCommandCollection<FunctionInfo>(ss.Internal.ExportedFunctions, exportedFunctions);
                        }
                        else
                        {
                            UpdateCommandCollection(manifestInfo.DeclaredFunctionExports, exportedFunctions);
                        }
                    }

                    if (exportedCmdlets != null)
                    {
                        if (ss != null)
                        {
                            Dbg.Assert(ss.Internal.ExportedCmdlets != null,
                                "ss.Internal.ExportedCmdlets should not be null");

                            // Update the exports to only contain things that are also in the manifest export list
                            UpdateCommandCollection<CmdletInfo>(manifestInfo.CompiledExports, exportedCmdlets);
                        }
                        else
                        {
                            UpdateCommandCollection(manifestInfo.DeclaredCmdletExports, exportedCmdlets);
                        }
                    }

                    if (exportedAliases != null)
                    {
                        if (ss != null)
                        {
                            Dbg.Assert(ss.Internal.ExportedAliases != null,
                                "ss.Internal.ExportedAliases should not be null");

                            // Update the exports to only contain things that are also in the manifest export list
                            UpdateCommandCollection<AliasInfo>(ss.Internal.ExportedAliases, exportedAliases);
                        }
                        else
                        {
                            UpdateCommandCollection(manifestInfo.DeclaredAliasExports, exportedAliases);
                        }
                    }

                    if (exportedVariables != null)
                    {
                        if (ss != null)
                        {
                            Dbg.Assert(ss.Internal.ExportedVariables != null,
                                       "ss.Internal.ExportedVariables should not be null");

                            // Update the exports to only contain things that are also in the manifest export list
                            List<PSVariable> updated = new List<PSVariable>();
                            foreach (PSVariable element in ss.Internal.ExportedVariables)
                            {
                                if (SessionStateUtilities.MatchesAnyWildcardPattern(
                                        element.Name,
                                        exportedVariables,
                                        defaultValue: false))
                                {
                                    updated.Add(element);
                                }
                            }

                            ss.Internal.ExportedVariables.Clear();
                            ss.Internal.ExportedVariables.AddRange(updated);
                        }
                    }
                }
            }
            else
            {
                if (ss != null)
                {
                    // In the case where there are only nested modules,
                    // the members of the manifest are canonical...
                    ModuleIntrinsics.ExportModuleMembers(
                        this,
                        sessionState: ss.Internal,
                        functionPatterns: exportedFunctions,
                        cmdletPatterns: exportedCmdlets,
                        aliasPatterns: exportedAliases,
                        variablePatterns: exportedVariables,
                        doNotExportCmdlets: null);
                }
            }

            PropagateExportedTypesFromNestedModulesToRootModuleScope(options, manifestInfo);
            SetDeclaredDscResources(exportedDscResources, manifestInfo);

            // And import the members from this module into the callers context...
            if (importingModule)
            {
                ImportModuleMembers(manifestInfo, resolvedCommandPrefix, options);
            }

            manifestInfo.LanguageMode = (manifestScriptInfo != null) ? manifestScriptInfo.DefiningLanguageMode : (PSLanguageMode?)null;

            return manifestInfo;
        }

        private static void PropagateExportedTypesFromNestedModulesToRootModuleScope(ImportModuleOptions options, PSModuleInfo manifestInfo)
        {
            if (manifestInfo.NestedModules == null)
            {
                return;
            }

            if (manifestInfo.SessionState == null)
            {
                // i.e. Get-Module -ListAvailable, there is no state.
                return;
            }

            var scope = options.Local
                        ? manifestInfo.SessionState.Internal.CurrentScope
                        : manifestInfo.SessionState.Internal.ModuleScope;

            // The last one name wins! It's the same for command names in nested modules.
            // For rootModule C with Two nested modules (A, B) the order is: A, B, C
            // We re-adding rootModule types to the scope again to override any possible name collision.
            var modulesToProcess = manifestInfo.NestedModules.ToList();
            modulesToProcess.Add(manifestInfo);

            foreach (var nestedModule in modulesToProcess)
            {
                if (nestedModule != null)
                {
                    var exportedTypes = nestedModule.GetExportedTypeDefinitions();
                    if (exportedTypes != null && exportedTypes.Count != 0)
                    {
                        foreach (var t in exportedTypes)
                        {
                            scope.AddType(t.Key, t.Value.Type);
                        }
                    }
                }
            }
        }

        private static void SetDeclaredDscResources(List<WildcardPattern> exportedDscResources, PSModuleInfo manifestInfo)
        {
            if (exportedDscResources != null)
            {
                manifestInfo._declaredDscResourceExports = new Collection<string>();

                if (exportedDscResources.Count > 0)
                {
                    foreach (WildcardPattern p in exportedDscResources)
                    {
                        string name = p.Pattern;
                        if (!WildcardPattern.ContainsWildcardCharacters(name))
                        {
                            manifestInfo._declaredDscResourceExports.Add(name);
                        }
                    }
                }
            }

            // if it is empty it means there is a wildcard pattern
            if (manifestInfo._declaredDscResourceExports != null && manifestInfo._declaredDscResourceExports.Count == 0)
            {
                var exportedTypes = manifestInfo.GetExportedTypeDefinitions();
                var exportedClassDscResources = exportedTypes.Values.Where(typeAst =>
                {
                    for (int i = 0; i < typeAst.Attributes.Count; i++)
                    {
                        var a = typeAst.Attributes[i];
                        if (a.TypeName.GetReflectionAttributeType() == typeof(DscResourceAttribute))
                        {
                            return true;
                        }
                    }

                    return false;
                });
                foreach (var exportedResource in exportedClassDscResources)
                {
                    manifestInfo._declaredDscResourceExports.Add(exportedResource.Name);
                }
            }
        }

        private static void UpdateCommandCollection<T>(List<T> list, List<WildcardPattern> patterns) where T : CommandInfo
        {
            List<T> updated = new List<T>();
            foreach (T element in list)
            {
                if (SessionStateUtilities.MatchesAnyWildcardPattern(element.Name, patterns, false))
                {
                    updated.Add(element);
                }
            }

            list.Clear();
            list.AddRange(updated);
        }

        private static void UpdateCommandCollection(Collection<string> list, List<WildcardPattern> patterns)
        {
            if (list == null)
            {
                return;
            }

            List<string> updated = new List<string>();

            // Add any patterns that don't have wildcard characters - they
            // may have been declared but then created in a way that we couldn't detect
            // them statically
            foreach (WildcardPattern pattern in patterns)
            {
                if (!WildcardPattern.ContainsWildcardCharacters(pattern.Pattern))
                {
                    if (!list.Contains(pattern.Pattern, StringComparer.OrdinalIgnoreCase))
                    {
                        list.Add(pattern.Pattern);
                    }
                }
            }

            foreach (string element in list)
            {
                if (SessionStateUtilities.MatchesAnyWildcardPattern(element, patterns, false))
                {
                    updated.Add(element);
                }
            }

            list.Clear();

            foreach (string element in updated)
            {
                list.Add(element);
            }
        }

        private static void WriteInvalidManifestMemberError(
            PSCmdlet cmdlet,
            string manifestElement,
            string moduleManifestPath,
            Exception e,
            ManifestProcessingFlags manifestProcessingFlags)
        {
            if (0 != (manifestProcessingFlags & ManifestProcessingFlags.WriteErrors))
            {
                ErrorRecord er = GenerateInvalidModuleMemberErrorRecord(manifestElement, moduleManifestPath, e);
                cmdlet.WriteError(er);
            }
        }

        private static ErrorRecord GenerateInvalidModuleMemberErrorRecord(string manifestElement, string moduleManifestPath, Exception e)
        {
            string message = StringUtil.Format(Modules.ModuleManifestInvalidManifestMember, manifestElement, e.Message, moduleManifestPath);
            ArgumentException newAe = new ArgumentException(message);
            ErrorRecord er = new ErrorRecord(newAe, "Modules_InvalidManifest",
                ErrorCategory.ResourceUnavailable, moduleManifestPath);
            return er;
        }

        /// <summary>
        /// Check if a module has been loaded.
        /// If loadElements is false, we check requireModule for correctness but do
        /// not check if the modules are loaded.
        /// </summary>
        /// <param name="context">Execution Context.</param>
        /// <param name="requiredModule">Either a string or a hash of ModuleName, optional Guid, and ModuleVersion.</param>
        /// <param name="matchFailureReason">The reason the module failed to load, or null on success.</param>
        /// <param name="loaded">Sets if the module/snapin is already present.</param>
        /// <returns>Null if the module is not loaded or loadElements is false, the loaded module otherwise.</returns>
        internal static object IsModuleLoaded(ExecutionContext context, ModuleSpecification requiredModule, out ModuleMatchFailure matchFailureReason, out bool loaded)
        {
            loaded = false;
            Dbg.Assert(requiredModule != null, "Caller should verify requiredModuleSpecification != null");

            // Assume the module is not loaded.
            object result = null;

            Dbg.Assert(requiredModule.Name != null, "GetModuleSpecification should guarantee that moduleName != null");
            ModuleMatchFailure matchFailure = ModuleMatchFailure.None;
            foreach (PSModuleInfo module in context.Modules.GetModules(new string[] { "*" }, false))
            {
                // Check that the module meets the module constraints give
                if (ModuleIntrinsics.IsModuleMatchingModuleSpec(out matchFailure, module, requiredModule))
                {
                    result = module;
                    loaded = true;
                    break;
                }
            }

            // If the RequiredModule is one of the Engine modules, then they could have been loaded as snapins (using InitialSessionState.CreateDefault())
            if (result == null && InitialSessionState.IsEngineModule(requiredModule.Name))
            {
                result = ModuleCmdletBase.GetEngineSnapIn(context, requiredModule.Name);
                if (result != null)
                {
                    loaded = true;
                }
            }

            matchFailureReason = matchFailure;
            return result;
        }

        /// <summary>
        /// Check if a module has been loaded.
        /// If loadElements is false, we check requireModule for correctness but do
        /// not check if the modules are loaded.
        /// </summary>
        /// <param name="currentModule">The current module being loaded.</param>
        /// <param name="requiredModule">Either a string or a hash of ModuleName, optional Guid, and ModuleVersion.</param>
        /// <param name="moduleManifestPath">Used for error messages.</param>
        /// <param name="manifestProcessingFlags">Specifies how to treat errors and whether to load elements.</param>
        /// <param name="containedErrors">Set if any errors are found.</param>
        /// <param name="error">Contains error record information.</param>
        /// <returns>Null if the module is not loaded or loadElements is false, the loaded module otherwise.</returns>
        internal PSModuleInfo LoadRequiredModule(PSModuleInfo currentModule, ModuleSpecification requiredModule, string moduleManifestPath, ManifestProcessingFlags manifestProcessingFlags, bool containedErrors, out ErrorRecord error)
        {
            Dbg.Assert(moduleManifestPath != null, "Caller should verify moduleManifestPath != null");
            error = null;
            if (!containedErrors)
            {
                return LoadRequiredModule(Context, currentModule, requiredModule, moduleManifestPath, manifestProcessingFlags, out error);
            }

            return null;
        }

        /// <summary>
        /// Check if a module has been loaded.
        /// If loadElements is false, we check requireModule for correctness but do
        /// not check if the modules are loaded.
        /// </summary>
        /// <param name="context">Execution Context.</param>
        /// <param name="currentModule">The current module being loaded.</param>
        /// <param name="requiredModuleSpecification">Either a string or a hash of ModuleName, optional Guid, and ModuleVersion.</param>
        /// <param name="moduleManifestPath">Used for error messages.</param>
        /// <param name="manifestProcessingFlags">Specifies how to treat errors and whether to load elements.</param>
        /// <param name="error">Contains error record information.</param>
        /// <returns>Null if the module is not loaded or loadElements is false, the loaded module otherwise.</returns>
        internal static PSModuleInfo LoadRequiredModule(ExecutionContext context,
            PSModuleInfo currentModule,
            ModuleSpecification requiredModuleSpecification,
            string moduleManifestPath,
            ManifestProcessingFlags manifestProcessingFlags,
            out ErrorRecord error)
        {
            Dbg.Assert(0 != (manifestProcessingFlags & ManifestProcessingFlags.LoadElements), "LoadRequiredModule / RequiredModules checks should only be done when actually loading a module");

            error = null;

            string moduleName = requiredModuleSpecification.Name;
            Guid? moduleGuid = requiredModuleSpecification.Guid;
            PSModuleInfo result = null;

            ModuleMatchFailure loadFailureReason = ModuleMatchFailure.None;
            bool loaded = false;
            object loadedModule = IsModuleLoaded(context, requiredModuleSpecification, out loadFailureReason, out loaded);

            if (loadedModule == null)
            {
                // Load the module
                PSModuleInfo requiredModuleInfo = null;
                Collection<PSModuleInfo> moduleInfo = GetModuleIfAvailable(requiredModuleSpecification);

                if (moduleInfo != null && moduleInfo.Count > 0)
                {
                    requiredModuleInfo = moduleInfo[0];

                    // Check for cyclic references of RequiredModule
                    bool hasRequiredModulesCyclicReference = false;
                    Dictionary<ModuleSpecification, List<ModuleSpecification>> requiredModules = new Dictionary<ModuleSpecification, List<ModuleSpecification>>(new ModuleSpecificationComparer());
                    if (currentModule != null)
                    {
                        requiredModules.Add(new ModuleSpecification(currentModule), new List<ModuleSpecification> { requiredModuleSpecification });
                    }

                    if (requiredModuleSpecification != null)
                    {
                        requiredModules.Add(requiredModuleSpecification, new List<ModuleSpecification>(requiredModuleInfo.RequiredModulesSpecification));
                    }

                    // We always need to check against the module name and not the file name
                    hasRequiredModulesCyclicReference = HasRequiredModulesCyclicReference(requiredModuleSpecification,
                                                                                          new List<ModuleSpecification>(requiredModuleInfo.RequiredModulesSpecification),
                                                                                          new Collection<PSModuleInfo> { requiredModuleInfo },
                                                                                          requiredModules,
                                                                                          out error);
                    if (!hasRequiredModulesCyclicReference)
                    {
                        result = ImportRequiredModule(context, requiredModuleSpecification, out error);
                    }
                    else
                    {
                        // Error Record
                        if (moduleManifestPath != null)
                        {
                            Dbg.Assert(error != null, "Error message should be populated if there is cyclic dependency");
                            MissingMemberException mm = null;
                            if (error != null && error.Exception != null)
                            {
                                mm = new MissingMemberException(error.Exception.Message);
                            }

                            error = new ErrorRecord(mm, "Modules_InvalidManifest",
                                                    ErrorCategory.ResourceUnavailable, moduleManifestPath);
                        }
                    }
                }
                else
                {
                    string message;
                    if (moduleManifestPath != null)
                    {
                        if (0 != (manifestProcessingFlags & ManifestProcessingFlags.WriteErrors))
                        {
                            switch (loadFailureReason)
                            {
                                case ModuleMatchFailure.RequiredVersion:
                                    message = StringUtil.Format(
                                        Modules.RequiredModuleNotLoadedWrongVersion,
                                        moduleManifestPath,
                                        moduleName,
                                        requiredModuleSpecification.RequiredVersion);
                                    break;

                                case ModuleMatchFailure.MinimumVersion:
                                    // If both max and min versions were specified, use a different error message
                                    if (requiredModuleSpecification.MaximumVersion == null)
                                    {
                                        message = StringUtil.Format(
                                            Modules.RequiredModuleNotLoadedWrongVersion,
                                            moduleManifestPath, moduleName,
                                            requiredModuleSpecification.Version);
                                    }
                                    else
                                    {
                                        message = StringUtil.Format(
                                            Modules.RequiredModuleNotLoadedWrongMinimumVersionAndMaximumVersion,
                                            moduleManifestPath,
                                            moduleName,
                                            requiredModuleSpecification.Version,
                                            requiredModuleSpecification.MaximumVersion);
                                    }

                                    break;

                                case ModuleMatchFailure.MaximumVersion:
                                    // If both max and min versions were specified, use a different error message
                                    if (requiredModuleSpecification.Version == null)
                                    {
                                        message = StringUtil.Format(
                                            Modules.RequiredModuleNotLoadedWrongMaximumVersion,
                                            moduleManifestPath,
                                            moduleName,
                                            requiredModuleSpecification.MaximumVersion);
                                    }
                                    else
                                    {
                                        message = StringUtil.Format(
                                            Modules.RequiredModuleNotLoadedWrongMinimumVersionAndMaximumVersion,
                                            moduleManifestPath,
                                            moduleName,
                                            requiredModuleSpecification.Version,
                                            requiredModuleSpecification.MaximumVersion);
                                    }

                                    break;

                                case ModuleMatchFailure.Guid:
                                    message = StringUtil.Format(
                                        Modules.RequiredModuleNotLoadedWrongGuid,
                                        moduleManifestPath,
                                        moduleName,
                                        moduleGuid.Value);
                                    break;

                                default:
                                    message = StringUtil.Format(
                                        Modules.RequiredModuleNotLoaded,
                                        moduleManifestPath,
                                        moduleName);
                                    break;
                            }

                            MissingMemberException mm = new MissingMemberException(message);
                            error = new ErrorRecord(mm, "Modules_InvalidManifest",
                                                    ErrorCategory.ResourceUnavailable, moduleManifestPath);
                        }
                    }
                    else
                    {
                        message = StringUtil.Format(Modules.RequiredModuleNotFound, requiredModuleSpecification.Name);
                        MissingMemberException mm = new MissingMemberException(message);
                        error = new ErrorRecord(mm, "Modules_RequiredModuleNotFound", ErrorCategory.ResourceUnavailable, null);
                    }
                }
            }
            else
            {
                // Either module/snapin is already loaded
                if (loadedModule is PSModuleInfo)
                {
                    result = (PSModuleInfo)loadedModule;
                }
                else if (!loaded)
                {
                    // This should never happen because one of the two should be true
                    // 1) loadedModule should either be PSModuleInfo
                    // 2) loaded = true
                    Dbg.Assert(false, "loadedModule should either be PSModuleInfo or loaded should be true");
                }
            }

            return result;
        }

        private static PSModuleInfo ImportRequiredModule(ExecutionContext context, ModuleSpecification requiredModule, out ErrorRecord error)
        {
            error = null;
            PSModuleInfo result = null;
            using (var powerShell = System.Management.Automation.PowerShell.Create(RunspaceMode.CurrentRunspace))
            {
                powerShell.AddCommand("Import-Module");
                powerShell.AddParameter("Name", requiredModule.Name);

                if (requiredModule.RequiredVersion != null)
                {
                    powerShell.AddParameter("RequiredVersion", requiredModule.RequiredVersion);
                }
                else if (requiredModule.MaximumVersion != null)
                {
                    powerShell.AddParameter("MaximumVersion", requiredModule.MaximumVersion);
                }
                else
                {
                    powerShell.AddParameter("Version", requiredModule.Version);
                }

                powerShell.Invoke();
                if (powerShell.Streams.Error != null && powerShell.Streams.Error.Count > 0)
                {
                    error = powerShell.Streams.Error[0];
                }
                else
                {
                    // Check if the correct module is loaded using Version , Guid Information.
                    string moduleNameToCheckAgainst = requiredModule.Name;
                    string manifestPath = string.Empty;
                    if (moduleNameToCheckAgainst.EndsWith(".psd1", StringComparison.OrdinalIgnoreCase))
                    {
                        manifestPath = moduleNameToCheckAgainst;
                        moduleNameToCheckAgainst = Path.GetFileNameWithoutExtension(moduleNameToCheckAgainst);
                    }

                    ModuleSpecification ms = new ModuleSpecification(moduleNameToCheckAgainst);
                    if (requiredModule.Guid != null)
                    {
                        ms.Guid = requiredModule.Guid.Value;
                    }

                    if (requiredModule.RequiredVersion != null)
                    {
                        ms.RequiredVersion = requiredModule.RequiredVersion;
                    }

                    if (requiredModule.Version != null)
                    {
                        ms.Version = requiredModule.Version;
                    }

                    if (requiredModule.MaximumVersion != null)
                    {
                        ms.MaximumVersion = requiredModule.MaximumVersion;
                    }

                    ModuleMatchFailure loadFailureReason;
                    bool loaded = false;
                    object r = IsModuleLoaded(context, ms, out loadFailureReason, out loaded);

                    Dbg.Assert(r is PSModuleInfo, "The returned value should be PSModuleInfo");

                    result = r as PSModuleInfo;
                    if (result == null)
                    {
                        string message = StringUtil.Format(Modules.RequiredModuleNotFound, moduleNameToCheckAgainst);
                        if (!string.IsNullOrEmpty(manifestPath))
                        {
                            MissingMemberException mm = new MissingMemberException(message);
                            error = new ErrorRecord(mm, "Modules_InvalidManifest",
                                                    ErrorCategory.ResourceUnavailable, manifestPath);
                        }
                        else
                        {
                            InvalidOperationException ioe = new InvalidOperationException(message);
                            error = new ErrorRecord(ioe, "Modules_RequiredModuleNotLoadedWithoutManifest", ErrorCategory.InvalidOperation, requiredModule);
                        }
                    }
                }
            }

            return result;
        }

        /// <summary>
        /// Verifies if a nested module is available using GetModuleIfAvailable.
        /// <paramref name="extension"/> and <paramref name="rootedModulePath"/>
        /// will be used to create module name for searching.
        /// If <paramref name="rootedModulePath"/> is null, the name specified in
        /// nestedModuleSpec will be used.
        /// </summary>
        /// <param name="nestedModuleSpec"></param>
        /// <param name="rootedModulePath"></param>
        /// <param name="extension"></param>
        /// <param name="nestedModuleInfoIfAvailable"></param>
        /// <returns></returns>
        internal bool VerifyIfNestedModuleIsAvailable(ModuleSpecification nestedModuleSpec,
            string rootedModulePath,
            string extension,
            out PSModuleInfo nestedModuleInfoIfAvailable)
        {
            Dbg.Assert(nestedModuleSpec != null, "nestedModuleSpec cannot be null.");
            nestedModuleInfoIfAvailable = null;
            if ((nestedModuleSpec.Guid != null) || (nestedModuleSpec.Version != null) || (nestedModuleSpec.RequiredVersion != null) || (nestedModuleSpec.MaximumVersion != null))
            {
                if (!string.IsNullOrEmpty(extension) &&
                    (!string.Equals(extension, StringLiterals.PowerShellDataFileExtension)))
                {
                    // A module can declare its GUID/Version only in the PSD1 file.
                    return false;
                }

                string tempModuleName = rootedModulePath;
                if (string.IsNullOrEmpty(extension))
                {
                    tempModuleName = rootedModulePath + StringLiterals.PowerShellDataFileExtension;
                }

                ModuleSpecification tempSpec = new ModuleSpecification(
                    string.IsNullOrEmpty(rootedModulePath) ? nestedModuleSpec.Name : tempModuleName);
                if (nestedModuleSpec.Guid.HasValue)
                {
                    tempSpec.Guid = nestedModuleSpec.Guid.Value;
                }

                if (nestedModuleSpec.Version != null)
                {
                    tempSpec.Version = nestedModuleSpec.Version;
                }

                if (nestedModuleSpec.RequiredVersion != null)
                {
                    tempSpec.RequiredVersion = nestedModuleSpec.RequiredVersion;
                }

                if (nestedModuleSpec.MaximumVersion != null)
                {
                    tempSpec.MaximumVersion = nestedModuleSpec.MaximumVersion;
                }

                Collection<PSModuleInfo> availableModules = GetModuleIfAvailable(tempSpec);

                // With Side-b-Side module version support, more than one module will be returned by GetModuleIfAvailable
                if (availableModules.Count < 1)
                {
                    return false;
                }

                // First element is the highest available version under a module base folder
                nestedModuleInfoIfAvailable = availableModules[0];
            }

            return true;
        }

        // Checks if module is available to be loaded
        // ModuleName ---> checks if module can be loaded using Module loading rules
        // ModuleManifest --> checks if manifest is valid
        internal static Collection<PSModuleInfo> GetModuleIfAvailable(ModuleSpecification requiredModule,
            Runspace rsToUse = null)
        {
            Collection<PSModuleInfo> result = new Collection<PSModuleInfo>();
            Collection<PSModuleInfo> tempResult = null;
            System.Management.Automation.PowerShell powerShell = null;
            if (rsToUse == null)
            {
                powerShell = System.Management.Automation.PowerShell.Create(RunspaceMode.CurrentRunspace);
            }
            else
            {
                powerShell = System.Management.Automation.PowerShell.Create();
                powerShell.Runspace = rsToUse;
            }

            using (powerShell)
            {
                if (requiredModule.Name.EndsWith(".psd1", StringComparison.OrdinalIgnoreCase))
                {
                    powerShell.AddCommand("Test-ModuleManifest");
                    powerShell.AddParameter("Path", requiredModule.Name);
                }
                else
                {
                    powerShell.AddCommand("Get-Module");
                    powerShell.AddParameter("Name", requiredModule.Name);
                    powerShell.AddParameter("ListAvailable");
                }

                tempResult = powerShell.Invoke<PSModuleInfo>();
            }

            // Check if the available module is of the correct version and GUID. The name is already checked.
            // GH #8204: The required name here may be the full path, while the module name may be just the module,
            //           so comparing them may fail incorrectly.
            foreach (var module in tempResult)
            {
                if (ModuleIntrinsics.IsModuleMatchingConstraints(
                    module,
                    guid: requiredModule.Guid,
                    requiredVersion: requiredModule.RequiredVersion,
                    minimumVersion: requiredModule.Version,
                    maximumVersion: requiredModule.MaximumVersion == null ? null : GetMaximumVersion(requiredModule.MaximumVersion)))
                {
                    result.Add(module);
                }
            }

            return result;
        }

        private static bool HasRequiredModulesCyclicReference(ModuleSpecification currentModuleSpecification, List<ModuleSpecification> requiredModules, IEnumerable<PSModuleInfo> moduleInfoList, Dictionary<ModuleSpecification, List<ModuleSpecification>> nonCyclicRequiredModules, out ErrorRecord error)
        {
            error = null;
            if (requiredModules == null || requiredModules.Count == 0 || currentModuleSpecification == null)
            {
                return false;
            }

            foreach (var requiredModuleSpecification in requiredModules)
            {
                // The dictionary holds the key-value pair with the following convention
                // Key --> Module
                // Values --> RequiredModules
                // If we find that the module we are trying to import is already present in the dictionary, there is a cyclic reference

                // No cycle
                // 1---->2------>3-------->4
                //       |--> 5             |--> 5

                // Cycle
                // 1 --->2---->3---->4---> 2
                if (nonCyclicRequiredModules.ContainsKey(requiredModuleSpecification))
                {
                    // Error out saying there is a cyclic reference
                    PSModuleInfo mo = null;
                    foreach (var i in moduleInfoList)
                    {
                        if (i.Name.Equals(currentModuleSpecification.Name, StringComparison.OrdinalIgnoreCase))
                        {
                            mo = i;
                            break;
                        }
                    }

                    Dbg.Assert(mo != null, "The moduleInfo should be present");
                    string message = StringUtil.Format(Modules.RequiredModulesCyclicDependency, currentModuleSpecification.ToString(), requiredModuleSpecification.ToString(), mo.Path);
                    MissingMemberException mm = new MissingMemberException(message);
                    error = new ErrorRecord(mm, "Modules_InvalidManifest", ErrorCategory.ResourceUnavailable, mo.Path);
                    return true;
                }
                else // Go for recursive check for the RequiredModules of current requiredModuleSpecification
                {
                    Collection<PSModuleInfo> availableModules = GetModuleIfAvailable(requiredModuleSpecification);
                    if (availableModules.Count == 1)
                    {
                        List<ModuleSpecification> list = new List<ModuleSpecification>(availableModules[0].RequiredModulesSpecification);
                        // Only add if this required module has nested required modules (meaning, it could lead to a circular reference)
                        if (list.Count > 0)
                        {
                            nonCyclicRequiredModules.Add(requiredModuleSpecification, list);
                            // We always need to check against the module specification and not the file name
                            if (HasRequiredModulesCyclicReference(requiredModuleSpecification, list, availableModules, nonCyclicRequiredModules, out error))
                            {
                                return true;
                            }
                        }
                    }
                }
            }

            // Once nested recursive calls are complete, we should remove the current module from the nonCyclicRequiredModules check list.
            // This prevents non related modules from getting involved in the cycle list.
            nonCyclicRequiredModules.Remove(currentModuleSpecification); // this uses ModuleSpecificationComparer equality comparer
            return false;
        }

        /// <summary>
        /// Search for a localized psd1 manifest file, using the same algorithm
        /// as Import-LocalizedData.
        /// </summary>
        private ExternalScriptInfo FindLocalizedModuleManifest(string path)
        {
            string dir = Path.GetDirectoryName(path);
            string file = Path.GetFileName(path);
            string localizedFile = null;

            CultureInfo culture = System.Globalization.CultureInfo.CurrentUICulture;
            CultureInfo currentCulture = culture;
            while (currentCulture != null && !string.IsNullOrEmpty(currentCulture.Name))
            {
                StringBuilder stringBuilder = new StringBuilder(dir);
                stringBuilder.Append("\\");
                stringBuilder.Append(currentCulture.Name);
                stringBuilder.Append("\\");
                stringBuilder.Append(file);

                string filePath = stringBuilder.ToString();

                if (File.Exists(filePath))
                {
                    localizedFile = filePath;
                    break;
                }

                currentCulture = currentCulture.Parent;
            }

            ExternalScriptInfo result = null;
            if (localizedFile != null)
            {
                result = new ExternalScriptInfo(Path.GetFileName(localizedFile), localizedFile);
            }

            return result;
        }

        /// <summary>
        /// Checks to see if the module manifest contains the specified key.
        /// If it does and it's valid, it returns true otherwise it returns false.
        /// If the key wasn't there or wasn't valid, then <paramref name="list"/> is set to <c>null</c>
        /// </summary>
        /// <param name="data">The hashtable to look for the key in.</param>
        /// <param name="moduleManifestPath">The manifest that generated the hashtable.</param>
        /// <param name="key">The table key to use.</param>
        /// <param name="manifestProcessingFlags">Specifies how to treat errors and whether to load elements.</param>
        /// <param name="list">Returns the extracted version.</param>
        /// <returns></returns>
        internal bool GetListOfStringsFromData(
            Hashtable data,
            string moduleManifestPath,
            string key,
            ManifestProcessingFlags manifestProcessingFlags,
            out List<string> list)
        {
            list = null;
            if (data.Contains(key))
            {
                if (data[key] != null)
                {
                    try
                    {
                        string[] stringData = (string[])LanguagePrimitives.ConvertTo(data[key], typeof(string[]), CultureInfo.InvariantCulture);
                        list = new List<string>(stringData);
                    }
                    catch (Exception e)
                    {
                        WriteInvalidManifestMemberError(this, key, moduleManifestPath, e, manifestProcessingFlags);
                        return false;
                    }
                }
            }

            return true;
        }

        /// <summary>
        /// Checks to see if the module manifest contains the specified key.
        /// If it does and it's valid, it returns true otherwise it returns false.
        /// If the key wasn't there or wasn't valid, then <paramref name="list"/> is set to <c>null</c>.
        /// </summary>
        /// <param name="data">The hashtable to look for the key in.</param>
        /// <param name="moduleManifestPath">The manifest that generated the hashtable.</param>
        /// <param name="key">The table key to use.</param>
        /// <param name="manifestProcessingFlags">Specifies how to treat errors and whether to load elements.</param>
        /// <param name="list">Returns the extracted version.</param>
        /// <returns></returns>
        private bool GetListOfWildcardsFromData(
            Hashtable data,
            string moduleManifestPath,
            string key,
            ManifestProcessingFlags manifestProcessingFlags,
            out List<WildcardPattern> list)
        {
            list = null;

            List<string> listOfStrings;
            if (!GetListOfStringsFromData(data, moduleManifestPath, key, manifestProcessingFlags, out listOfStrings))
            {
                return false;
            }

            if (listOfStrings != null)
            {
                list = new List<WildcardPattern>();
                foreach (string s in listOfStrings)
                {
                    // Win8: 622263
                    if (string.IsNullOrEmpty(s))
                    {
                        continue;
                    }

                    try
                    {
                        list.Add(WildcardPattern.Get(s, WildcardOptions.IgnoreCase));
                    }
                    catch (Exception e)
                    {
                        list = null;
                        WriteInvalidManifestMemberError(this, key, moduleManifestPath, e, manifestProcessingFlags);
                        return false;
                    }
                }
            }

            return true;
        }

        /// <summary>
        /// Checks to see if the module manifest contains the specified key.
        /// If it does and it's valid, it returns true otherwise it returns false.
        /// If the key wasn't there or wasn't valid, then <paramref name="list"/> is set to <c>null</c>
        /// </summary>
        /// <param name="data">The hashtable to look for the key in.</param>
        /// <param name="moduleManifestPath">The manifest that generated the hashtable.</param>
        /// <param name="key">The table key to use.</param>
        /// <param name="manifestProcessingFlags">Specifies how to treat errors and whether to load elements.</param>
        /// <param name="moduleBase">Base directory of a module.</param>
        /// <param name="extension">Expected file extension (added to strings that didn't have an extension).</param>
        /// <param name="verifyFilesExist">If <c>true</c> then we want to error out if the specified files don't exist.</param>
        /// <param name="list">Returns the extracted version.</param>
        /// <returns></returns>
        private bool GetListOfFilesFromData(
            Hashtable data,
            string moduleManifestPath,
            string key,
            ManifestProcessingFlags manifestProcessingFlags,
            string moduleBase,
            string extension,
            bool verifyFilesExist,
            out List<string> list)
        {
            list = null;

            bool importingModule = manifestProcessingFlags.HasFlag(ManifestProcessingFlags.LoadElements);
            if (!GetListOfStringsFromData(data, moduleManifestPath, key, manifestProcessingFlags, out List<string> listOfStrings))
            {
                return false;
            }

            if (listOfStrings != null)
            {
                var psHome = Utils.DefaultPowerShellAppBase;
                string alternateDirToCheck = null;
                if (moduleBase.StartsWith(psHome, StringComparison.OrdinalIgnoreCase))
                {
                    // alternateDirToCheck is an ugly hack for how Microsoft.PowerShell.Diagnostics and
                    // Microsoft.WSMan.Management refer to the ps1xml that was in $PSHOME but removed.
                    alternateDirToCheck = moduleBase + "\\..\\..";
                }

                list = new List<string>();
                foreach (string s in listOfStrings)
                {
                    try
                    {
                        string fixedFileName = FixupFileName(moduleBase, s, extension, importingModule);
                        var dir = Path.GetDirectoryName(fixedFileName);

                        if (string.Equals(psHome, dir, StringComparison.OrdinalIgnoreCase) ||
                            (alternateDirToCheck != null && string.Equals(alternateDirToCheck, dir, StringComparison.OrdinalIgnoreCase)))
                        {
                            // The ps1xml file no longer exists in $PSHOME.  Downstream, we expect a resolved path,
                            // which we can't really do b/c the file doesn't exist.
                            fixedFileName = psHome + "\\" + Path.GetFileName(s);
                        }
                        else if (verifyFilesExist && !File.Exists(fixedFileName))
                        {
                            string message = StringUtil.Format(SessionStateStrings.PathNotFound, fixedFileName);
                            throw new FileNotFoundException(message, fixedFileName);
                        }

                        list.Add(fixedFileName);
                    }
                    catch (Exception e)
                    {
                        if (manifestProcessingFlags.HasFlag(ManifestProcessingFlags.WriteErrors))
                        {
                            this.ThrowTerminatingError(GenerateInvalidModuleMemberErrorRecord(key, moduleManifestPath, e));
                        }

                        list = null;
                        WriteInvalidManifestMemberError(this, key, moduleManifestPath, e, manifestProcessingFlags);
                        return false;
                    }
                }
            }

            return true;
        }

        [Flags]
        internal enum ModuleLoggingGroupPolicyStatus
        {
            Undefined = 0x00,
            Enabled = 0x01,
            Disabled = 0x02,
        }

        /// <summary>
        /// Enable Module logging based on group policy.
        /// </summary>
        internal void SetModuleLoggingInformation(PSModuleInfo m)
        {
            IEnumerable<string> moduleNames;
            ModuleLoggingGroupPolicyStatus status = GetModuleLoggingInformation(out moduleNames);
            if (status != ModuleLoggingGroupPolicyStatus.Undefined)
            {
                SetModuleLoggingInformation(status, m, moduleNames);
            }
        }

        private void SetModuleLoggingInformation(ModuleLoggingGroupPolicyStatus status, PSModuleInfo m, IEnumerable<string> moduleNames)
        {
            // TODO, insivara : What happens when Enabled but none of the other options (DefaultSystemModules, NonDefaultSystemModule, NonSystemModule, SpecificModules) are set?
            // After input from GP team for this behavior, need to revisit the commented out part
            // if ((status & ModuleLoggingGroupPolicyStatus.Enabled) != 0)
            // {
            // }
            if (((status & ModuleLoggingGroupPolicyStatus.Enabled) != 0) && moduleNames != null)
            {
                foreach (string currentGPModuleName in moduleNames)
                {
                    if (string.Equals(m.Name, currentGPModuleName, StringComparison.OrdinalIgnoreCase))
                    {
                        m.LogPipelineExecutionDetails = true;
                    }
                    else if (WildcardPattern.ContainsWildcardCharacters(currentGPModuleName))
                    {
                        WildcardPattern wildcard = WildcardPattern.Get(currentGPModuleName, WildcardOptions.IgnoreCase);
                        if (wildcard.IsMatch(m.Name))
                        {
                            m.LogPipelineExecutionDetails = true;
                        }
                    }
                }
            }
        }

        /// <summary>
        /// Get Module Logging information from the group policy.
        /// </summary>
        internal static ModuleLoggingGroupPolicyStatus GetModuleLoggingInformation(out IEnumerable<string> moduleNames)
        {
            moduleNames = null;
            ModuleLoggingGroupPolicyStatus status = ModuleLoggingGroupPolicyStatus.Undefined;

            var moduleLogging = Utils.GetPolicySetting<ModuleLogging>(Utils.SystemWideThenCurrentUserConfig);
            if (moduleLogging != null)
            {
                if (moduleLogging.EnableModuleLogging == false)
                {
                    status = ModuleLoggingGroupPolicyStatus.Disabled;
                }
                else if (moduleLogging.EnableModuleLogging == true)
                {
                    status = ModuleLoggingGroupPolicyStatus.Enabled;
                    moduleNames = moduleLogging.ModuleNames;
                }
            }

            return status;
        }

        /// <summary>
        /// Checks to see if the module manifest contains the specified key.
        /// If it does and it can be converted to the expected type, then it returns <c>true</c> and sets <paramref name="result"/> to the value.
        /// If the key is missing it returns <c>true</c> and sets <paramref name="result"/> to <c>default(<typeparam name="T"/>)</c>.
        /// If the key is invalid then it returns <c>false</c>.
        /// </summary>
        /// <param name="data">The hashtable to look for the key in.</param>
        /// <param name="moduleManifestPath">The manifest that generated the hashtable.</param>
        /// <param name="key">The table key to use.</param>
        /// <param name="manifestProcessingFlags">Specifies how to treat errors and whether to load elements.</param>
        /// <param name="result">Value from the manifest converted to the right type.</param>
        /// <returns><c>true</c> if success; <c>false</c> if there were errors.</returns>
        internal bool GetScalarFromData<T>(
            Hashtable data,
            string moduleManifestPath,
            string key,
            ManifestProcessingFlags manifestProcessingFlags,
            out T result)
        {
            object value = data[key];
            if ((value == null) || (value is string && string.IsNullOrEmpty((string)value)))
            {
                result = default(T);
                return true;
            }

            try
            {
                result = (T)LanguagePrimitives.ConvertTo(value, typeof(T), CultureInfo.InvariantCulture);
                return true;
            }
            catch (PSInvalidCastException e)
            {
                result = default(T);
                if (0 != (manifestProcessingFlags & ManifestProcessingFlags.WriteErrors))
                {
                    string message = StringUtil.Format(Modules.ModuleManifestInvalidValue, key, e.Message, moduleManifestPath);
                    ArgumentException newAe = new ArgumentException(message);
                    ErrorRecord er = new ErrorRecord(newAe, "Modules_InvalidManifest",
                        ErrorCategory.ResourceUnavailable, moduleManifestPath);
                    WriteError(er);
                }

                return false;
            }
        }

        /// <summary>
        /// A utility routine to fix up a file name so it's rooted and has an extension.
        /// </summary>
        internal string FixupFileName(string moduleBase, string name, string extension, bool isImportingModule)
        {
            return FixupFileName(moduleBase, name, extension, isImportingModule, pathIsResolved: out _);
        }

        /// <summary>
        /// A utility routine to fix up a file name so it's rooted and has an extension.
        /// </summary>
        /// <remarks>
        /// When fixing up an assembly file, this method loads the resovled assembly if it's in the process of actually loading a module.
        /// Read the comments in the method for the detailed information.
        /// </remarks>
        /// <param name="moduleBase">The base path to use if the file is not rooted.</param>
        /// <param name="name">The file name to resolve.</param>
        /// <param name="extension">The extension to use in case the given name has no extension.</param>
        /// <param name="isImportingModule">Indicate if we are loading a module.</param>
        /// <param name="pathIsResolved">Indicate if the returned path is fully resolved.</param>
        /// <returns>
        /// The resolved file path. Or, the combined path of <paramref name="moduleBase"/> and <paramref name="name"/> when the file path cannot be resolved.
        /// </returns>
        internal string FixupFileName(string moduleBase, string name, string extension, bool isImportingModule, out bool pathIsResolved)
        {
            pathIsResolved = false;
            string originalName = name;
            string originalExt = Path.GetExtension(name);

            if (string.IsNullOrEmpty(originalExt))
            {
                name += extension;
            }

            // Try to get the resolved fully qualified path to the file.
            // Note that, the 'IsRooted' method also returns true for relative paths, in which case we need to check for 'combinedPath' as well.
            //  * For example, the 'Microsoft.WSMan.Management.psd1' in Windows PowerShell defines 'FormatsToProcess="..\..\WSMan.format.ps1xml"'.
            //  * For such a module, we will have the following input when reaching this method:
            //     - moduleBase = 'C:\Windows\System32\WindowsPowerShell\v1.0\Modules\Microsoft.WSMan.Management'
            //     - name = '..\..\WSMan.format.ps1xml'
            //    Check for combinedPath in this case will get us the normalized rooted path 'C:\Windows\System32\WindowsPowerShell\v1.0\WSMan.format.ps1xml'.
            // The 'Microsoft.WSMan.Management' module in PowerShell was updated to not use the relative path for 'FormatsToProcess' entry,
            // but it's safer to keep the original behavior to avoid unexpected breaking changes.
            string combinedPath = Path.Combine(moduleBase, name);
            string resolvedPath = IsRooted(name)
                ? ResolveRootedFilePath(name, Context) ?? ResolveRootedFilePath(combinedPath, Context)
                : ResolveRootedFilePath(combinedPath, Context);

            // Return the path if successfully resolved.
            if (resolvedPath != null)
            {
                if (isImportingModule && resolvedPath.EndsWith(".dll", StringComparison.OrdinalIgnoreCase))
                {
                    // If we are fixing up an assembly file path and we are actually loading the module, then we load the resolved assembly file here.
                    // This is because we process type/format ps1xml files before 'RootModule' and 'NestedModules' entries during the module loading.
                    // A types.ps1xml file could refer to a type defined in the assembly that is specified in the 'RootModule' or 'NestedModule', and
                    // in that case, processing the types.ps1xml file would fail because it happens before processing the 'RootModule', which loads
                    // the assembly. We cannot move the processing of types.ps1xml file after processing 'RootModule' either, because the 'RootModule'
                    // might refer to members defined in the types.ps1xml file. In order to make it work for this paradox, we have to load the resolved
                    // assembly when we are actually loading the module. However, when it's module analysis, there is no need to load the assembly.
                    ExecutionContext.LoadAssembly(name: null, filename: resolvedPath, error: out _);
                }

                pathIsResolved = true;
                return resolvedPath;
            }

            // Path resolution failed, use the combined path as default.
            string result = combinedPath;

            // For dlls, we cannot get the path from the provider.
            // We need to load the assembly and then get the path.
            // If the module is already loaded, this is not expensive since the assembly is already loaded in the AppDomain
            if (!string.IsNullOrEmpty(extension) &&
                (extension.Equals(StringLiterals.PowerShellILAssemblyExtension, StringComparison.OrdinalIgnoreCase) ||
                extension.Equals(StringLiterals.PowerShellILExecutableExtension, StringComparison.OrdinalIgnoreCase)))
            {
                Assembly assembly = ExecutionContext.LoadAssembly(name: originalName, filename: null, error: out _);
                if (assembly != null)
                {
                    pathIsResolved = true;
                    result = assembly.Location;
                }
            }

            return result;
        }

        /// <summary>
        /// A utility routine to fix up a file name, if it is relative path convert it to absolute path combining moduleBase, if it is not a relative path, leave as it is.
        /// </summary>
        /// <param name="moduleBase">The base path to use if the file is not rooted.</param>
        /// <param name="path">The file name to resolve.</param>
        /// <returns></returns>
        internal string GetAbsolutePath(string moduleBase, string path)
        {
            if (!IsRooted(path) && (path.Contains('/') || path.Contains('\\')))
            {
                return Path.Combine(moduleBase, path);
            }
            else
            {
                return path;
            }
        }

        /// <summary>
        /// Check if a path is rooted or "relative rooted".
        /// </summary>
        /// <param name="filePath">The file path to check.</param>
        /// <returns>True if the path is rooted, false otherwise.</returns>
        internal static bool IsRooted(string filePath)
        {
            return (Path.IsPathRooted(filePath) ||
                filePath.StartsWith(@".\", StringComparison.Ordinal) ||
                filePath.StartsWith(@"./", StringComparison.Ordinal) ||
                filePath.StartsWith(@"..\", StringComparison.Ordinal) ||
                filePath.StartsWith(@"../", StringComparison.Ordinal) ||
                filePath.StartsWith(@"~/", StringComparison.Ordinal) ||
                filePath.StartsWith(@"~\", StringComparison.Ordinal) ||
                filePath.Contains(':'));
        }

        /// <summary>
        /// This utility resolves a rooted file name using the provider
        /// routines. It will only work if the path exists.
        /// </summary>
        /// <param name="filePath">The filename to resolve.</param>
        /// <param name="context">Execution context.</param>
        /// <returns>The resolved filename.</returns>
        internal static string ResolveRootedFilePath(string filePath, ExecutionContext context)
        {
            // If the path is not fully qualified or relative rooted, then
            // we need to do path-based resolution...
            if (!IsRooted(filePath))
            {
                return null;
            }

            ProviderInfo provider = null;

            Collection<string> filePaths = null;

            if (context.EngineSessionState.IsProviderLoaded(context.ProviderNames.FileSystem))
            {
                try
                {
                    filePaths =
                        context.SessionState.Path.GetResolvedProviderPathFromPSPath(filePath, out provider);
                }
                catch (ItemNotFoundException)
                {
                    return null;
                }

                // Make sure that the path is in the file system - that's all we can handle currently...
                if (!provider.NameEquals(context.ProviderNames.FileSystem))
                {
                    // "The current provider ({0}) cannot open a file"
                    throw InterpreterError.NewInterpreterException(
                        filePath,
                        typeof(RuntimeException),
                        errorPosition: null,
                        "FileOpenError",
                        ParserStrings.FileOpenError,
                        provider.FullName);
                }
            }

            // Make sure at least one file was found...
            if (filePaths == null || filePaths.Count < 1)
            {
                return null;
            }

            if (filePaths.Count > 1)
            {
                // "The path resolved to more than one file; can only process one file at a time."
                throw InterpreterError.NewInterpreterException(
                    filePaths,
                    typeof(RuntimeException),
                    errorPosition: null,
                    "AmbiguousPath",
                    ParserStrings.AmbiguousPath);
            }

            return filePaths[0];
        }

        internal static string GetResolvedPath(string filePath, ExecutionContext context)
        {
            ProviderInfo provider = null;

            Collection<string> filePaths;

            if (context != null && context.EngineSessionState != null && context.EngineSessionState.IsProviderLoaded(context.ProviderNames.FileSystem))
            {
                try
                {
                    filePaths = context.SessionState.Path.GetResolvedProviderPathFromPSPath(filePath, true /* allowNonExistentPaths */, out provider);
                }
                catch (Exception)
                {
                    return null;
                }
                // Make sure that the path is in the file system - that's all we can handle currently...
                if ((provider == null) || !provider.NameEquals(context.ProviderNames.FileSystem))
                {
                    return null;
                }
            }
            else
            {
                filePaths = new Collection<string>();
                filePaths.Add(filePath);
            }

            // Make sure at least one file was found...
            if (filePaths == null || filePaths.Count < 1 || filePaths.Count > 1)
            {
                return null;
            }

            return filePaths[0];
        }

        internal static Collection<string> GetResolvedPathCollection(string filePath, ExecutionContext context)
        {
            ProviderInfo provider = null;

            Collection<string> filePaths;

            if (context != null && context.EngineSessionState != null && context.EngineSessionState.IsProviderLoaded(context.ProviderNames.FileSystem))
            {
                try
                {
                    filePaths = context.SessionState.Path.GetResolvedProviderPathFromPSPath(filePath, true /* allowNonExistentPaths */, out provider);
                }
                catch (Exception)
                {
                    return null;
                }
                // Make sure that the path is in the file system - that's all we can handle currently...
                if ((provider == null) || !provider.NameEquals(context.ProviderNames.FileSystem))
                {
                    return null;
                }
            }
            else
            {
                filePaths = new Collection<string>();
                filePaths.Add(filePath);
            }

            // Make sure at least one file was found...
            if (filePaths == null || filePaths.Count < 1)
            {
                return null;
            }

            return filePaths;
        }

        internal PSSession GetWindowsPowerShellCompatRemotingSession()
        {
            PSSession result = null;
            var commandInfo = new CmdletInfo("Get-PSSession", typeof(GetPSSessionCommand));
            using var ps = System.Management.Automation.PowerShell.Create(RunspaceMode.CurrentRunspace);
            ps.AddCommand(commandInfo);
            ps.AddParameter("Name", WindowsPowerShellCompatRemotingSessionName);
            var results = ps.Invoke<PSSession>();
            if (results.Count > 0)
            {
                result = results[0];
            }
            return result;
        }

        internal PSSession CreateWindowsPowerShellCompatResources()
        {
            PSSession compatSession = null;
            lock(s_WindowsPowerShellCompatSyncObject)
            {
                compatSession = GetWindowsPowerShellCompatRemotingSession();
                if (compatSession == null)
                {
                    var commandInfo = new CmdletInfo("New-PSSession", typeof(NewPSSessionCommand));
                    using var ps = System.Management.Automation.PowerShell.Create(RunspaceMode.CurrentRunspace);
                    ps.AddCommand(commandInfo);
                    ps.AddParameter("UseWindowsPowerShell", true);
                    ps.AddParameter("Name", WindowsPowerShellCompatRemotingSessionName);
                    var results = ps.Invoke<PSSession>();
                    if (results.Count > 0)
                    {
                        compatSession = results[0];
                        System.Threading.Interlocked.Exchange(ref s_WindowsPowerShellCompatUsageCounter, 0);
                    }
                }
            }

            return compatSession;
        }

        internal void CleanupWindowsPowerShellCompatResources()
        {
            lock(s_WindowsPowerShellCompatSyncObject)
            {
                var compatSession = GetWindowsPowerShellCompatRemotingSession();
                if (compatSession != null)
                {
                    var commandInfo = new CmdletInfo("Remove-PSSession", typeof(RemovePSSessionCommand));
                    using var ps = System.Management.Automation.PowerShell.Create(RunspaceMode.CurrentRunspace);
                    ps.AddCommand(commandInfo);
                    ps.AddParameter("Session", compatSession);
                    ps.Invoke();
                }
            }
        }

        internal virtual IList<PSModuleInfo> ImportModulesUsingWinCompat(IEnumerable<string> moduleNames, IEnumerable<ModuleSpecification> moduleFullyQualifiedNames, ImportModuleOptions importModuleOptions) {throw new System.NotImplementedException();}

        private void RemoveTypesAndFormatting(
            IList<string> formatFilesToRemove,
            IList<string> typeFilesToRemove)
        {
            try
            {
                if (((formatFilesToRemove != null) && formatFilesToRemove.Count > 0) ||
                    ((typeFilesToRemove != null) && typeFilesToRemove.Count > 0))
                {
                    bool oldRefreshTypeFormatSetting = this.Context.InitialSessionState.RefreshTypeAndFormatSetting;
                    try
                    {
                        this.Context.InitialSessionState.RefreshTypeAndFormatSetting = true;
                        InitialSessionState.RemoveTypesAndFormats(this.Context, formatFilesToRemove, typeFilesToRemove);
                    }
                    finally
                    {
                        this.Context.InitialSessionState.RefreshTypeAndFormatSetting = oldRefreshTypeFormatSetting;
                    }
                }
            }
            catch (RuntimeException rte)
            {
                string fullErrorId = rte.ErrorRecord.FullyQualifiedErrorId;
                if (fullErrorId.Equals("ErrorsUpdatingTypes", StringComparison.Ordinal) ||
                    fullErrorId.Equals("ErrorsUpdatingFormats", StringComparison.Ordinal))
                {
                    return;
                }

                throw;
            }
        }

        /// <summary>
        /// Removes a module from the session state.
        /// </summary>
        /// <param name="module">Module to remove.</param>
        internal void RemoveModule(PSModuleInfo module)
        {
            RemoveModule(module, null);
        }

        /// <summary>
        /// Removes a module from the session state.
        /// </summary>
        /// <param name="module">Module to remove.</param>
        /// <param name="moduleNameInRemoveModuleCmdlet">Module name specified in the cmdlet.</param>
        internal void RemoveModule(PSModuleInfo module, string moduleNameInRemoveModuleCmdlet)
        {
            bool isTopLevelModule = false;

            // if the module path is empty string, means it is a dynamically generated assembly.
            // We have set the module path to be module name as key to make it unique, we need update here as well in case the module can be removed.
            if (module.Path == string.Empty)
            {
                module.Path = module.Name;
            }

            bool shouldModuleBeRemoved = ShouldModuleBeRemoved(module, moduleNameInRemoveModuleCmdlet, out isTopLevelModule);

            if (shouldModuleBeRemoved)
            {
                // We don't check for dups in the remove list so it may already be removed
                if (Context.Modules.ModuleTable.ContainsKey(module.Path))
                {
                    // We should try to run OnRemove as the very first thing
                    if (module.OnRemove != null)
                    {
                        module.OnRemove.InvokeUsingCmdlet(
                            contextCmdlet: this,
                            useLocalScope: true,
                            errorHandlingBehavior: ScriptBlock.ErrorHandlingBehavior.WriteToCurrentErrorPipe,
                            dollarUnder: AutomationNull.Value,
                            input: AutomationNull.Value,
                            scriptThis: AutomationNull.Value,
                            args: new object[] { module });
                    }

                    if (module.ImplementingAssembly != null && module.ImplementingAssembly.IsDynamic == false)
                    {
                        var exportedTypes = PSSnapInHelpers.GetAssemblyTypes(module.ImplementingAssembly, module.Name);
                        foreach (var type in exportedTypes)
                        {
                            if (typeof(IModuleAssemblyCleanup).IsAssignableFrom(type))
                            {
                                var moduleCleanup = (IModuleAssemblyCleanup)Activator.CreateInstance(type, true);
                                moduleCleanup.OnRemove(module);
                            }
                        }
                    }

                    if (module.IsWindowsPowerShellCompatModule && (System.Threading.Interlocked.Decrement(ref s_WindowsPowerShellCompatUsageCounter) == 0))
                    {
                        CleanupWindowsPowerShellCompatResources();
                    }

                    // First remove cmdlets from the session state
                    // (can't just go through module.ExportedCmdlets
                    //  because the names of the cmdlets might have been changed by the -Prefix parameter of Import-Module)
                    List<string> keysToRemoveFromCmdletCache = new List<string>();
                    foreach (KeyValuePair<string, List<CmdletInfo>> cmdlet in Context.EngineSessionState.GetCmdletTable())
                    {
                        List<CmdletInfo> matches = cmdlet.Value;
                        // If the entry's module name matches, then remove it from the list...
                        for (int i = matches.Count - 1; i >= 0; i--)
                        {
                            if (matches[i].Module == null)
                            {
                                continue;
                            }

                            if (matches[i].Module.Path.Equals(module.Path, StringComparison.OrdinalIgnoreCase))
                            {
                                string name = matches[i].Name;
                                matches.RemoveAt(i);
                                Context.EngineSessionState.RemoveCmdlet(name, i, true);
                            }
                        }
                        // And finally remove the name from the cache if the list is now empty...
                        if (matches.Count == 0)
                        {
                            keysToRemoveFromCmdletCache.Add(cmdlet.Key);
                        }
                    }

                    foreach (string keyToRemove in keysToRemoveFromCmdletCache)
                    {
                        Context.EngineSessionState.RemoveCmdletEntry(keyToRemove, true);
                    }

                    // Remove any providers imported by this module. Providers are always imported into
                    // the top level session state. Only binary modules can import providers.
                    if (module.ModuleType == ModuleType.Binary)
                    {
                        Dictionary<string, List<ProviderInfo>> providers = Context.TopLevelSessionState.Providers;
                        List<string> keysToRemoveFromProviderTable = new List<string>();

                        foreach (KeyValuePair<string, System.Collections.Generic.List<ProviderInfo>> pl in providers)
                        {
                            Dbg.Assert(pl.Value != null, "There should never be a null list of entries in the provider table");

                            // For each provider with this name, if it was imported from the module,
                            // remove it from the list.
                            for (int i = pl.Value.Count - 1; i >= 0; i--)
                            {
                                ProviderInfo pi = pl.Value[i];

                                // If it was implemented by this module, remove it
                                string implAssemblyLocation = pi.ImplementingType.Assembly.Location;
                                if (implAssemblyLocation.Equals(module.Path, StringComparison.OrdinalIgnoreCase))
                                {
                                    // Remove all drives from the top level session state
                                    InitialSessionState.RemoveAllDrivesForProvider(pi, Context.TopLevelSessionState);
                                    // Remove all drives from the current module context
                                    if (Context.EngineSessionState != Context.TopLevelSessionState)
                                        InitialSessionState.RemoveAllDrivesForProvider(pi, Context.EngineSessionState);
                                    // Remove drives from all other module contexts.
                                    foreach (PSModuleInfo psmi in Context.Modules.ModuleTable.Values)
                                    {
                                        if (psmi.SessionState != null)
                                        {
                                            SessionStateInternal mssi = psmi.SessionState.Internal;
                                            if (mssi != Context.TopLevelSessionState &&
                                                mssi != Context.EngineSessionState)
                                            {
                                                InitialSessionState.RemoveAllDrivesForProvider(pi, Context.EngineSessionState);
                                            }
                                        }
                                    }

                                    pl.Value.RemoveAt(i);
                                }
                            }

                            // If there are no providers left with this name, add this key to the list
                            // of entries to remove.
                            if (pl.Value.Count == 0)
                            {
                                keysToRemoveFromProviderTable.Add(pl.Key);
                            }
                        }

                        // Finally remove all of the empty table entries.
                        foreach (string keyToRemove in keysToRemoveFromProviderTable)
                        {
                            providers.Remove(keyToRemove);
                        }
                    }

                    SessionStateInternal ss = Context.EngineSessionState;

                    if (module.SessionState != null)
                    {
                        // Remove the imported functions from SessionState...
                        // (can't just go through module.SessionState.Internal.ExportedFunctions,
                        //  because the names of the functions might have been changed by the -Prefix parameter of Import-Module)
                        foreach (DictionaryEntry entry in ss.GetFunctionTable())
                        {
                            FunctionInfo func = (FunctionInfo)entry.Value;
                            if (func.Module == null)
                            {
                                continue;
                            }

                            if (func.Module.Path.Equals(module.Path, StringComparison.OrdinalIgnoreCase))
                            {
                                try
                                {
                                    ss.RemoveFunction(func.Name, true);

                                    string memberMessage = StringUtil.Format(Modules.RemovingImportedFunction, func.Name);
                                    WriteVerbose(memberMessage);
                                }
                                catch (SessionStateUnauthorizedAccessException e)
                                {
                                    string message = StringUtil.Format(Modules.UnableToRemoveModuleMember, func.Name, module.Name, e.Message);
                                    InvalidOperationException memberNotRemoved = new InvalidOperationException(message, e);
                                    ErrorRecord er = new ErrorRecord(memberNotRemoved, "Modules_MemberNotRemoved",
                                                                     ErrorCategory.PermissionDenied, func.Name);
                                    WriteError(er);
                                }
                            }
                        }

                        // Remove the imported variables from SessionState...
                        foreach (PSVariable mv in module.SessionState.Internal.ExportedVariables)
                        {
                            PSVariable sv = ss.GetVariable(mv.Name);
                            if (sv != null && sv == mv)
                            {
                                ss.RemoveVariable(sv, BaseForce);
                                string memberMessage = StringUtil.Format(Modules.RemovingImportedVariable, sv.Name);
                                WriteVerbose(memberMessage);
                            }
                        }

                        // Remove the imported aliases from SessionState...
                        // (can't just go through module.SessionState.Internal.ExportedAliases,
                        //  because the names of the aliases might have been changed by the -Prefix parameter of Import-Module)
                        foreach (KeyValuePair<string, AliasInfo> entry in ss.GetAliasTable())
                        {
                            AliasInfo ai = entry.Value;
                            if (ai.Module == null)
                            {
                                continue;
                            }

                            if (ai.Module.Path.Equals(module.Path, StringComparison.OrdinalIgnoreCase))
                            {
                                // Remove the alias with force...
                                ss.RemoveAlias(ai.Name, true);
                                string memberMessage = StringUtil.Format(Modules.RemovingImportedAlias, ai.Name);
                                WriteVerbose(memberMessage);
                            }
                        }
                    }

                    this.RemoveTypesAndFormatting(module.ExportedFormatFiles, module.ExportedTypeFiles);
                    // resetting the help caches. This is needed as the help content cached is cached in process.
                    // When a module is removed there is no need to cache the help content for the commands in
                    // the module. The HelpSystem is not designed to track per module help content...so resetting
                    // all of the cache. HelpSystem knows how to build this cache back when needed.
                    Context.HelpSystem.ResetHelpProviders();

                    // Remove the module from all session state module tables...
                    foreach (KeyValuePair<string, PSModuleInfo> e in Context.Modules.ModuleTable)
                    {
                        PSModuleInfo m = e.Value;
                        if (m.SessionState != null)
                        {
                            if (m.SessionState.Internal.ModuleTable.ContainsKey(module.Path))
                            {
                                m.SessionState.Internal.ModuleTable.Remove(module.Path);
                                m.SessionState.Internal.ModuleTableKeys.Remove(module.Path);
                            }
                        }
                    }

                    if (isTopLevelModule)
                    {
                        // Remove it from the top level session state
                        Context.TopLevelSessionState.ModuleTable.Remove(module.Path);
                        Context.TopLevelSessionState.ModuleTableKeys.Remove(module.Path);
                    }
                    // And finally from the global module table...
                    Context.Modules.ModuleTable.Remove(module.Path);

                    // And the appdomain level module path cache.
                    PSModuleInfo.RemoveFromAppDomainLevelCache(module.Name);

                    // Update implicit module loaded property
                    if (Context.Modules.IsImplicitRemotingModuleLoaded)
                    {
                        Context.Modules.IsImplicitRemotingModuleLoaded = false;
                        foreach (var modInfo in Context.Modules.ModuleTable.Values)
                        {
                            var privateData = modInfo.PrivateData as Hashtable;
                            if ((privateData != null) && privateData.ContainsKey("ImplicitRemoting"))
                            {
                                Context.Modules.IsImplicitRemotingModuleLoaded = true;
                                break;
                            }
                        }
                    }
                }
            }
        }

        private bool ShouldModuleBeRemoved(PSModuleInfo module, string moduleNameInRemoveModuleCmdlet, out bool isTopLevelModule)
        {
            isTopLevelModule = false;

            if (Context.TopLevelSessionState.ModuleTable.ContainsKey(module.Path))
            {
                isTopLevelModule = true;
                // This check makes sure that this module is removed only when we do a Remove-Module <moduleName> of this module
                // If this module is a nested module of some other module but is also imported as a top level module, then we should not be removing it.
                if (moduleNameInRemoveModuleCmdlet == null || module.Name.Equals(moduleNameInRemoveModuleCmdlet, StringComparison.OrdinalIgnoreCase))
                {
                    return true;
                }
            }
            else
            {
                return true;
            }

            return false;
        }

        /// <summary>
        /// Checks if an already loaded module meets the constraints passed to the module cmdlet by the user.
        /// </summary>
        /// <param name="alreadyLoadedModule">The already loaded module that matched the name of the module to load.</param>
        /// <returns>True if the pre-loaded module matches all GUID and version constraints provided, false otherwise.</returns>
        internal bool DoesAlreadyLoadedModuleSatisfyConstraints(PSModuleInfo alreadyLoadedModule)
        {
            return ModuleIntrinsics.IsModuleMatchingConstraints(
                alreadyLoadedModule,
                guid: BaseGuid,
                requiredVersion: BaseRequiredVersion,
                minimumVersion: BaseMinimumVersion,
                maximumVersion: BaseMaximumVersion);
        }

        /// <summary>
        /// </summary>
        /// <param name="modulePath"></param>
        /// <param name="prefix"></param>
        /// <param name="options"></param>
        /// <returns>
        /// Returns PSModuleInfo of an already loaded module if that module can be simply reimported and there is no need to proceed with a regular import.
        /// Returns <c>null</c> if the caller should proceed with a regular import (either because there is no previously loaded module, or because the -Force flag was specified and the previously loaded module has been removed by this method).
        /// </returns>
        internal PSModuleInfo IsModuleImportUnnecessaryBecauseModuleIsAlreadyLoaded(string modulePath, string prefix, ImportModuleOptions options)
        {
            if (TryGetFromModuleTable(modulePath, out PSModuleInfo alreadyLoadedModule))
            {
                if (this.DoesAlreadyLoadedModuleSatisfyConstraints(alreadyLoadedModule))
                {
                    if (this.BaseForce) // remove the previously imported module + return null (null = please proceed with regular import)
                    {
                        // remove the module
                        RemoveModule(alreadyLoadedModule);

                        // proceed with regular import
                        return null;
                    }
                    else // reimport the module + return alreadyLoadedModule (alreadyLoadedModule = no need to proceed with regular import)
                    {
                        // If the module has already been loaded, then while loading it the second time, we should load it with the DefaultCommandPrefix specified in the module manifest. (If there is no Prefix from command line)
                        if (string.IsNullOrEmpty(prefix) && File.Exists(alreadyLoadedModule.Path))
                        {
                            string defaultPrefix = GetDefaultPrefix(alreadyLoadedModule);
                            if (!string.IsNullOrEmpty(defaultPrefix))
                            {
                                prefix = defaultPrefix;
                            }
                        }

                        AddModuleToModuleTables(this.Context, this.TargetSessionState.Internal, alreadyLoadedModule);

                        // Even if the alreadyLoadedModule has been loaded, import the specified members...
                        ImportModuleMembers(alreadyLoadedModule, prefix, options);

                        if (BaseAsCustomObject)
                        {
                            if (alreadyLoadedModule.ModuleType != ModuleType.Script)
                            {
                                string message = StringUtil.Format(Modules.CantUseAsCustomObjectWithBinaryModule, alreadyLoadedModule.Path);
                                InvalidOperationException invalidOp = new InvalidOperationException(message);
                                ErrorRecord er = new ErrorRecord(invalidOp, "Modules_CantUseAsCustomObjectWithBinaryModule",
                                    ErrorCategory.PermissionDenied, null);
                                WriteError(er);
                            }
                            else
                            {
                                WriteObject(alreadyLoadedModule.AsCustomObject());
                            }
                        }
                        else if (BasePassThru)
                        {
                            WriteObject(alreadyLoadedModule);
                        }

                        // no need to proceed with regular import
                        return alreadyLoadedModule;
                    }
                }
            }

            // no previously imported module (or already loaded module has wrong version) - proceed with regular import
            return null;
        }

        /// <summary>
        /// Loads a module file after searching for it using the known extension list.
        /// </summary>
        /// <param name="parentModule">The parent module for which this module is a nested module.</param>
        /// <param name="moduleName">The name to use for the module.</param>
        /// <param name="fileBaseName">The file basename for this module.</param>
        /// <param name="extension">The module's extension.</param>
        /// <param name="moduleBase">The module base which comes from the module manifest.</param>
        /// <param name="prefix">Command name prefix.</param>
        /// <param name="ss">
        /// The session state instance to use for this module - may be null
        /// in which case a session state will be allocated if necessary
        /// </param>
        /// <param name="options">The set of options that are used while importing a module.</param>
        /// <param name="manifestProcessingFlags">The processing flags to use when processing the module.</param>
        /// <param name="found">True if a module was found.</param>
        /// <returns></returns>
        internal PSModuleInfo LoadUsingExtensions(PSModuleInfo parentModule,
            string moduleName, string fileBaseName, string extension, string moduleBase,
            string prefix, SessionState ss, ImportModuleOptions options, ManifestProcessingFlags manifestProcessingFlags, out bool found)
        {
            bool throwAwayModuleFileFound = false;
            return LoadUsingExtensions(parentModule, moduleName, fileBaseName, extension, moduleBase, prefix, ss,
                                       options, manifestProcessingFlags, out found, out throwAwayModuleFileFound);
        }

        /// <summary>
        /// Loads a module file after searching for it using the known extension list.
        /// </summary>
        /// <param name="parentModule">The parent module for which this module is a nested module.</param>
        /// <param name="moduleName">The name to use for the module.</param>
        /// <param name="fileBaseName">The file basename for this module.</param>
        /// <param name="extension">The module's extension.</param>
        /// <param name="moduleBase">The module base which comes from the module manifest.</param>
        /// <param name="prefix">Command name prefix.</param>
        /// <param name="ss">
        /// The session state instance to use for this module - may be null
        /// in which case a session state will be allocated if necessary
        /// </param>
        /// <param name="options">The set of options that are used while importing a module.</param>
        /// <param name="manifestProcessingFlags">The processing flags to use when processing the module.</param>
        /// <param name="found">True if a module was found.</param>
        /// <param name="moduleFileFound">True if a module file was found.</param>
        /// <returns></returns>
        internal PSModuleInfo LoadUsingExtensions(PSModuleInfo parentModule,
            string moduleName, string fileBaseName, string extension, string moduleBase,
            string prefix, SessionState ss, ImportModuleOptions options, ManifestProcessingFlags manifestProcessingFlags, out bool found, out bool moduleFileFound)
        {
            string[] extensions;
            moduleFileFound = false;

            if (!string.IsNullOrEmpty(extension))
                extensions = new string[] { extension };
            else
                extensions = ModuleIntrinsics.PSModuleExtensions;

            var importingModule = 0 != (manifestProcessingFlags & ManifestProcessingFlags.LoadElements);

            // "ni.dll" has a higher priority then ".dll" to be loaded.
            for (int i = 0; i < extensions.Length; i++)
            {
                string ext = extensions[i];
                string fileName = fileBaseName + ext;

                // Get the resolved file name
                fileName = GetResolvedPath(fileName, Context);

                if (fileName == null)
                    continue;

                // If we've found ourselves, then skip and move on to the next extension.
                // This will be the case where a scriptmodule foo.psm1 does an "Import-Module foo" intending to get foo.dll.
                if (!string.IsNullOrEmpty(Context.ModuleBeingProcessed) &&
                    Context.ModuleBeingProcessed.Equals(fileName, StringComparison.OrdinalIgnoreCase))
                {
                    continue;
                }

                // If the module has already been loaded, just emit it and continue...
                TryGetFromModuleTable(fileName, out PSModuleInfo module);
                if (!BaseForce && importingModule && DoesAlreadyLoadedModuleSatisfyConstraints(module))
                {
                    moduleFileFound = true;

                    // If the module has already been loaded, then while loading it the second time, we should load it with the DefaultCommandPrefix specified in the module manifest. (If there is no Prefix from command line)
                    if (string.IsNullOrEmpty(prefix))
                    {
                        string defaultPrefix = GetDefaultPrefix(module);
                        if (!string.IsNullOrEmpty(defaultPrefix))
                        {
                            prefix = defaultPrefix;
                        }
                    }

                    AddModuleToModuleTables(this.Context, this.TargetSessionState.Internal, module);

                    // Even if the module has been loaded, import the specified members...
                    ImportModuleMembers(module, prefix, options);

                    if (BaseAsCustomObject)
                    {
                        if (module.ModuleType != ModuleType.Script)
                        {
                            string message = StringUtil.Format(Modules.CantUseAsCustomObjectWithBinaryModule, module.Path);
                            InvalidOperationException invalidOp = new InvalidOperationException(message);
                            ErrorRecord er = new ErrorRecord(invalidOp, "Modules_CantUseAsCustomObjectWithBinaryModule",
                                ErrorCategory.PermissionDenied, null);
                            WriteError(er);
                        }
                        else
                        {
                            WriteObject(module.AsCustomObject());
                        }
                    }
                    else if (BasePassThru)
                    {
                        WriteObject(module);
                    }

                    found = true;
                    return module;
                }
                else if (File.Exists(fileName))
                {
                    moduleFileFound = true;
                    // Win8: 325243 - Added the version check so that we do not unload modules with the same name but different version
                    if (BaseForce && DoesAlreadyLoadedModuleSatisfyConstraints(module))
                    {
                        RemoveModule(module);
                    }

                    module = LoadModule(parentModule, fileName, moduleBase, prefix, ss, null, ref options, manifestProcessingFlags, out found, out moduleFileFound);
                    if (found)
                    {
                        return module;
                    }
                }
            }

            found = false;
            return null;
        }

        internal string GetDefaultPrefix(PSModuleInfo module)
        {
            string prefix = string.Empty;
            string extension = Path.GetExtension(module.Path);
            if (!string.IsNullOrEmpty(extension) && extension.Equals(StringLiterals.PowerShellDataFileExtension, StringComparison.OrdinalIgnoreCase))
            {
                string throwAwayScriptName;
                ExternalScriptInfo scriptInfo = GetScriptInfoForFile(module.Path, out throwAwayScriptName, true);
                Dbg.Assert(scriptInfo != null, "scriptInfo for module (.psd1) can't be null");
                bool containedErrors = false;
                Hashtable data = null;
                Hashtable localizedData = null;

                if (LoadModuleManifestData(scriptInfo, ManifestProcessingFlags.NullOnFirstError, out data, out localizedData, ref containedErrors))
                {
                    // Get Default prefix
                    if (data.Contains("DefaultCommandPrefix"))
                    {
                        if (localizedData != null && localizedData.Contains("DefaultCommandPrefix"))
                        {
                            prefix = (string)LanguagePrimitives.ConvertTo(localizedData["DefaultCommandPrefix"],
                                typeof(string), CultureInfo.InvariantCulture);
                        }

                        if (string.IsNullOrEmpty(prefix))
                        {
                            prefix = (string)LanguagePrimitives.ConvertTo(data["DefaultCommandPrefix"],
                                typeof(string), CultureInfo.InvariantCulture);
                        }
                    }
                }
            }

            return prefix;
        }

        /// <summary>
        /// Create an ExternalScriptInfo object from a file path.
        /// </summary>
        /// <param name="fileName">The path to the file.</param>
        /// <param name="scriptName">The base name of the script.</param>
        /// <param name="checkExecutionPolicy">Check the current execution policy.</param>
        /// <returns>The ExternalScriptInfo object.</returns>
        internal ExternalScriptInfo GetScriptInfoForFile(string fileName, out string scriptName, bool checkExecutionPolicy)
        {
            scriptName = Path.GetFileName(fileName);
            ExternalScriptInfo scriptInfo = new ExternalScriptInfo(scriptName, fileName, Context);

            // Skip ShouldRun check for .psd1 files.
            // Use ValidateScriptInfo() for explicitly validating the checkpolicy for psd1 file.
            if (!scriptName.EndsWith(".psd1", StringComparison.OrdinalIgnoreCase))
            {
                if (checkExecutionPolicy)
                {
                    Context.AuthorizationManager.ShouldRunInternal(scriptInfo, CommandOrigin.Runspace,
                        Context.EngineHostInterface);
                }
                else
                {
                    Context.AuthorizationManager.ShouldRunInternal(scriptInfo, CommandOrigin.Internal,
                        Context.EngineHostInterface);
                }

                if (!scriptName.EndsWith(".cdxml", StringComparison.OrdinalIgnoreCase))
                {
                    CommandDiscovery.VerifyScriptRequirements(scriptInfo, Context);
                }

                // If we got this far, the check succeeded and we don't need to check again.
                scriptInfo.SignatureChecked = true;
            }

            return scriptInfo;
        }

        /// <summary>
        /// Load a module from a file...
        /// </summary>
        /// <param name="fileName">The resolved path to load the module from.</param>
        /// <param name="moduleBase">The module base path to use for this module.</param>
        /// <param name="prefix">Command name prefix.</param>
        /// <param name="ss">The session state instance to use for this module - may be null in which case a session state will be allocated if necessary.</param>
        /// <param name="options">The set of options that are used while importing a module.</param>
        /// <param name="manifestProcessingFlags">The manifest processing flags to use when processing the module.</param>
        /// <param name="found">True if a module was found.</param>
        /// <returns>True if the module was successfully loaded.</returns>
        internal PSModuleInfo LoadModule(string fileName, string moduleBase, string prefix, SessionState ss, ref ImportModuleOptions options,
            ManifestProcessingFlags manifestProcessingFlags, out bool found)
        {
            bool throwAwayModuleFileFound = false;
            return LoadModule(null, fileName, moduleBase, prefix, ss, null, ref options, manifestProcessingFlags, out found, out throwAwayModuleFileFound);
        }

        /// <summary>
        /// Load a module from a file...
        /// </summary>
        /// <param name="parentModule">The parent module, if any.</param>
        /// <param name="fileName">The resolved path to load the module from.</param>
        /// <param name="moduleBase">The module base path to use for this module.</param>
        /// <param name="prefix">Command name prefix.</param>
        /// <param name="ss">The session state instance to use for this module - may be null in which case a session state will be allocated if necessary.</param>
        /// <param name="privateData">Private Data for the module.</param>
        /// <param name="options">The set of options that are used while importing a module.</param>
        /// <param name="manifestProcessingFlags">The manifest processing flags to use when processing the module.</param>
        /// <param name="found">True if a module was found.</param>
        /// <param name="moduleFileFound">True if a module file was found.</param>
        /// <returns>True if the module was successfully loaded.</returns>
        internal PSModuleInfo LoadModule(PSModuleInfo parentModule, string fileName, string moduleBase, string prefix,
            SessionState ss, object privateData, ref ImportModuleOptions options,
            ManifestProcessingFlags manifestProcessingFlags, out bool found, out bool moduleFileFound)
        {
            Dbg.Assert(fileName != null, "Filename argument to LoadModule() shouldn't be null");

            if (!File.Exists(fileName))
            {
                found = false;
                moduleFileFound = false;
                return null;
            }

            var importingModule = 0 != (manifestProcessingFlags & ManifestProcessingFlags.LoadElements);
            var writingErrors = 0 != (manifestProcessingFlags & ManifestProcessingFlags.WriteErrors);

            // In case the file is a Ngen Assembly.
            string ext;
            if (fileName.EndsWith(StringLiterals.PowerShellNgenAssemblyExtension, StringComparison.OrdinalIgnoreCase))
            {
                ext = StringLiterals.PowerShellNgenAssemblyExtension;
            }
            else
            {
                ext = Path.GetExtension(fileName);
            }

            PSModuleInfo module = null;

            // Block ps1 files from being imported in constrained language.
            if (Context.LanguageMode == PSLanguageMode.ConstrainedLanguage && ext.Equals(StringLiterals.PowerShellScriptFileExtension, StringComparison.OrdinalIgnoreCase))
            {
                InvalidOperationException invalidOp = new InvalidOperationException(Modules.ImportPSFileNotAllowedInConstrainedLanguage);
                ErrorRecord er = new ErrorRecord(invalidOp, "Modules_ImportPSFileNotAllowedInConstrainedLanguage",
                                                 ErrorCategory.PermissionDenied, null);
                ThrowTerminatingError(er);
            }

            // If MinimumVersion/RequiredVersion/MaximumVersion has been specified, then only try to process manifest modules...
            if (BaseMinimumVersion != null || BaseMaximumVersion != null || BaseRequiredVersion != null || BaseGuid != null)
            {
                // If the -Version flag was specified, don't look for non-manifest modules
                if (string.IsNullOrEmpty(ext) || !ext.Equals(StringLiterals.PowerShellDataFileExtension, StringComparison.OrdinalIgnoreCase))
                {
                    found = false;
                    moduleFileFound = false;
                    return null;
                }

                // If the module is in memory and the versions don't match don't return it.
                // This will allow the search to continue and load a different version of the module.
                if (TryGetFromModuleTable(fileName, out module))
                {
                    if (!ModuleIntrinsics.IsVersionMatchingConstraints(module.Version, minimumVersion: BaseMinimumVersion, maximumVersion: BaseMaximumVersion))
                    {
                        found = false;
                        moduleFileFound = false;
                        return null;
                    }
                }
            }

            found = false;
            string scriptName;

            //
            // !!NOTE!!
            // If a new module type to load is ever added and if that new module type is based on a script file,
            // such as the existing .psd1 and .psm1 files,
            // then be sure to include the script file LanguageMode in the moduleInfo type created for the loaded module.
            // The PSModuleInfo.LanguageMode property is used to check consistency between the manifest (.psd1) file
            // and all other script (.psm1) file based modules being loaded by that manifest.
            // Use the PSModuleInfo class constructor that takes the PSLanguageMode parameter argument.
            // Look at the LoadModuleNamedInManifest() method to see how the language mode check works.
            // !!NOTE!!
            //

            string _origModuleBeingProcessed = Context.ModuleBeingProcessed;
            try
            {
                // Set the name of the module currently being processed...
                Context.PreviousModuleProcessed = Context.ModuleBeingProcessed;
                Context.ModuleBeingProcessed = fileName;

                string message = StringUtil.Format(Modules.LoadingModule, fileName);
                WriteVerbose(message);

                moduleFileFound = true;

                if (ext.Equals(StringLiterals.PowerShellModuleFileExtension, StringComparison.OrdinalIgnoreCase))
                {
                    if (!importingModule)
                    {
                        bool shouldProcessModule = ShouldProcessScriptModule(parentModule, ref found);

                        if (shouldProcessModule)
                        {
                            bool force = (manifestProcessingFlags & ManifestProcessingFlags.Force) == ManifestProcessingFlags.Force;
                            module = AnalyzeScriptFile(fileName, force, Context);
                            found = true;
                        }
                    }
                    else
                    {
                        var psm1ScriptInfo = GetScriptInfoForFile(fileName, out scriptName, true);
                        try
                        {
                            Context.Modules.IncrementModuleNestingDepth(this, psm1ScriptInfo.Path);

                            // Create the module object...
                            try
                            {
                                module = Context.Modules.CreateModule(fileName, psm1ScriptInfo, MyInvocation.ScriptPosition, ss, privateData, BaseArgumentList);
                                module.SetModuleBase(moduleBase);

                                SetModuleLoggingInformation(module);

                                // If the script didn't call Export-ModuleMember explicitly, then
                                // implicitly export functions and cmdlets.
                                if (!module.SessionState.Internal.UseExportList)
                                {
                                    // For cross language boundaries don't implicitly export all functions, unless they are allowed nested modules.
                                    // Implict function export is allowed when any of the following is true:
                                    //  - Nested modules are allowed by module manifest
                                    //  - The import context language mode is FullLanguage
                                    //  - This script module not running as trusted (FullLanguage)
                                    module.ModuleAutoExportsAllFunctions = options.AllowNestedModuleFunctionsToExport ||
                                                                           Context.LanguageMode == PSLanguageMode.FullLanguage ||
                                                                           psm1ScriptInfo.DefiningLanguageMode != PSLanguageMode.FullLanguage;

                                    List<WildcardPattern> fnMatchPattern = module.ModuleAutoExportsAllFunctions ? MatchAll : null;

                                    ModuleIntrinsics.ExportModuleMembers(
                                        cmdlet: this,
                                        sessionState: module.SessionState.Internal,
                                        functionPatterns: fnMatchPattern,
                                        cmdletPatterns: MatchAll,
                                        aliasPatterns: MatchAll,
                                        variablePatterns: null,
                                        doNotExportCmdlets: null);
                                }
                                else if ((SystemPolicy.GetSystemLockdownPolicy() == SystemEnforcementMode.Enforce) &&
                                         (module.LanguageMode == PSLanguageMode.FullLanguage) &&
                                         module.SessionState.Internal.FunctionsExportedWithWildcard &&
                                         !module.SessionState.Internal.ManifestWithExplicitFunctionExport)
                                {
                                    // When in a constrained environment and functions are being exported from this module using wildcards, make sure
                                    // exported functions only come from this module and not from any imported nested modules.
                                    // Unless there is a parent manifest that explicitly filters all exported functions (no wildcards).
                                    // This prevents unintended public exposure of imported functions running in FullLanguage.
                                    ModuleIntrinsics.RemoveNestedModuleFunctions(module);
                                }

                                CheckForDisallowedDotSourcing(module.SessionState, psm1ScriptInfo, options);

                                // Add it to the all module tables
                                ImportModuleMembers(module, prefix, options);
                                AddModuleToModuleTables(this.Context, this.TargetSessionState.Internal, module);

                                found = true;
                                if (BaseAsCustomObject)
                                {
                                    WriteObject(module.AsCustomObject());
                                }
                                else
                                    // If -pass has been specified, emit a module info...
                                    if (BasePassThru)
                                {
                                    WriteObject(module);
                                }
                            }
                            catch (RuntimeException e)
                            {
                                if (writingErrors)
                                {
                                    e.ErrorRecord.PreserveInvocationInfoOnce = true;
                                }

                                if (e.WasThrownFromThrowStatement)
                                {
                                    ThrowTerminatingError(e.ErrorRecord);
                                }
                                else
                                {
                                    WriteError(e.ErrorRecord);
                                }
                            }
                        }
                        finally
                        {
                            Context.Modules.DecrementModuleNestingCount();
                        }
                    }
                }
                else if (ext.Equals(StringLiterals.PowerShellScriptFileExtension, StringComparison.OrdinalIgnoreCase))
                {
                    if (!importingModule)
                    {
                        bool shouldProcessModule = ShouldProcessScriptModule(parentModule, ref found);

                        if (shouldProcessModule)
                        {
                            bool force = (manifestProcessingFlags & ManifestProcessingFlags.Force) == ManifestProcessingFlags.Force;
                            module = AnalyzeScriptFile(fileName, force, Context);
                            found = true;
                        }
                    }
                    else
                    {
                        // Create a dummy module info
                        // The module info created for a .ps1 file will not have ExportedCommands populated.
                        // Removing the module will not remove the commands dot-sourced from the .ps1 file.
                        // This module info is created so that we can keep the behavior consistent between scripts imported as modules and other kind of modules(all of them should have a PSModuleInfo).
                        // Auto-loading expects we always have a PSModuleInfo object for any module. This is how this issue was found.
                        var ps1ScriptInfo = GetScriptInfoForFile(fileName, out scriptName, true);
                        Dbg.Assert(ps1ScriptInfo != null, "Scriptinfo for dotted file can't be null");
                        module = new PSModuleInfo(ModuleIntrinsics.GetModuleName(fileName), fileName, Context, ss, ps1ScriptInfo.DefiningLanguageMode);

                        message = StringUtil.Format(Modules.DottingScriptFile, fileName);
                        WriteVerbose(message);

                        try
                        {
                            found = true;

                            InvocationInfo oldInvocationInfo = (InvocationInfo)Context.GetVariableValue(SpecialVariables.MyInvocationVarPath);
                            object oldPSScriptRoot = Context.GetVariableValue(SpecialVariables.PSScriptRootVarPath);
                            object oldPSCommandPath = Context.GetVariableValue(SpecialVariables.PSCommandPathVarPath);

                            try
                            {
                                InvocationInfo invocationInfo = new InvocationInfo(ps1ScriptInfo, ps1ScriptInfo.ScriptBlock.Ast.Extent, Context);
                                ps1ScriptInfo.ScriptBlock.InvokeWithPipe(
                                    useLocalScope: false,
                                    errorHandlingBehavior: ScriptBlock.ErrorHandlingBehavior.WriteToCurrentErrorPipe,
                                    dollarUnder: AutomationNull.Value,
                                    input: AutomationNull.Value,
                                    scriptThis: AutomationNull.Value,
                                    outputPipe: ((MshCommandRuntime)this.CommandRuntime).OutputPipe,
                                    invocationInfo: invocationInfo,
                                    args: this.BaseArgumentList ?? Array.Empty<object>());
                            }
                            finally
                            {
                                // since useLocalScope is set false while calling InvokeWithPipe, we need to
                                // revert the changes made to LocalsTuple
                                if (Context.EngineSessionState.CurrentScope.LocalsTuple != null)
                                {
                                    Context.EngineSessionState.CurrentScope.LocalsTuple.SetAutomaticVariable(
                                        AutomaticVariable.PSScriptRoot, oldPSScriptRoot, Context);
                                    Context.EngineSessionState.CurrentScope.LocalsTuple.SetAutomaticVariable(AutomaticVariable.PSCommandPath, oldPSCommandPath, Context);
                                    Context.EngineSessionState.CurrentScope.LocalsTuple.SetAutomaticVariable(AutomaticVariable.MyInvocation, oldInvocationInfo, Context);
                                }
                            }

                            AddModuleToModuleTables(this.Context, this.TargetSessionState.Internal, module);

                            if (BaseAsCustomObject)
                            {
                                WriteObject(module.AsCustomObject());
                            }
                            else
                                // If -pass has been specified, emit a module info...
                                if (BasePassThru)
                            {
                                WriteObject(module);
                            }
                        }
                        catch (RuntimeException e)
                        {
                            if (writingErrors)
                            {
                                e.ErrorRecord.PreserveInvocationInfoOnce = true;
                            }

                            if (e.WasThrownFromThrowStatement)
                            {
                                ThrowTerminatingError(e.ErrorRecord);
                            }
                            else
                            {
                                WriteError(e.ErrorRecord);
                            }
                        }
                        catch (ExitException ee)
                        {
                            int exitCode = (int)ee.Argument;
                            Context.SetVariable(SpecialVariables.LastExitCodeVarPath, exitCode);
                        }
                    }
                }
                else if (ext.Equals(StringLiterals.PowerShellDataFileExtension, StringComparison.OrdinalIgnoreCase))
                {
                    var psd1ScriptInfo = GetScriptInfoForFile(fileName, out scriptName, true);
                    found = true;
                    Dbg.Assert(psd1ScriptInfo != null, "Scriptinfo for module manifest (.psd1) can't be null");
                    module = LoadModuleManifest(
                        psd1ScriptInfo,
                        manifestProcessingFlags,
                        BaseMinimumVersion,
                        BaseMaximumVersion,
                        BaseRequiredVersion,
                        BaseGuid,
                        ref options);

                    if (module != null)
                    {
                        CheckForDisallowedDotSourcing(module.SessionState, psd1ScriptInfo, options);

                        if (importingModule)
                        {
                            // Add it to all the module tables
                            AddModuleToModuleTables(this.Context, this.TargetSessionState.Internal, module);
                        }

                        if (BasePassThru)
                        {
                            WriteObject(module);
                        }
                    }
                    else if (BaseMinimumVersion != null || BaseRequiredVersion != null || BaseGuid != null || BaseMaximumVersion != null)
                    {
                        found = false;
                    }
                }
                else if (ext.Equals(StringLiterals.PowerShellILAssemblyExtension, StringComparison.OrdinalIgnoreCase) ||
                         ext.Equals(StringLiterals.PowerShellNgenAssemblyExtension, StringComparison.OrdinalIgnoreCase) ||
                         ext.Equals(StringLiterals.PowerShellILExecutableExtension, StringComparison.OrdinalIgnoreCase))
                {
                    module = LoadBinaryModule(false, ModuleIntrinsics.GetModuleName(fileName), fileName, null,
                        moduleBase, ss, options, manifestProcessingFlags, prefix, true, true, out found);
                    if (found && module != null)
                    {
                        // LanguageMode does not apply to binary modules
                        module.LanguageMode = (PSLanguageMode?)null;

                        if (importingModule)
                        {
                            // Add it to all the module tables
                            AddModuleToModuleTables(this.Context, this.TargetSessionState.Internal, module);
                        }

                        if (BaseAsCustomObject)
                        {
                            message = StringUtil.Format(Modules.CantUseAsCustomObjectWithBinaryModule, fileName);
                            InvalidOperationException invalidOp = new InvalidOperationException(message);
                            ErrorRecord er = new ErrorRecord(invalidOp, "Modules_CantUseAsCustomObjectWithBinaryModule",
                                ErrorCategory.PermissionDenied, null);
                            WriteError(er);
                        }
                        else if (BasePassThru)
                        {
                            WriteObject(module);
                        }
                    }
                }
                else if (ext.Equals(StringLiterals.PowerShellCmdletizationFileExtension, StringComparison.OrdinalIgnoreCase))
                {
                    found = true;

                    // Create the module object...
                    try
                    {
                        string moduleName = ModuleIntrinsics.GetModuleName(fileName);
                        var cdxmlScriptInfo = GetScriptInfoForFile(fileName, out scriptName, true);

                        try
                        {
                            // generate cmdletization proxies
                            var cmdletizationXmlReader = new StringReader(cdxmlScriptInfo.ScriptContents);
                            var cmdletizationProxyModuleWriter = new StringWriter(CultureInfo.InvariantCulture);
                            var scriptWriter = new ScriptWriter(
                                cmdletizationXmlReader,
                                moduleName,
                                StringLiterals.DefaultCmdletAdapter,
                                this.MyInvocation,
                                ScriptWriter.GenerationOptions.HelpXml);

                            if (!importingModule)
                            {
                                module = new PSModuleInfo(null, fileName, null, null, cdxmlScriptInfo.DefiningLanguageMode);
                                scriptWriter.PopulatePSModuleInfo(module);
                                scriptWriter.ReportExportedCommands(module, prefix);
                            }
                            else
                            {
                                scriptWriter.WriteScriptModule(cmdletizationProxyModuleWriter);
                                ScriptBlock sb = ScriptBlock.Create(this.Context, cmdletizationProxyModuleWriter.ToString());

                                // CDXML doesn't allow script injection, so it is trusted.
                                sb.LanguageMode = PSLanguageMode.FullLanguage;

                                // proceed with regular module import
                                List<object> results;
                                module = Context.Modules.CreateModule(moduleName, fileName, sb, ss, out results, BaseArgumentList);
                                module.SetModuleBase(moduleBase);
                                scriptWriter.PopulatePSModuleInfo(module);
                                scriptWriter.ReportExportedCommands(module, prefix);

                                ImportModuleMembers(module, prefix, options);

                                AddModuleToModuleTables(this.Context, this.TargetSessionState.Internal, module);
                            }
                        }
                        catch (Exception e)
                        {
                            string xmlErrorMessage = string.Format(
                                CultureInfo.InvariantCulture, // file name is culture agnostic, we want to copy exception message verbatim
                                CmdletizationCoreResources.ExportCimCommand_ErrorInCmdletizationXmlFile,
                                fileName,
                                e.Message);
                            throw new XmlException(xmlErrorMessage, e);
                        }

                        if (BaseAsCustomObject)
                        {
                            WriteObject(module.AsCustomObject());
                        }
                        else
                            // If -pass has been specified, emit a module info...
                            if (BasePassThru)
                        {
                            WriteObject(module);
                        }
                    }
                    catch (RuntimeException e)
                    {
                        if (writingErrors)
                        {
                            e.ErrorRecord.PreserveInvocationInfoOnce = true;
                            WriteError(e.ErrorRecord);
                        }
                    }
                }
                else
                {
                    found = true;
                    message = StringUtil.Format(Modules.InvalidModuleExtension, ext, fileName);
                    InvalidOperationException invalidOp = new InvalidOperationException(message);
                    ErrorRecord er = new ErrorRecord(invalidOp, "Modules_InvalidModuleExtension",
                        ErrorCategory.InvalidOperation, null);
                    WriteError(er);
                }
            }
            finally
            {
                // Restore the name of the module being processed...
                Context.ModuleBeingProcessed = _origModuleBeingProcessed;
            }

            // If using AppDomain-level module path caching, add this module to the cache. This is only done for
            // the modules loaded with without version info or other qualifiers.
            if (PSModuleInfo.UseAppDomainLevelModuleCache && module != null && moduleBase == null && this.AddToAppDomainLevelCache)
            {
                // Cache using the actual name specified by the user rather than the module basename
                PSModuleInfo.AddToAppDomainLevelModuleCache(module.Name, fileName, this.BaseForce);
            }

            return module;
        }

        private void CheckForDisallowedDotSourcing(
            SessionState ss,
            ExternalScriptInfo scriptInfo,
            ImportModuleOptions options)
        {
            if (ss == null || ss.Internal == null)
            { return; }

            // A manifest with explicit function export is detected through a shared session state or the nested module options, because nested
            // module processing does not use a shared session state.
            var manifestWithExplicitFunctionExport = ss.Internal.ManifestWithExplicitFunctionExport || options.AllowNestedModuleFunctionsToExport;

            // If system is in lock down mode, we disallow trusted modules that use the dotsource operator while simultaneously using
            // wild cards for exporting module functions, unless there is an overriding manifest that explicitly exports functions
            // without wild cards.
            // This is because dotsourcing brings functions into module scope and it is too easy to inadvertently or maliciously
            // expose harmful private functions that run in trusted (FullLanguage) mode.
            if (!manifestWithExplicitFunctionExport && ss.Internal.FunctionsExportedWithWildcard &&
                (SystemPolicy.GetSystemLockdownPolicy() == SystemEnforcementMode.Enforce) &&
                (scriptInfo.DefiningLanguageMode == PSLanguageMode.FullLanguage))
            {
                var dotSourceOperator = scriptInfo.GetScriptBlockAst().FindAll(ast =>
                {
                    var cmdAst = ast as CommandAst;
                    return (cmdAst?.InvocationOperator == TokenKind.Dot);
                },
                searchNestedScriptBlocks: true).FirstOrDefault();

                if (dotSourceOperator != null)
                {
                    var errorRecord = new ErrorRecord(
                        new PSSecurityException(Modules.CannotUseDotSourceWithWildCardFunctionExport),
                        "Modules_SystemLockDown_CannotUseDotSourceWithWildCardFunctionExport",
                        ErrorCategory.SecurityError, null);
                    ThrowTerminatingError(errorRecord);
                }
            }
        }

        private static bool ShouldProcessScriptModule(PSModuleInfo parentModule, ref bool found)
        {
            bool shouldProcessModule = true;

            // If we are in module analysis and the parent module declares non-wildcarded exports, then we don't need to
            // actually process the script module.
            if (parentModule != null)
            {
                if (shouldProcessModule && (parentModule.DeclaredFunctionExports != null) && (parentModule.DeclaredFunctionExports.Count > 0))
                {
                    shouldProcessModule = false;

                    foreach (string exportedFunction in parentModule.ExportedFunctions.Keys)
                    {
                        if (WildcardPattern.ContainsWildcardCharacters(exportedFunction))
                        {
                            shouldProcessModule = true;
                            break;
                        }
                    }

                    found = true;
                }
            }

            return shouldProcessModule;
        }

        private static object s_lockObject = new object();

        private void ClearAnalysisCaches()
        {
            lock (s_lockObject)
            {
                s_binaryAnalysisCache.Clear();
                s_scriptAnalysisCache.Clear();
            }
        }

        // Analyzes a binary module implementation for its cmdlets.
        private static Dictionary<string, Tuple<BinaryAnalysisResult, Version>> s_binaryAnalysisCache =
            new Dictionary<string, Tuple<BinaryAnalysisResult, Version>>();

#if CORECLR
        /// <summary>
        /// Analyze the module assembly to find out all cmdlets and aliases defined in that assembly.
        /// </summary>
        /// <remarks>
        /// In CoreCLR, there is only one AppDomain, so we cannot spin up a new AppDomain to load the assembly and do analysis there.
        /// So we need to depend on System.Reflection.Metadata (Microsoft.Bcl.Metadata.dll) to analyze the metadata of the assembly.
        /// </remarks>
        private static BinaryAnalysisResult GetCmdletsFromBinaryModuleImplementation(string path, ManifestProcessingFlags manifestProcessingFlags, out Version assemblyVersion)
        {
            Tuple<BinaryAnalysisResult, Version> tuple;

            lock (s_lockObject)
            {
                s_binaryAnalysisCache.TryGetValue(path, out tuple);
            }

            if (tuple != null)
            {
                assemblyVersion = tuple.Item2;
                return tuple.Item1;
            }

            BinaryAnalysisResult analysisResult = PowerShellModuleAssemblyAnalyzer.AnalyzeModuleAssembly(path, out assemblyVersion);
            if (analysisResult == null && Path.IsPathRooted(path))
            {
                // If we couldn't load it from a file, try finding it in our probing path
                string assemblyFilename = Path.GetFileName(path);
                analysisResult = PowerShellModuleAssemblyAnalyzer.AnalyzeModuleAssembly(assemblyFilename, out assemblyVersion);
            }

            var resultToReturn = analysisResult ?? new BinaryAnalysisResult();

            lock (s_lockObject)
            {
                s_binaryAnalysisCache[path] = Tuple.Create(resultToReturn, assemblyVersion);
            }

            return resultToReturn;
        }
#else
        /// <summary>
        /// Analyze the module assembly to find out all cmdlets and aliases defined in that assembly.
        /// </summary>
        private BinaryAnalysisResult GetCmdletsFromBinaryModuleImplementation(string path, ManifestProcessingFlags manifestProcessingFlags, out Version assemblyVersion)
        {
            Tuple<BinaryAnalysisResult, Version> tuple = null;

            lock (s_lockObject)
            {
                s_binaryAnalysisCache.TryGetValue(path, out tuple);
            }

            if (tuple != null)
            {
                assemblyVersion = tuple.Item2;
                return tuple.Item1;
            }

            assemblyVersion = new Version("0.0.0.0");

            bool cleanupModuleAnalysisAppDomain = false;
            AppDomain tempDomain = Context.AppDomainForModuleAnalysis;
            if (tempDomain == null)
            {
                cleanupModuleAnalysisAppDomain = Context.TakeResponsibilityForModuleAnalysisAppDomain();
                tempDomain = Context.AppDomainForModuleAnalysis = AppDomain.CreateDomain("ReflectionDomain");
            }

            try
            {
                // create temp appdomain if one is not passed in
                tempDomain.SetData("PathToProcess", path);
                tempDomain.SetData("IsModuleLoad", 0 != (manifestProcessingFlags & ManifestProcessingFlags.LoadElements));

                // reset DetectedCmdlets and AssemblyVersion from previous invocation
                tempDomain.SetData("DetectedCmdlets", null);
                tempDomain.SetData("DetectedAliases", null);
                tempDomain.SetData("AssemblyVersion", assemblyVersion);

                tempDomain.DoCallBack(AnalyzeSnapinDomainHelper);
                List<string> detectedCmdlets = (List<string>)tempDomain.GetData("DetectedCmdlets");
                List<Tuple<string, string>> detectedAliases = (List<Tuple<string, string>>)tempDomain.GetData("DetectedAliases");
                assemblyVersion = (Version)tempDomain.GetData("AssemblyVersion");

                if ((detectedCmdlets.Count == 0) && (System.IO.Path.IsPathRooted(path)))
                {
                    // If we couldn't load it from a file, try loading from the GAC
                    string assemblyname = Path.GetFileName(path);
                    BinaryAnalysisResult gacResult = GetCmdletsFromBinaryModuleImplementation(assemblyname, manifestProcessingFlags, out assemblyVersion);
                    detectedCmdlets = gacResult.DetectedCmdlets;
                    detectedAliases = gacResult.DetectedAliases;
                }

                BinaryAnalysisResult result = new BinaryAnalysisResult();
                result.DetectedCmdlets = detectedCmdlets;
                result.DetectedAliases = detectedAliases;

                lock (s_lockObject)
                {
                    s_binaryAnalysisCache[path] = Tuple.Create(result, assemblyVersion);
                }

                return result;
            }
            finally
            {
                if (cleanupModuleAnalysisAppDomain)
                {
                    Context.ReleaseResponsibilityForModuleAnalysisAppDomain();
                }
            }
        }

        private static void AnalyzeSnapinDomainHelper()
        {
            string path = (string)AppDomain.CurrentDomain.GetData("PathToProcess");
            bool isModuleLoad = (bool)AppDomain.CurrentDomain.GetData("IsModuleLoad");
            Dictionary<string, SessionStateCmdletEntry> cmdlets = null;
            Dictionary<string, List<SessionStateAliasEntry>> aliases = null;
            Dictionary<string, SessionStateProviderEntry> providers = null;
            string throwAwayHelpFile = null;
            Version assemblyVersion = new Version("0.0.0.0");

            try
            {
                Assembly assembly = null;

                try
                {
                    // If this is a fully-qualified search, load it from the file
                    if (Path.IsPathRooted(path))
                    {
                        assembly = InitialSessionState.LoadAssemblyFromFile(path);
                    }
                    else
                    {
                        // Otherwise, load it from the GAC
                        Exception ignored = null;
                        assembly = ExecutionContext.LoadAssembly(path, null, out ignored);
                    }

                    if (assembly != null)
                    {
                        assemblyVersion = GetAssemblyVersionNumber(assembly);
                    }
                }
                // Catch-all OK, analyzing user code.
                catch (Exception)
                {
                }

                if (assembly != null)
                {
                    PSSnapInHelpers.AnalyzePSSnapInAssembly(assembly, assembly.Location, null, null, isModuleLoad, out cmdlets, out aliases, out providers, out throwAwayHelpFile);
                }
            }
            // Catch-all OK, analyzing user code.
            catch (Exception)
            {
            }

            List<string> detectedCmdlets = new List<string>();
            List<Tuple<string, string>> detectedAliases = new List<Tuple<string, string>>();

            if (cmdlets != null)
            {
                foreach (SessionStateCmdletEntry cmdlet in cmdlets.Values)
                {
                    detectedCmdlets.Add(cmdlet.Name);
                }
            }

            if (aliases != null)
            {
                foreach (List<SessionStateAliasEntry> aliasList in aliases.Values)
                {
                    foreach (SessionStateAliasEntry alias in aliasList)
                    {
                        detectedAliases.Add(new Tuple<string, string>(alias.Name, alias.Definition));
                    }
                }
            }

            AppDomain.CurrentDomain.SetData("DetectedCmdlets", detectedCmdlets);
            AppDomain.CurrentDomain.SetData("DetectedAliases", detectedAliases);
            AppDomain.CurrentDomain.SetData("AssemblyVersion", assemblyVersion);
        }
#endif

        // Analyzes a script module implementation for its exports.
        private static Dictionary<string, PSModuleInfo> s_scriptAnalysisCache = new Dictionary<string, PSModuleInfo>();

        private PSModuleInfo AnalyzeScriptFile(string filename, bool force, ExecutionContext context)
        {
            // We need to return a cloned version here.
            // This is because the Get-Module -List -All modifies the returned module info and we do not want the original one changed.
            PSModuleInfo module = null;

            lock (s_lockObject)
            {
                s_scriptAnalysisCache.TryGetValue(filename, out module);
            }

            if (module != null)
                return module.Clone();

            // fake/empty manifestInfo for processing in (!loadElements) mode
            module = new PSModuleInfo(filename, null, null);

            if (!force)
            {
                var exportedCommands = AnalysisCache.GetExportedCommands(filename, true, context);

                // If we have this info cached, return from the cache.
                if (exportedCommands != null)
                {
                    foreach (var pair in exportedCommands)
                    {
                        var commandName = pair.Key;
                        var commandType = pair.Value;

                        if ((commandType & CommandTypes.Alias) == CommandTypes.Alias)
                        {
                            module.AddDetectedAliasExport(commandName, null);
                        }

                        if ((commandType & CommandTypes.Function) == CommandTypes.Function)
                        {
                            module.AddDetectedFunctionExport(commandName);
                        }

                        if ((commandType & CommandTypes.Cmdlet) == CommandTypes.Cmdlet)
                        {
                            module.AddDetectedCmdletExport(commandName);
                        }

                        if ((commandType & CommandTypes.Configuration) == CommandTypes.Configuration)
                        {
                            module.AddDetectedFunctionExport(commandName);
                        }
                    }

                    lock (s_lockObject)
                    {
                        s_scriptAnalysisCache[filename] = module;
                    }

                    return module;
                }
            }

            // We don't have this cached, analyze the file.
            var scriptAnalysis = ScriptAnalysis.Analyze(filename, context);

            if (scriptAnalysis == null)
            {
                return module;
            }

            List<WildcardPattern> scriptAnalysisPatterns = new List<WildcardPattern>();
            foreach (string discoveredCommandFilter in scriptAnalysis.DiscoveredCommandFilters)
            {
                scriptAnalysisPatterns.Add(WildcardPattern.Get(discoveredCommandFilter, WildcardOptions.IgnoreCase));
            }

            // Add any directly discovered exports
            foreach (var command in scriptAnalysis.DiscoveredExports)
            {
                if (SessionStateUtilities.MatchesAnyWildcardPattern(command, scriptAnalysisPatterns, true))
                {
                    if (!HasInvalidCharacters(command.Replace("-", string.Empty)))
                    {
                        module.AddDetectedFunctionExport(command);
                    }
                }
            }

            // Add the discovered aliases
            foreach (var pair in scriptAnalysis.DiscoveredAliases)
            {
                var commandName = pair.Key;
                // These are already filtered
                if (!HasInvalidCharacters(commandName.Replace("-", string.Empty)))
                {
                    module.AddDetectedAliasExport(commandName, pair.Value);
                }
            }

            // Add the discovered exported types
            module.AddDetectedTypeExports(scriptAnalysis.DiscoveredClasses);

            // Add any files in PsScriptRoot if it added itself to the path
            if (scriptAnalysis.AddsSelfToPath)
            {
                string baseDirectory = System.IO.Path.GetDirectoryName(filename);

                try
                {
                    foreach (string item in System.IO.Directory.GetFiles(baseDirectory, "*.ps1"))
                    {
                        module.AddDetectedFunctionExport(Path.GetFileNameWithoutExtension(item));
                    }
                }
                catch (UnauthorizedAccessException)
                {
                    // Consume this exception here
                }
            }

            // Process any referenced modules
            foreach (RequiredModuleInfo requiredModule in scriptAnalysis.DiscoveredModules)
            {
                string moduleToProcess = requiredModule.Name;
                List<PSModuleInfo> processedModules = new List<PSModuleInfo>();

                // If this has an extension, and it's a relative path,
                // then we need to ensure it's a fully-qualified path
                if ((moduleToProcess.IndexOfAny(Path.GetInvalidPathChars()) == -1) &&
                    Path.HasExtension(moduleToProcess) &&
                    (!Path.IsPathRooted(moduleToProcess)))
                {
                    string moduleDirectory = System.IO.Path.GetDirectoryName(filename);
                    moduleToProcess = Path.Combine(moduleDirectory, moduleToProcess);

                    PSModuleInfo fileBasedModule = CreateModuleInfoForGetModule(moduleToProcess, true);
                    if (fileBasedModule != null)
                    {
                        processedModules.Add(fileBasedModule);
                    }
                }
                else
                {
                    // This is a named module
                    processedModules.AddRange(GetModule(new string[] { moduleToProcess }, false, true));
                }

                if ((processedModules == null) || (processedModules.Count == 0))
                {
                    continue;
                }

                List<WildcardPattern> patterns = new List<WildcardPattern>();
                foreach (var discoveredCommandFilter in requiredModule.CommandsToPostFilter)
                {
                    patterns.Add(WildcardPattern.Get(discoveredCommandFilter, WildcardOptions.IgnoreCase));
                }

                foreach (PSModuleInfo processedModule in processedModules)
                {
                    foreach (string commandName in processedModule.ExportedFunctions.Keys)
                    {
                        if (SessionStateUtilities.MatchesAnyWildcardPattern(commandName, patterns, true) &&
                            SessionStateUtilities.MatchesAnyWildcardPattern(commandName, scriptAnalysisPatterns, true))
                        {
                            if (!HasInvalidCharacters(commandName.Replace("-", string.Empty)))
                            {
                                module.AddDetectedFunctionExport(commandName);
                            }
                        }
                    }

                    foreach (string commandName in processedModule.ExportedCmdlets.Keys)
                    {
                        if (SessionStateUtilities.MatchesAnyWildcardPattern(commandName, patterns, true) &&
                            SessionStateUtilities.MatchesAnyWildcardPattern(commandName, scriptAnalysisPatterns, true))
                        {
                            if (!HasInvalidCharacters(commandName.Replace("-", string.Empty)))
                            {
                                module.AddDetectedCmdletExport(commandName);
                            }
                        }
                    }

                    foreach (var pair in processedModule.ExportedAliases)
                    {
                        string commandName = pair.Key;
                        if (SessionStateUtilities.MatchesAnyWildcardPattern(commandName, patterns, true) &&
                            SessionStateUtilities.MatchesAnyWildcardPattern(commandName, scriptAnalysisPatterns, true))
                        {
                            module.AddDetectedAliasExport(commandName, pair.Value.Definition);
                        }
                    }
                }
            }

            // Cache the module's exported commands
            if (!module.HadErrorsLoading)
            {
                AnalysisCache.CacheModuleExports(module, context);
            }
            else
            {
                ModuleIntrinsics.Tracer.WriteLine("Caching skipped for {0} because it had errors while loading.", module.Name);
            }

            lock (s_lockObject)
            {
                s_scriptAnalysisCache[filename] = module;
            }

            return module;
        }

        /// <summary>
        /// Load a binary module. A binary module is an assembly that should contain cmdlets.
        /// </summary>
        /// <param name="trySnapInName">If true, then then the registered snapins will also be searched when loading.</param>
        /// <param name="moduleName">The name of the snapin or assembly to load.</param>
        /// <param name="fileName">The path to the assembly to load.</param>
        /// <param name="assemblyToLoad">The assembly to load so no lookup need be done.</param>
        /// <param name="moduleBase">The module base to use for this module.</param>
        /// <param name="ss">
        /// The session state instance to use for this module. Normally binary modules don't have a session state
        /// instance, however when loaded through a module manifest with nested modules, it will have a session
        /// state instance to store the imported functions, aliases and variables.
        /// </param>
        /// <param name="options">The set of options that are used while importing a module.</param>
        /// <param name="manifestProcessingFlags">The manifest processing flags to use when processing the module.</param>
        /// <param name="loadTypes">Load the types files mentioned in the snapin registration.</param>
        /// <param name="loadFormats">Load the formst files mentioned in the snapin registration.</param>
        /// <param name="prefix">Command name prefix.</param>
        /// <param name="found">Sets this to true if an assembly was found.</param>
        /// <returns>THe module info object that was created...</returns>
        internal PSModuleInfo LoadBinaryModule(bool trySnapInName, string moduleName, string fileName,
            Assembly assemblyToLoad, string moduleBase, SessionState ss, ImportModuleOptions options,
            ManifestProcessingFlags manifestProcessingFlags, string prefix,
            bool loadTypes, bool loadFormats, out bool found)
        {
            return LoadBinaryModule(null, trySnapInName, moduleName, fileName, assemblyToLoad, moduleBase, ss, options,
                                    manifestProcessingFlags, prefix, loadTypes, loadFormats, out found, null, false);
        }

        /// <summary>
        /// Load a binary module. A binary module is an assembly that should contain cmdlets.
        /// </summary>
        /// <param name="parentModule">The parent module for which this module is a nested module.</param>
        /// <param name="trySnapInName">If true, then then the registered snapins will also be searched when loading.</param>
        /// <param name="moduleName">The name of the snapin or assembly to load.</param>
        /// <param name="fileName">The path to the assembly to load.</param>
        /// <param name="assemblyToLoad">The assembly to load so no lookup need be done.</param>
        /// <param name="moduleBase">The module base to use for this module.</param>
        /// <param name="ss">
        ///   The session state instance to use for this module. Normally binary modules don't have a session state
        ///   instance, however when loaded through a module manifest with nested modules, it will have a session
        ///   state instance to store the imported functions, aliases and variables.
        /// </param>
        /// <param name="options">The set of options that are used while importing a module.</param>
        /// <param name="manifestProcessingFlags">The manifest processing flags to use when processing the module.</param>
        /// <param name="prefix">Command name prefix.</param>
        /// <param name="loadTypes">Load the types files mentioned in the snapin registration.</param>
        /// <param name="loadFormats">Load the formst files mentioned in the snapin registration.</param>
        /// <param name="found">Sets this to true if an assembly was found.</param>
        /// <param name="shortModuleName">Short name for module.</param>
        /// <param name="disableFormatUpdates"></param>
        /// <returns>THe module info object that was created...</returns>
        internal PSModuleInfo LoadBinaryModule(PSModuleInfo parentModule, bool trySnapInName, string moduleName, string fileName, Assembly assemblyToLoad, string moduleBase, SessionState ss, ImportModuleOptions options, ManifestProcessingFlags manifestProcessingFlags, string prefix, bool loadTypes, bool loadFormats, out bool found, string shortModuleName, bool disableFormatUpdates)
        {
            PSModuleInfo module = null;

            if (string.IsNullOrEmpty(moduleName) && string.IsNullOrEmpty(fileName) && assemblyToLoad == null)
                throw PSTraceSource.NewArgumentNullException("moduleName,fileName,assemblyToLoad");

            // Load the dll and process any cmdlets it might contain...
            InitialSessionState iss = InitialSessionState.Create();
            List<string> detectedCmdlets = null;
            List<Tuple<string, string>> detectedAliases = null;
            Assembly assembly = null;
            Exception error = null;
            bool importSuccessful = false;
            string modulePath = string.Empty;
            Version assemblyVersion = new Version(0, 0, 0, 0);
            var importingModule = 0 != (manifestProcessingFlags & ManifestProcessingFlags.LoadElements);

            // See if we're loading a straight assembly...
            if (assemblyToLoad != null)
            {
                // Figure out what to use for a module path...
                if (!string.IsNullOrEmpty(fileName))
                {
                    modulePath = fileName;
                }
                else
                {
                    modulePath = assemblyToLoad.Location;
                }

                // And what to use for a module name...
                if (string.IsNullOrEmpty(moduleName))
                {
                    moduleName = "dynamic_code_module_" + assemblyToLoad.GetName();
                }

                if (importingModule)
                {
                    // Passing module as a parameter here so that the providers can have the module property populated.
                    // For engine providers, the module should point to top-level module name
                    // For FileSystem, the module is Microsoft.PowerShell.Core and not System.Management.Automation
                    if (parentModule != null && InitialSessionState.IsEngineModule(parentModule.Name))
                    {
                        iss.ImportCmdletsFromAssembly(assemblyToLoad, parentModule);
                    }
                    else
                    {
                        iss.ImportCmdletsFromAssembly(assemblyToLoad, null);
                    }
                }

                assemblyVersion = GetAssemblyVersionNumber(assemblyToLoad);
                assembly = assemblyToLoad;
                // If this is an in-memory only assembly, add it directly to the assembly cache if
                // it isn't already there.
                if (string.IsNullOrEmpty(assembly.Location))
                {
                    if (!Context.AssemblyCache.ContainsKey(assembly.FullName))
                    {
                        Context.AssemblyCache.Add(assembly.FullName, assembly);
                    }
                }
            }
            else
            {
                // Avoid trying to import a PowerShell assembly as Snapin as it results in PSArgumentException
                if ((moduleName != null) && Utils.IsPowerShellAssembly(moduleName))
                {
                    trySnapInName = false;
                }

                if (trySnapInName && PSSnapInInfo.IsPSSnapinIdValid(moduleName))
                {
                    PSSnapInInfo snapin = null;

#if !CORECLR
                    // Avoid trying to load SnapIns with Import-Module
                    PSSnapInException warning;
                    try
                    {
                        if (importingModule)
                        {
                            snapin = iss.ImportPSSnapIn(moduleName, out warning);
                        }
                    }
                    catch (PSArgumentException)
                    {
                        // BUGBUG - brucepay - probably want to have a verbose message here...
                    }
#endif

                    if (snapin != null)
                    {
                        importSuccessful = true;
                        if (string.IsNullOrEmpty(fileName))
                            modulePath = snapin.AbsoluteModulePath;
                        else
                            modulePath = fileName;
                        assemblyVersion = snapin.Version;
                        // If we're not supposed to load the types files from the snapin
                        // clear the iss member
                        if (!loadTypes)
                        {
                            iss.Types.Reset();
                        }
                        // If we're not supposed to load the format files from the snapin,
                        // clear the iss member
                        if (!loadFormats)
                        {
                            iss.Formats.Reset();
                        }

                        foreach (var a in ClrFacade.GetAssemblies())
                        {
                            if (a.GetName().FullName.Equals(snapin.AssemblyName, StringComparison.Ordinal))
                            {
                                assembly = a;
                                break;
                            }
                        }
                    }
                }

                if (importSuccessful == false)
                {
                    if (importingModule)
                    {
                        assembly = Context.AddAssembly(moduleName, fileName, out error);

                        if (assembly == null)
                        {
                            if (error != null)
                                throw error;

                            found = false;
                            return null;
                        }

                        assemblyVersion = GetAssemblyVersionNumber(assembly);

                        if (string.IsNullOrEmpty(fileName))
                            modulePath = assembly.Location;
                        else
                            modulePath = fileName;

                        // Passing module as a parameter here so that the providers can have the module property populated.
                        // For engine providers, the module should point to top-level module name
                        // For FileSystem, the module is Microsoft.PowerShell.Core and not System.Management.Automation
                        if (parentModule != null && InitialSessionState.IsEngineModule(parentModule.Name))
                        {
                            iss.ImportCmdletsFromAssembly(assembly, parentModule);
                        }
                        else
                        {
                            iss.ImportCmdletsFromAssembly(assembly, null);
                        }
                    }
                    else
                    {
                        string binaryPath = fileName;
                        modulePath = fileName;
                        if (binaryPath == null)
                        {
                            binaryPath = System.IO.Path.Combine(moduleBase, moduleName);
                        }

                        BinaryAnalysisResult analysisResult = GetCmdletsFromBinaryModuleImplementation(binaryPath, manifestProcessingFlags, out assemblyVersion);
                        detectedCmdlets = analysisResult.DetectedCmdlets;
                        detectedAliases = analysisResult.DetectedAliases;
                    }
                }
            }

            found = true;
            if (string.IsNullOrEmpty(shortModuleName))
                module = new PSModuleInfo(moduleName, modulePath, Context, ss);
            else
                module = new PSModuleInfo(shortModuleName, modulePath, Context, ss);

            module.SetModuleType(ModuleType.Binary);
            module.SetModuleBase(moduleBase);
            module.SetVersion(assemblyVersion);
            module.ImplementingAssembly = assemblyToLoad ?? assembly;

            if (importingModule)
            {
                SetModuleLoggingInformation(module);
            }

            // Add the types table entries
            List<string> typesFileNames = new List<string>();
            foreach (SessionStateTypeEntry sste in iss.Types)
            {
                typesFileNames.Add(sste.FileName);
            }

            if (typesFileNames.Count > 0)
            {
                module.SetExportedTypeFiles(new ReadOnlyCollection<string>(typesFileNames));
            }

            // Add the format file entries
            List<string> formatsFileNames = new List<string>();
            foreach (SessionStateFormatEntry ssfe in iss.Formats)
            {
                formatsFileNames.Add(ssfe.FileName);
            }

            if (formatsFileNames.Count > 0)
            {
                module.SetExportedFormatFiles(new ReadOnlyCollection<string>(formatsFileNames));
            }

            // Add the module info the providers...
            foreach (SessionStateProviderEntry sspe in iss.Providers)
            {
                // For engine providers, the module should point to top-level module name
                // For FileSystem, the module is Microsoft.PowerShell.Core and not System.Management.Automation
                if (parentModule != null && InitialSessionState.IsEngineModule(parentModule.Name))
                {
                    sspe.SetModule(parentModule);
                }
                else
                {
                    sspe.SetModule(module);
                }
            }

            // Add all of the exported cmdlets to the module object...
            if (iss.Commands != null)
            {
                foreach (SessionStateCommandEntry commandEntry in iss.Commands)
                {
                    commandEntry.SetModule(module);

                    // A binary module can only directly export cmdlets, so cmdletEntry should never be null.
                    // With nested modules in a manifest, there may be a session state attached to
                    // this module in which case we add the exported cmdlets to the existing list.
                    SessionStateCmdletEntry cmdletEntry = commandEntry as SessionStateCmdletEntry;
                    SessionStateAliasEntry aliasEntry = null;
                    if (cmdletEntry == null)
                    {
                        aliasEntry = commandEntry as SessionStateAliasEntry;
                    }

                    Dbg.Assert((cmdletEntry != null || aliasEntry != null), "When importing a binary module, the commands entry should only have cmdlets/aliases in it");
                    if (ss != null)
                    {
                        if (cmdletEntry != null)
                        {
                            ss.Internal.ExportedCmdlets.Add(CommandDiscovery.NewCmdletInfo(cmdletEntry, this.Context));
                        }
                        else if (aliasEntry != null)
                        {
                            ss.Internal.ExportedAliases.Add(CommandDiscovery.NewAliasInfo(aliasEntry, this.Context));
                        }
                    }
                    else
                    {
                        // If there is no session state, we need to attach the entry to the module instead
                        // of the session state.
                        if (cmdletEntry != null)
                        {
                            module.AddExportedCmdlet(CommandDiscovery.NewCmdletInfo(cmdletEntry, this.Context));
                        }
                        else if (aliasEntry != null)
                        {
                            module.AddExportedAlias(CommandDiscovery.NewAliasInfo(aliasEntry, this.Context));
                        }
                    }
                }
            }

            // If there were any cmdlets that were detected, add those.
            if (detectedCmdlets != null)
            {
                foreach (string detectedCmdlet in detectedCmdlets)
                {
                    module.AddDetectedCmdletExport(detectedCmdlet);
                }
            }

            // If there were any aliases that were detected, add those.
            if (detectedAliases != null)
            {
                foreach (Tuple<string, string> detectedAlias in detectedAliases)
                {
                    module.AddDetectedAliasExport(detectedAlias.Item1, detectedAlias.Item2);
                }
            }

            // If any command patterns where specified, then only import the
            // commands matching the patterns...
            if (BaseCmdletPatterns != null)
            {
                InitialSessionStateEntryCollection<SessionStateCommandEntry> commands = iss.Commands;
                // Remove all of the command entries that aren't matched by a pattern
                // in the pattern list...
                for (int i = commands.Count - 1; i >= 0; i--)
                {
                    SessionStateCommandEntry e = commands[i];
                    if (e == null)
                        continue;
                    string name = e.Name;
                    if (string.IsNullOrEmpty(name))
                        continue;
                    if (!SessionStateUtilities.MatchesAnyWildcardPattern(name, BaseCmdletPatterns, false))
                    {
                        commands.RemoveItem(i);
                    }
                }
            }

            // use the -Prefix parameter to change the names of imported commands
            foreach (SessionStateCommandEntry commandEntry in iss.Commands)
            {
                commandEntry.Name = AddPrefixToCommandName(commandEntry.Name, prefix);
            }

            SessionStateInternal oldSessionState = Context.EngineSessionState;

            if (importingModule)
            {
                try
                {
                    // If we have a session state instance, set it to be the engine sessionstate
                    // for the duration of the bind.
                    if (ss != null)
                    {
                        Context.EngineSessionState = ss.Internal;
                    }

                    if (disableFormatUpdates)
                        iss.DisableFormatUpdates = true;

                    // Load the cmdlets and providers, bound to the new module...
                    iss.Bind(Context, updateOnly: true, module, options.NoClobber, options.Local, setLocation: false);

                    // Scan all of the types in the assembly to register JobSourceAdapters.
                    IEnumerable<Type> allTypes = new Type[] { };
                    if (assembly != null)
                    {
                        allTypes = assembly.ExportedTypes;
                    }
                    else if (assemblyToLoad != null)
                    {
                        allTypes = assemblyToLoad.ExportedTypes;
                    }

                    foreach (Type type in allTypes)
                    {
                        // If it derives from JobSourceAdapter and it's not already registered, register it...
                        // Add the second check since SMA could also be loaded via Import-Module
                        if (typeof(JobSourceAdapter).IsAssignableFrom(type) && typeof(JobSourceAdapter) != type)
                        {
                            if (!JobManager.IsRegistered(type.Name))
                            {
                                JobManager.RegisterJobSourceAdapter(type);
                            }
                        }
                    }
                }
                finally
                {
                    Context.EngineSessionState = oldSessionState;
                }
            }

            // WriteVerbose all of the imported cmdlets ...
            string snapInPrefix = module.Name + "\\";
            bool checkVerb = !BaseDisableNameChecking;
            bool checkNoun = !BaseDisableNameChecking;
            foreach (SessionStateCommandEntry ssce in iss.Commands)
            {
                if (ssce._isImported)
                {
                    try
                    {
                        if (ssce is SessionStateCmdletEntry || ssce is SessionStateFunctionEntry)
                        {
                            ValidateCommandName(this, ssce.Name, module.Name, ref checkVerb, ref checkNoun);
                        }

                        // Lookup using the module qualified name....
                        string name = snapInPrefix + ssce.Name;
                        CommandInvocationIntrinsics.GetCmdlet(name, Context);
                    }
                    catch (CommandNotFoundException cnfe)
                    {
                        // Handle the errors generated by duplicate commands...
                        WriteError(cnfe.ErrorRecord);
                    }

                    string message = StringUtil.Format(ssce.CommandType == CommandTypes.Alias ? Modules.ImportingAlias : Modules.ImportingCmdlet, ssce.Name);
                    WriteVerbose(message);
                }
                else
                {
                    // The verbose output for Import-Module -NoClobber should state which members were skipped due to conflicts with existing names in the caller's environment.
                    string message = StringUtil.Format(Modules.ImportModuleNoClobberForCmdlet, ssce.Name);
                    WriteVerbose(message);
                }
            }

            // Add the module being imported to the list of child modules for the current module
            // if it hasn't already been added...
            if (importingModule)
            {
                AddModuleToModuleTables(this.Context, this.TargetSessionState.Internal, module);
            }

            return module;
        }

        private static Version GetAssemblyVersionNumber(Assembly assemblyToLoad)
        {
            Version assemblyVersion;

            // Get the assembly version...
            try
            {
                AssemblyName asn = assemblyToLoad.GetName();
                assemblyVersion = asn.Version;
            }
            catch (Exception)
            {
                assemblyVersion = new Version(0, 0);
            }

            return assemblyVersion;
        }

        internal static string AddPrefixToCommandName(string commandName, string prefix)
        {
            Dbg.Assert(commandName != null, "Caller should verify that commandName argument != null");

            if (string.IsNullOrEmpty(prefix))
                return commandName;

            string verb;
            string noun;
            if (CmdletInfo.SplitCmdletName(commandName, out verb, out noun))
            {
                commandName = verb + "-" + prefix + noun;
            }
            else
            {
                commandName = prefix + commandName;
            }

            return commandName;
        }

        /// <summary>
        /// Removes prefix from a command name and returns the command name.
        /// </summary>
        /// <param name="commandName">The command name from which the prefix needs to be removed.</param>
        /// <param name="prefix">The string containing the prefix.</param>
        /// <returns>The command name without the prefix.</returns>
        internal static string RemovePrefixFromCommandName(string commandName, string prefix)
        {
            Dbg.Assert(commandName != null, "Caller should verify that commandName argument != null");
            Dbg.Assert(prefix != null, "Caller should verify that prefix argument != null");

            string result = commandName;

            if (string.IsNullOrEmpty(prefix))
                return result;

            string verb;
            string noun;
            if (CmdletInfo.SplitCmdletName(commandName, out verb, out noun))
            {
                if (noun.StartsWith(prefix, StringComparison.OrdinalIgnoreCase))
                {
                    string originalNoun = noun.Substring(prefix.Length, noun.Length - prefix.Length);
                    result = verb + "-" + originalNoun;
                }
            }
            else
            {
                if (commandName.StartsWith(prefix, StringComparison.OrdinalIgnoreCase))
                {
                    result = commandName.Substring(prefix.Length, commandName.Length - prefix.Length);
                }
            }

            return result;
        }

        internal static bool IsPrefixedCommand(CommandInfo commandInfo)
        {
            Dbg.Assert(commandInfo != null, "Caller should verify that commandInfo is not null");
            Dbg.Assert(!string.IsNullOrEmpty(commandInfo.Prefix), "Caller should verify that the commandInfo has prefix");

            string verb, noun;
            bool isPrefixed = CmdletInfo.SplitCmdletName(commandInfo.Name, out verb, out noun)
                             ? noun.StartsWith(commandInfo.Prefix, StringComparison.OrdinalIgnoreCase)
                             : commandInfo.Name.StartsWith(commandInfo.Prefix, StringComparison.OrdinalIgnoreCase);

            return isPrefixed;
        }

        internal static void AddModuleToModuleTables(ExecutionContext context, SessionStateInternal targetSessionState, PSModuleInfo module)
        {
            Dbg.Assert(context != null, "Caller should verify that context != null");
            Dbg.Assert(targetSessionState != null, "Caller should verify that targetSessionState != null");
            Dbg.Assert(module != null, "Caller should verify that module != null");

            // if the module path is empty (assembly module in memory), we add the modulename as key
            string moduleTableKey;
            if (module.Path != string.Empty)
            {
                moduleTableKey = module.Path;
            }
            else
            {
                moduleTableKey = module.Name;
            }

            if (!context.Modules.ModuleTable.ContainsKey(moduleTableKey))
            {
                context.Modules.ModuleTable.Add(moduleTableKey, module);
            }

            if (context.previousModuleImported.ContainsKey(module.Name))
            {
                context.previousModuleImported.Remove(module.Name);
            }

            context.previousModuleImported.Add(module.Name, module.Path);

            if (!targetSessionState.ModuleTable.ContainsKey(moduleTableKey))
            {
                targetSessionState.ModuleTable.Add(moduleTableKey, module);
                targetSessionState.ModuleTableKeys.Add(moduleTableKey);
            }

            if (targetSessionState.Module != null)
            {
                targetSessionState.Module.AddNestedModule(module);
            }

            var privateDataHashTable = module.PrivateData as Hashtable;
            if (context.Modules.IsImplicitRemotingModuleLoaded == false &&
                privateDataHashTable != null && privateDataHashTable.ContainsKey("ImplicitRemoting"))
            {
                context.Modules.IsImplicitRemotingModuleLoaded = true;
            }
        }

        /// <summary>
        /// Import the script-level functions from one session state to another, calling
        /// WriteVerbose for each imported member...
        /// </summary>
        /// <param name="sourceModule">The session state instance to use as the source of the functions.</param>
        /// <param name="prefix">Command name prefix.</param>
        protected internal void ImportModuleMembers(PSModuleInfo sourceModule, string prefix)
        {
            ImportModuleOptions importModuleOptions = new ImportModuleOptions();
            ImportModuleMembers(
                this,
                this.TargetSessionState.Internal,
                sourceModule,
                prefix,
                this.BaseFunctionPatterns,
                this.BaseCmdletPatterns,
                this.BaseVariablePatterns,
                this.BaseAliasPatterns,
                importModuleOptions);
        }

        /// <summary>
        /// Import the script-level functions from one session state to another, calling
        /// WriteVerbose for each imported member...
        /// </summary>
        /// <param name="sourceModule">The session state instance to use as the source of the functions.</param>
        /// <param name="prefix">Command name prefix.</param>
        /// <param name="options">The set of options that are used while importing a module.</param>
        protected internal void ImportModuleMembers(PSModuleInfo sourceModule, string prefix, ImportModuleOptions options)
        {
            ImportModuleMembers(
                this,
                this.TargetSessionState.Internal,
                sourceModule,
                prefix,
                this.BaseFunctionPatterns,
                this.BaseCmdletPatterns,
                this.BaseVariablePatterns,
                this.BaseAliasPatterns,
                options);
        }

        internal static void ImportModuleMembers(
            ModuleCmdletBase cmdlet,
            SessionStateInternal targetSessionState,
            PSModuleInfo sourceModule,
            string prefix,
            List<WildcardPattern> functionPatterns,
            List<WildcardPattern> cmdletPatterns,
            List<WildcardPattern> variablePatterns,
            List<WildcardPattern> aliasPatterns,
            ImportModuleOptions options)
        {
            if (sourceModule == null)
                throw PSTraceSource.NewArgumentNullException("sourceModule");

            bool isImportModulePrivate = cmdlet.CommandInfo.Visibility == SessionStateEntryVisibility.Private ||
                targetSessionState.DefaultCommandVisibility == SessionStateEntryVisibility.Private;
            bool usePrefix = !string.IsNullOrEmpty(prefix);

            bool checkVerb = !cmdlet.BaseDisableNameChecking;
            bool checkNoun = !cmdlet.BaseDisableNameChecking;

            // Add the module being imported to the list of child modules for the current module
            // if it hasn't already been added...
            // TODO/FIXME: we should be calling AddModuleToModuleTables here but we can't
            //             because of the inconsistency with which dynamic modules should
            //             or should not be included in the global modules table
            if (targetSessionState.Module != null)
            {
                bool present = false;
                foreach (PSModuleInfo m in targetSessionState.Module.NestedModules)
                {
                    if (m.Path.Equals(sourceModule.Path, StringComparison.OrdinalIgnoreCase))
                        present = true;
                }

                if (!present)
                {
                    targetSessionState.Module.AddNestedModule(sourceModule);
                }
            }

            SessionStateInternal source = null;
            if (sourceModule.SessionState != null)
            {
                source = sourceModule.SessionState.Internal;
            }

            // True if none of -function, -cmdlet, -variable or -alias are specified
            bool noPatternsSpecified = functionPatterns == null &&
                variablePatterns == null && aliasPatterns == null && cmdletPatterns == null;

            // mapping from original to prefixed names (prefixed using -Prefix parameter of the cmdlet)
            // used to modify AliasInfo.Definition if necessary
            Dictionary<string, string> original2prefixedName = new Dictionary<string, string>(StringComparer.OrdinalIgnoreCase);

            // We always load the cmdlets even if there is no session state which is
            // the case with a binary module.
            string message = null;
            foreach (CmdletInfo cmdletToImport in sourceModule.CompiledExports)
            {
                if (SessionStateUtilities.MatchesAnyWildcardPattern(cmdletToImport.Name, cmdletPatterns, noPatternsSpecified))
                {
                    if (options.NoClobber && CommandFound(cmdletToImport.Name, targetSessionState))
                    {
                        // The verbose output for Import-Module -NoClobber should state which members were skipped due to conflicts with existing names in the caller's environment.
                        message = StringUtil.Format(Modules.ImportModuleNoClobberForCmdlet, cmdletToImport.Name);
                        cmdlet.WriteVerbose(message);
                        continue;
                    }

                    CmdletInfo prefixedCmdlet = new CmdletInfo(
                        AddPrefixToCommandName(cmdletToImport.Name, prefix),
                        cmdletToImport.ImplementingType,
                        cmdletToImport.HelpFile,
                        cmdletToImport.PSSnapIn,
                        cmdlet.Context);
                    SetCommandVisibility(isImportModulePrivate, prefixedCmdlet);
                    prefixedCmdlet.Module = sourceModule;
                    if (usePrefix)
                    {
                        original2prefixedName.Add(cmdletToImport.Name, prefixedCmdlet.Name);
                        cmdletToImport.Prefix = prefix;
                        prefixedCmdlet.Prefix = prefix;
                    }

                    ValidateCommandName(cmdlet, prefixedCmdlet.Name, sourceModule.Name, ref checkVerb, ref checkNoun);

                    var scope = options.Local ? targetSessionState.CurrentScope : targetSessionState.ModuleScope;
                    scope.AddCmdletToCache(prefixedCmdlet.Name, prefixedCmdlet, CommandOrigin.Internal, targetSessionState.ExecutionContext);

                    cmdletToImport.IsImported = true;

                    // Write directly into the local cmdlet cache table...
                    message = StringUtil.Format(Modules.ImportingCmdlet, prefixedCmdlet.Name);
                    cmdlet.WriteVerbose(message);
                }
            }

            foreach (AliasInfo aliasToImport in sourceModule.CompiledAliasExports)
            {
                if (SessionStateUtilities.MatchesAnyWildcardPattern(aliasToImport.Name, aliasPatterns, noPatternsSpecified))
                {
                    string prefixedAliasName = AddPrefixToCommandName(aliasToImport.Name, prefix);
                    string prefixedAliasDefinition;
                    if (!usePrefix || !original2prefixedName.TryGetValue(aliasToImport.Definition, out prefixedAliasDefinition))
                    {
                        prefixedAliasDefinition = aliasToImport.Definition;
                    }

                    if (options.NoClobber && CommandFound(prefixedAliasName, targetSessionState))
                    {
                        // The verbose output for Import-Module -NoClobber should state which members were skipped due to conflicts with existing names in the caller's environment.
                        message = StringUtil.Format(Modules.ImportModuleNoClobberForAlias, prefixedAliasName);
                        cmdlet.WriteVerbose(message);
                        continue;
                    }

                    var prefixedAlias = new AliasInfo(
                        prefixedAliasName,
                        prefixedAliasDefinition,
                        cmdlet.Context);
                    SetCommandVisibility(isImportModulePrivate, prefixedAlias);
                    prefixedAlias.Module = sourceModule;
                    if (usePrefix)
                    {
                        if (!original2prefixedName.ContainsKey(aliasToImport.Name))
                        {
                            original2prefixedName.Add(aliasToImport.Name, prefixedAlias.Name);
                        }

                        aliasToImport.Prefix = prefix;
                        prefixedAlias.Prefix = prefix;
                    }

                    var scope = options.Local ? targetSessionState.CurrentScope : targetSessionState.ModuleScope;
                    scope.SetAliasItem(prefixedAlias, false);

                    aliasToImport.IsImported = true;

                    message = StringUtil.Format(Modules.ImportingAlias, prefixedAlias.Name);
                    cmdlet.WriteVerbose(message);
                }
            }

            // Only process functions, variables and aliases if there is a session state
            // associated with the source module.
            if (source != null)
            {
                foreach (FunctionInfo func in sourceModule.ExportedFunctions.Values)
                {
                    ImportFunctions(func, targetSessionState, sourceModule, functionPatterns, noPatternsSpecified, prefix, options, usePrefix, ref checkVerb, ref checkNoun, original2prefixedName, cmdlet, isImportModulePrivate, isFunction: true);
                }

                // Import any exported variables...
                foreach (PSVariable v in sourceModule.ExportedVariables.Values)
                {
                    if (SessionStateUtilities.MatchesAnyWildcardPattern(v.Name, variablePatterns, noPatternsSpecified))
                    {
                        if (options.NoClobber && (targetSessionState.ModuleScope.GetVariable(v.Name) != null))
                        {
                            // The verbose output for Import-Module -NoClobber should state which members were skipped due to conflicts with existing names in the caller's environment.
                            message = StringUtil.Format(Modules.ImportModuleNoClobberForVariable, v.Name);
                            cmdlet.WriteVerbose(message);
                            continue;
                        }
                        // Set the module on the variable...
                        v.SetModule(sourceModule);

                        var scope = options.Local ? targetSessionState.CurrentScope : targetSessionState.ModuleScope;
                        PSVariable newVariable = scope.NewVariable(v, true, source);

                        if (isImportModulePrivate)
                        {
                            newVariable.Visibility = SessionStateEntryVisibility.Private;
                        }

                        message = StringUtil.Format(Modules.ImportingVariable, v.Name);
                        cmdlet.WriteVerbose(message);
                    }
                }

                // Import any exported aliases...
                foreach (AliasInfo ai in sourceModule.ExportedAliases.Values)
                {
                    if (SessionStateUtilities.MatchesAnyWildcardPattern(ai.Name, aliasPatterns, noPatternsSpecified))
                    {
                        string prefixedAliasName = AddPrefixToCommandName(ai.Name, prefix);
                        string prefixedAliasDefinition;
                        if (!usePrefix || !original2prefixedName.TryGetValue(ai.Definition, out prefixedAliasDefinition))
                        {
                            prefixedAliasDefinition = ai.Definition;
                        }

                        if (options.NoClobber && CommandFound(prefixedAliasName, targetSessionState))
                        {
                            // The verbose output for Import-Module -NoClobber should state which members were skipped due to conflicts with existing names in the caller's environment.
                            message = StringUtil.Format(Modules.ImportModuleNoClobberForAlias, prefixedAliasName);
                            cmdlet.WriteVerbose(message);
                            continue;
                        }

                        AliasInfo prefixedAlias = new AliasInfo(
                            prefixedAliasName,
                            prefixedAliasDefinition,
                            cmdlet.Context);
                        SetCommandVisibility(isImportModulePrivate, prefixedAlias);
                        prefixedAlias.Module = sourceModule;

                        if (usePrefix)
                        {
                            if (!original2prefixedName.ContainsKey(ai.Name))
                            {
                                original2prefixedName.Add(ai.Name, prefixedAlias.Name);
                            }

                            ai.Prefix = prefix;
                            prefixedAlias.Prefix = prefix;
                        }

                        var scope = options.Local ? targetSessionState.CurrentScope : targetSessionState.ModuleScope;
                        scope.SetAliasItem(prefixedAlias, false, CommandOrigin.Internal);

                        ai.IsImported = true;

                        message = StringUtil.Format(Modules.ImportingAlias, prefixedAlias.Name);
                        cmdlet.WriteVerbose(message);
                    }
                }
            }
        }

        private static void ImportFunctions(FunctionInfo func, SessionStateInternal targetSessionState, PSModuleInfo sourceModule, List<WildcardPattern> functionPatterns, bool noPatternsSpecified,
            string prefix, ImportModuleOptions options, bool usePrefix, ref bool checkVerb, ref bool checkNoun, Dictionary<string, string> original2prefixedName, ModuleCmdletBase cmdlet, bool isImportModulePrivate, bool isFunction)
        {
            string message = null;
            if (SessionStateUtilities.MatchesAnyWildcardPattern(func.Name, functionPatterns, noPatternsSpecified))
            {
                string prefixedName = AddPrefixToCommandName(func.Name, prefix);

                if (options.NoClobber && CommandFound(prefixedName, targetSessionState))
                {
                    // The verbose output for Import-Module -NoClobber should state which members were skipped due to conflicts with existing names in the caller's environment.
                    message = StringUtil.Format(Modules.ImportModuleNoClobberForFunction, func.Name);
                    cmdlet.WriteVerbose(message);
                    return;
                }

                var scope = options.Local ? targetSessionState.CurrentScope : targetSessionState.ModuleScope;
                // Write directly into the function table...
                FunctionInfo functionInfo = scope.SetFunction(
                    prefixedName,
                    func.ScriptBlock,
                    func,
                    false,
                    CommandOrigin.Internal,
                    targetSessionState.ExecutionContext);

                SetCommandVisibility(isImportModulePrivate, functionInfo);
                functionInfo.Module = sourceModule;

                func.IsImported = true;
                if (usePrefix)
                {
                    original2prefixedName.Add(func.Name, prefixedName);
                    func.Prefix = prefix;
                    functionInfo.Prefix = prefix;
                }

                ValidateCommandName(cmdlet, functionInfo.Name, sourceModule.Name, ref checkNoun, ref checkVerb);
                message = StringUtil.Format(Modules.ImportingFunction, prefixedName);
                cmdlet.WriteVerbose(message);
            }
        }

        private static void SetCommandVisibility(bool isImportModulePrivate, CommandInfo command)
        {
            if (isImportModulePrivate)
            {
                command.Visibility = SessionStateEntryVisibility.Private;
            }
        }

        internal static bool CommandFound(string commandName, SessionStateInternal sessionStateInternal)
        {
            EventHandler<CommandLookupEventArgs> oldCommandNotFoundAction =
                sessionStateInternal.ExecutionContext.EngineIntrinsics.InvokeCommand.CommandNotFoundAction;
            try
            {
                sessionStateInternal.ExecutionContext.EngineIntrinsics.InvokeCommand.CommandNotFoundAction = null;
                CommandSearcher searcher = new CommandSearcher(
                            commandName,
                            SearchResolutionOptions.CommandNameIsPattern | SearchResolutionOptions.ResolveAliasPatterns | SearchResolutionOptions.ResolveFunctionPatterns,
                            CommandTypes.Alias | CommandTypes.Function | CommandTypes.Cmdlet | CommandTypes.Configuration,
                            sessionStateInternal.ExecutionContext);

                if (!searcher.MoveNext())
                {
                    return false;
                }

                return true;
            }
            finally
            {
                sessionStateInternal.ExecutionContext.EngineIntrinsics.InvokeCommand.CommandNotFoundAction = oldCommandNotFoundAction;
            }
        }

        private static bool HasInvalidCharacters(string commandName)
        {
            foreach (char c in commandName)
            {
                switch (c)
                {
                    case '#':
                    case ',':
                    case '(':
                    case ')':
                    case '{':
                    case '}':
                    case '[':
                    case ']':
                    case '&':
                    case '-':
                    case '/':
                    case '\\':
                    case '$':
                    case '^':
                    case ';':
                    case ':':
                    case '"':
                    case '\'':
                    case '<':
                    case '>':
                    case '|':
                    case '?':
                    case '@':
                    case '`':
                    case '*':
                    case '%':
                    case '+':
                    case '=':
                    case '~':
                        return true;
                }
            }

            return false;
        }

        private static void ValidateCommandName(ModuleCmdletBase cmdlet,
                                                string commandName,
                                                string moduleName,
                                                ref bool checkVerb,
                                                ref bool checkNoun)
        {
            string verb;
            string noun;
            string message;

            if (!CmdletInfo.SplitCmdletName(commandName, out verb, out noun))
                return;

            if (!Verbs.IsStandard(verb))
            {
                // A hack for Sort-Object and Tee-Object as they have non-standard verbs
                // With engine dlls being loaded as modules, introducing the additional check to avoid warning message
                if (!commandName.Equals("Sort-Object", StringComparison.OrdinalIgnoreCase) && !commandName.Equals("Tee-Object", StringComparison.OrdinalIgnoreCase))
                {
                    if (checkVerb)
                    {
                        checkVerb = false;
                        message = StringUtil.Format(Modules.ImportingNonStandardVerb, moduleName);
                        cmdlet.WriteWarning(message);
                    }

                    string[] alternates = Verbs.SuggestedAlternates(verb);
                    if (alternates == null)
                    {
                        message = StringUtil.Format(Modules.ImportingNonStandardVerbVerbose, commandName, moduleName);
                        cmdlet.WriteVerbose(message);
                    }
                    else
                    {
                        var suggestions = string.Join(CultureInfo.CurrentUICulture.TextInfo.ListSeparator, alternates);
                        message = StringUtil.Format(Modules.ImportingNonStandardVerbVerboseSuggestion, commandName, suggestions, moduleName);
                        cmdlet.WriteVerbose(message);
                    }
                }
            }

            if (HasInvalidCharacters(noun))
            {
                if (checkNoun)
                {
                    message = Modules.ImportingNonStandardNoun;
                    cmdlet.WriteWarning(message);
                    checkNoun = false;
                }

                message = StringUtil.Format(Modules.ImportingNonStandardNounVerbose, commandName, moduleName);
                cmdlet.WriteVerbose(message);
                return;
            }
        }

        /// <summary>
        /// Search a PSSnapin with the specified name.
        /// </summary>
        internal static PSSnapInInfo GetEngineSnapIn(ExecutionContext context, string name)
        {
            HashSet<PSSnapInInfo> snapinSet = new HashSet<PSSnapInInfo>();
            List<CmdletInfo> cmdlets = context.SessionState.InvokeCommand.GetCmdlets();
            foreach (CmdletInfo cmdlet in cmdlets)
            {
                PSSnapInInfo snapin = cmdlet.PSSnapIn;
                if (snapin != null && !snapinSet.Contains(snapin))
                    snapinSet.Add(snapin);
            }

            foreach (PSSnapInInfo snapin in snapinSet)
            {
                if (string.Equals(snapin.Name, name, StringComparison.OrdinalIgnoreCase))
                    return snapin;
            }

            return null;
        }

        /// <summary>
        /// Returns the context cached ModuleTable module for import only if found and has safe language boundaries while
        /// exporting all functions by default.
        ///
        /// This protects cached trusted modules that exported all functions in a trusted context, from being re-used
        /// in an untrusted context and thus exposing functions that were meant to be private in that context.
        ///
        /// Returning false forces module import to re-import the module from file with the current context and prevent
        /// all module functions from being exported by default.
        ///
        /// Note that module loading order is important with this check when the system is *locked down with DeviceGuard*.
        /// If a submodule that does not explicitly export any functions is imported from the command line, its useless
        /// because no functions are exported (default fn export is explictly disallowed on locked down systems).
        /// But if a parentmodule that imports the submodule is then imported, it will get the useless version of the
        /// module from the ModuleTable and the parent module will not work.
        ///   $mSub = import-module SubModule  # No functions exported, useless
        ///   $mParent = import-module ParentModule  # This internally imports SubModule
        ///   $mParent.DoSomething  # This will likely be broken because SubModule functions are not accessible
        /// But this is not a realistic scenario because SubModule is useless with DeviceGuard lock down and must explicitly
        /// export its functions to become useful, at which point this check is no longer in effect and there is no issue.
        ///   $mSub = import-module SubModule  # Explictly exports functions, useful
        ///   $mParent = import-module ParentModule  # This internally imports SubModule
        ///   $mParent.DoSomething  # This works because SubModule functions are exported and accessible.
        /// </summary>
        /// <param name="key">Key.</param>
        /// <param name="moduleInfo">PSModuleInfo.</param>
        /// <param name="toRemove">True if module item is to be removed.</param>
        /// <returns>True if module found in table and is safe to use.</returns>
        internal bool TryGetFromModuleTable(string key, out PSModuleInfo moduleInfo, bool toRemove = false)
        {
            var foundModule = Context.Modules.ModuleTable.TryGetValue(key, out moduleInfo);

            // Check for unsafe language modes between module load context and current context.
            // But only for script modules that exported all functions in a trusted (FL) context.
            if (foundModule &&
                !toRemove &&
                moduleInfo.ModuleType == ModuleType.Script &&
                Context.LanguageMode == PSLanguageMode.ConstrainedLanguage &&
                moduleInfo.LanguageMode == PSLanguageMode.FullLanguage &&
                moduleInfo.ModuleAutoExportsAllFunctions)
            {
                moduleInfo = null;
                return false;
            }

            return foundModule;
        }
    }

    /// <summary>
    /// Holds the result of a binary module analysis.
    /// </summary>
    internal class BinaryAnalysisResult
    {
        /// <summary>
        /// The list of cmdlets detected from the binary.
        /// </summary>
        internal List<string> DetectedCmdlets { get; set; }

        // The list of aliases detected from the binary.
        internal List<Tuple<string, string>> DetectedAliases { get; set; }
    }

    #endregion ModuleCmdletBase
}<|MERGE_RESOLUTION|>--- conflicted
+++ resolved
@@ -2365,18 +2365,9 @@
             {
                 if (importingModule)
                 {
-<<<<<<< HEAD
-                    var commandInfo = new CmdletInfo("Import-Module", typeof(ImportModuleCommand));
-                    using var ps = System.Management.Automation.PowerShell.Create(RunspaceMode.CurrentRunspace);
-                    ps.AddCommand(commandInfo);
-                    ps.AddParameter("PassThru", true);
-                    ps.AddParameter("Name", moduleManifestPath);
-                    ps.AddParameter("UseWindowsPowerShell", true);
-=======
                     if (importingModule)
                     {
                         IList<PSModuleInfo> moduleProxies = ImportModulesUsingWinCompat(new string [] {moduleManifestPath}, null, new ImportModuleOptions());
->>>>>>> 9649a85c
 
                     var moduleProxies = ps.Invoke<PSModuleInfo>();
 
