--- conflicted
+++ resolved
@@ -70,7 +70,6 @@
             // need null terminator at end
             execArgs[execArgs.Length - 1] = null;
 
-<<<<<<< HEAD
             var env = Environment.GetEnvironmentVariables();
             var envBlock = new string?[env.Count + 1];
             int j = 0;
@@ -81,13 +80,9 @@
 
             envBlock[envBlock.Length - 1] = null;
 
-            int exitCode = Exec(command.Source, execArgs, envBlock);
-
-=======
             // setup termios for a child process as .NET modifies termios dynamically for use with ReadKey()
             ConfigureTerminalForChildProcess(true);
             int exitCode = Exec(command.Source, execArgs);
->>>>>>> 645249b8
             if (exitCode < 0)
             {
                 ConfigureTerminalForChildProcess(false);
@@ -128,11 +123,7 @@
             CallingConvention = CallingConvention.Cdecl,
             CharSet = CharSet.Ansi,
             SetLastError = true)]
-<<<<<<< HEAD
         private static extern int Exec(string path, string?[] args, string?[] env);
-=======
-        private static extern int Exec(string path, string?[] args);
->>>>>>> 645249b8
 
         // leverage .NET runtime's native library which abstracts the need to handle different OS and architectures for termios api
         [DllImport("libSystem.Native", EntryPoint = "SystemNative_ConfigureTerminalForChildProcess")]
