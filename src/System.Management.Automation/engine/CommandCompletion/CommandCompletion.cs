--- conflicted
+++ resolved
@@ -553,16 +553,10 @@
                 var completionResults = results ?? EmptyCompletionResult;
 
 #if LEGACYTELEMETRY
-<<<<<<< HEAD
                 // no telemetry here. We don't capture tab completion performance.
                 sw.Stop();
                 TelemetryAPI.ReportTabCompletionTelemetry(sw.ElapsedMilliseconds, completionResults.Count,
                     completionResults.Count > 0 ? completionResults[0].ResultType : CompletionResultType.Text);
-=======
-                    // no telemetry here. We don't capture tab completion performance.
-                    sw.Stop();
-                    TelemetryAPI.ReportTabCompletionTelemetry(sw.ElapsedMilliseconds, completionResults.Count,
-                        completionResults.Count > 0 ? completionResults[0].ResultType : CompletionResultType.Text);
 #endif
                 return new CommandCompletion(
                     new Collection<CompletionResult>(completionResults),
@@ -572,582 +566,6 @@
             }
         }
 
-        private static Tuple<string, int, int> GetInputAndCursorFromAst(IScriptPosition cursorPosition)
-        {
-            var line = cursorPosition.Line;
-            var cursor = cursorPosition.ColumnNumber - 1;
-            var adjustment = cursorPosition.Offset - cursor;
-            return Tuple.Create(line.Substring(0, cursor), cursor, adjustment);
-        }
-
-        private static bool NeedToInvokeLegacyTabExpansion(PowerShell powershell)
-        {
-            var executionContext = powershell.GetContextFromTLS();
-
-            // We don't want command discovery to search unloaded modules for TabExpansion.
-            var functionInfo = executionContext.EngineSessionState.GetFunction("TabExpansion");
-            if (functionInfo != null)
-                return true;
-
-            var aliasInfo = executionContext.EngineSessionState.GetAlias("TabExpansion");
-            if (aliasInfo != null)
-                return true;
-
-            return false;
-        }
-
-        private static List<CompletionResult> InvokeLegacyTabExpansion(PowerShell powershell, string input, int cursorIndex, bool remoteToWin7, out int replacementIndex, out int replacementLength)
-        {
-            List<CompletionResult> results = null;
-
-            var legacyInput = (cursorIndex != input.Length) ? input.Substring(0, cursorIndex) : input;
-            char quote;
-            var lastword = LastWordFinder.FindLastWord(legacyInput, out replacementIndex, out quote);
-            replacementLength = legacyInput.Length - replacementIndex;
-            var helper = new PowerShellExecutionHelper(powershell);
-
-            powershell.AddCommand("TabExpansion").AddArgument(legacyInput).AddArgument(lastword);
-
-            Exception exceptionThrown;
-            var oldResults = helper.ExecuteCurrentPowerShell(out exceptionThrown);
-            if (oldResults != null)
-            {
-                results = new List<CompletionResult>();
-                foreach (var oldResult in oldResults)
-                {
-                    var completionResult = PSObject.Base(oldResult) as CompletionResult;
-                    if (completionResult == null)
-                    {
-                        var oldResultStr = oldResult.ToString();
-
-                        // Add back the quotes we removed if the result isn't quoted
-                        if (quote != '\0')
-                        {
-                            if (oldResultStr.Length > 2 && oldResultStr[0] != quote)
-                            {
-                                oldResultStr = quote + oldResultStr + quote;
-                            }
-                        }
-
-                        completionResult = new CompletionResult(oldResultStr);
-                    }
-
-                    results.Add(completionResult);
-                }
-            }
-
-            if (remoteToWin7 && (results == null || results.Count == 0))
-            {
-                string quoteStr = quote == '\0' ? string.Empty : quote.ToString();
-                results = PSv2CompletionCompleter.PSv2GenerateMatchSetOfFiles(helper, lastword, replacementIndex == 0, quoteStr);
-                var cmdletResults = PSv2CompletionCompleter.PSv2GenerateMatchSetOfCmdlets(helper, lastword, quoteStr, replacementIndex == 0);
-
-                if (cmdletResults != null && cmdletResults.Count > 0)
-                {
-                    results.AddRange(cmdletResults);
-                }
-            }
-
-            return results;
-        }
-
-        /// <summary>
-        /// PSv2CompletionCompleter implements the algorithm we use to complete cmdlet/file names in PowerShell v2. This class
-        /// exists for legacy purpose only. It is used only in a remote interactive session from Win8 to Win7. V3 and forward
-        /// uses completely different completers.
-        /// </summary>
-        /// <remarks>
-        /// The implementation of file name completion is completely different on V2 and V3 for remote scenarios. On PSv3, the
-        /// CompletionResults are generated always on the target machine, and
-        /// </remarks>
-        private static class PSv2CompletionCompleter
-        {
-            private const string CharsRequiringQuotedString = "`&@'#{}()$,;|<> \t";
-
-            private static readonly Regex s_cmdletTabRegex = new Regex(@"^[\w\*\?]+-[\w\*\?]*");
-
-            #region "Handle Command"
-
-            /// <summary>
-            /// Used when remoting from a win8 machine to a win7 machine.
-            /// </summary>
-            /// <param name="lastWord"></param>
-            /// <param name="isSnapinSpecified"></param>
-            /// <returns></returns>
-            private static bool PSv2IsCommandLikeCmdlet(string lastWord, out bool isSnapinSpecified)
-            {
-                isSnapinSpecified = false;
-
-                string[] cmdletParts = lastWord.Split('\\');
-                if (cmdletParts.Length == 1)
-                {
-                    return s_cmdletTabRegex.IsMatch(lastWord);
-                }
-
-                if (cmdletParts.Length == 2)
-                {
-                    isSnapinSpecified = PSSnapInInfo.IsPSSnapinIdValid(cmdletParts[0]);
-                    if (isSnapinSpecified)
-                    {
-                        return s_cmdletTabRegex.IsMatch(cmdletParts[1]);
-                    }
-                }
-
-                return false;
-            }
-
-            private readonly struct CommandAndName
-            {
-                internal readonly PSObject Command;
-                internal readonly PSSnapinQualifiedName CommandName;
-
-                internal CommandAndName(PSObject command, PSSnapinQualifiedName commandName)
-                {
-                    this.Command = command;
-                    this.CommandName = commandName;
-                }
-            }
-
-            /// <summary>
-            /// Used when remoting from a win8 machine to a win7 machine. Complete command names.
-            /// </summary>
-            /// <param name="helper"></param>
-            /// <param name="lastWord"></param>
-            /// <param name="quote"></param>
-            /// <param name="completingAtStartOfLine"></param>
-            /// <returns></returns>
-            internal static List<CompletionResult> PSv2GenerateMatchSetOfCmdlets(PowerShellExecutionHelper helper, string lastWord, string quote, bool completingAtStartOfLine)
-            {
-                var results = new List<CompletionResult>();
-                bool isSnapinSpecified;
-
-                if (!PSv2IsCommandLikeCmdlet(lastWord, out isSnapinSpecified))
-                    return results;
-
-                helper.CurrentPowerShell
-                    .AddCommand("Get-Command")
-                    .AddParameter("Name", lastWord + "*")
-                    .AddCommand("Sort-Object")
-                    .AddParameter("Property", "Name");
-
-                Exception exceptionThrown;
-                Collection<PSObject> commands = helper.ExecuteCurrentPowerShell(out exceptionThrown);
-
-                if (commands != null && commands.Count > 0)
-                {
-                    // convert the PSObjects into strings
-                    CommandAndName[] cmdlets = new CommandAndName[commands.Count];
-                    // if the command causes cmdlets from multiple mshsnapin is returned,
-                    // append the mshsnapin name to disambiguate the cmdlets.
-                    for (int i = 0; i < commands.Count; ++i)
-                    {
-                        PSObject command = commands[i];
-                        string cmdletFullName = CmdletInfo.GetFullName(command);
-                        cmdlets[i] = new CommandAndName(command, PSSnapinQualifiedName.GetInstance(cmdletFullName));
-                    }
-
-                    if (isSnapinSpecified)
-                    {
-                        foreach (CommandAndName cmdlet in cmdlets)
-                        {
-                            AddCommandResult(cmdlet, true, completingAtStartOfLine, quote, results);
-                        }
-                    }
-                    else
-                    {
-                        PrependSnapInNameForSameCmdletNames(cmdlets, completingAtStartOfLine, quote, results);
-                    }
-                }
-
-                return results;
-            }
-
-            private static void AddCommandResult(CommandAndName commandAndName, bool useFullName, bool completingAtStartOfLine, string quote, List<CompletionResult> results)
-            {
-                Diagnostics.Assert(results != null, "Caller needs to make sure the result list is not null");
-
-                string name = useFullName ? commandAndName.CommandName.FullName : commandAndName.CommandName.ShortName;
-                string quotedFileName = AddQuoteIfNecessary(name, quote, completingAtStartOfLine);
-
-                var commandType = SafeGetProperty<CommandTypes?>(commandAndName.Command, "CommandType");
-                if (commandType == null)
-                {
-                    return;
-                }
-
-                string toolTip;
-                string displayName = SafeGetProperty<string>(commandAndName.Command, "Name");
-
-                if (commandType.Value == CommandTypes.Cmdlet || commandType.Value == CommandTypes.Application)
-                {
-                    toolTip = SafeGetProperty<string>(commandAndName.Command, "Definition");
-                }
-                else
-                {
-                    toolTip = displayName;
-                }
-
-                results.Add(new CompletionResult(quotedFileName, displayName, CompletionResultType.Command, toolTip));
-            }
-
-            private static void PrependSnapInNameForSameCmdletNames(CommandAndName[] cmdlets, bool completingAtStartOfLine, string quote, List<CompletionResult> results)
-            {
-                Diagnostics.Assert(cmdlets != null && cmdlets.Length > 0,
-                    "HasMultiplePSSnapIns must be called with a non-empty collection of PSObject");
-
-                int i = 0;
-                bool previousMatched = false;
-                while (true)
-                {
-                    CommandAndName commandAndName = cmdlets[i];
-
-                    int lookAhead = i + 1;
-                    if (lookAhead >= cmdlets.Length)
-                    {
-                        AddCommandResult(commandAndName, previousMatched, completingAtStartOfLine, quote, results);
-                        break;
-                    }
-
-                    CommandAndName nextCommandAndName = cmdlets[lookAhead];
-
-                    if (string.Equals(
-                            commandAndName.CommandName.ShortName,
-                            nextCommandAndName.CommandName.ShortName,
-                            StringComparison.OrdinalIgnoreCase))
-                    {
-                        AddCommandResult(commandAndName, true, completingAtStartOfLine, quote, results);
-                        previousMatched = true;
-                    }
-                    else
-                    {
-                        AddCommandResult(commandAndName, previousMatched, completingAtStartOfLine, quote, results);
-                        previousMatched = false;
-                    }
-
-                    i++;
-                }
-            }
-
-            #endregion "Handle Command"
-
-            #region "Handle File Names"
-
-            internal static List<CompletionResult> PSv2GenerateMatchSetOfFiles(PowerShellExecutionHelper helper, string lastWord, bool completingAtStartOfLine, string quote)
-            {
-                var results = new List<CompletionResult>();
-
-                // lastWord is treated as an PSPath. The match set includes those items that match that
-                // path, namely, the union of:
-                //  (S1) the sorted set of items matching the last word
-                //  (S2) the sorted set of items matching the last word + *
-                // If the last word contains no wildcard characters, then S1 is the empty set.  S1 is always
-                // a subset of S2, but we want to present S1 first, then (S2 - S1) next.  The idea is that
-                // if the user typed some wildcard characters, they'd prefer to see those matches before
-                // all of the rest.
-
-                // Determine if we need to quote the paths we parse
-
-                lastWord ??= string.Empty;
-                bool isLastWordEmpty = string.IsNullOrEmpty(lastWord);
-                bool lastCharIsStar = !isLastWordEmpty && lastWord.EndsWith('*');
-                bool containsGlobChars = WildcardPattern.ContainsWildcardCharacters(lastWord);
-
-                string wildWord = lastWord + "*";
-                bool shouldFullyQualifyPaths = PSv2ShouldFullyQualifyPathsPath(helper, lastWord);
-
-                // NTRAID#Windows Out Of Band Releases-927933-2006/03/13-JeffJon
-                // Need to detect when the path is a provider-direct path and make sure
-                // to remove the provider-qualifier when the resolved path is returned.
-                bool isProviderDirectPath = lastWord.StartsWith(@"\\", StringComparison.Ordinal) ||
-                                            lastWord.StartsWith("//", StringComparison.Ordinal);
-
-                List<PathItemAndConvertedPath> s1 = null;
-                List<PathItemAndConvertedPath> s2 = null;
-
-                if (containsGlobChars && !isLastWordEmpty)
-                {
-                    s1 = PSv2FindMatches(
-                            helper,
-                            lastWord,
-                            shouldFullyQualifyPaths);
-                }
-
-                if (!lastCharIsStar)
-                {
-                    s2 = PSv2FindMatches(
-                            helper,
-                            wildWord,
-                            shouldFullyQualifyPaths);
-                }
-
-                IEnumerable<PathItemAndConvertedPath> combinedMatches = CombineMatchSets(s1, s2);
-
-                if (combinedMatches != null)
-                {
-                    foreach (var combinedMatch in combinedMatches)
-                    {
-                        string combinedMatchPath = WildcardPattern.Escape(combinedMatch.Path);
-                        string combinedMatchConvertedPath = WildcardPattern.Escape(combinedMatch.ConvertedPath);
-                        string completionText = isProviderDirectPath ? combinedMatchConvertedPath : combinedMatchPath;
-
-                        completionText = AddQuoteIfNecessary(completionText, quote, completingAtStartOfLine);
-
-                        bool? isContainer = SafeGetProperty<bool?>(combinedMatch.Item, "PSIsContainer");
-                        string childName = SafeGetProperty<string>(combinedMatch.Item, "PSChildName");
-                        string toolTip = PowerShellExecutionHelper.SafeToString(combinedMatch.ConvertedPath);
-
-                        if (isContainer != null && childName != null && toolTip != null)
-                        {
-                            CompletionResultType resultType = isContainer.Value
-                                                                  ? CompletionResultType.ProviderContainer
-                                                                  : CompletionResultType.ProviderItem;
-                            results.Add(new CompletionResult(completionText, childName, resultType, toolTip));
-                        }
-                    }
-                }
-
-                return results;
-            }
-
-            private static string AddQuoteIfNecessary(string completionText, string quote, bool completingAtStartOfLine)
-            {
-                if (completionText.AsSpan().IndexOfAny(CharsRequiringQuotedString) >= 0)
-                {
-                    bool needAmpersand = quote.Length == 0 && completingAtStartOfLine;
-                    string quoteInUse = quote.Length == 0 ? "'" : quote;
-                    completionText = quoteInUse == "'" ? completionText.Replace("'", "''") : completionText;
-                    completionText = quoteInUse + completionText + quoteInUse;
-                    completionText = needAmpersand ? "& " + completionText : completionText;
-                }
-                else
-                {
-                    completionText = quote + completionText + quote;
-                }
-
-                return completionText;
-            }
-
-            private static IEnumerable<PathItemAndConvertedPath> CombineMatchSets(List<PathItemAndConvertedPath> s1, List<PathItemAndConvertedPath> s2)
-            {
-                if (s1 == null || s1.Count < 1)
-                {
-                    // only s2 contains results; which may be null or empty
-                    return s2;
-                }
-
-                if (s2 == null || s2.Count < 1)
-                {
-                    // only s1 contains results
-                    return s1;
-                }
-
-                // s1 and s2 contain results
-                Diagnostics.Assert(s1 != null && s1.Count > 0, "s1 should have results");
-                Diagnostics.Assert(s2 != null && s2.Count > 0, "if s1 has results, s2 must also");
-                Diagnostics.Assert(s1.Count <= s2.Count, "s2 should always be larger than s1");
-
-                var result = new List<PathItemAndConvertedPath>();
-
-                // we need to remove from s2 those items in s1.  Since the results from FindMatches will be sorted,
-                // just copy out the unique elements from s2 and s1.  We know that every element of S1 will be in S2,
-                // so the result set will be S1 + (S2 - S1), which is the same size as S2.
-                result.AddRange(s1);
-                for (int i = 0, j = 0; i < s2.Count; ++i)
-                {
-                    if (j < s1.Count && string.Equals(s2[i].Path, s1[j].Path, StringComparison.CurrentCultureIgnoreCase))
-                    {
-                        ++j;
-                        continue;
-                    }
-
-                    result.Add(s2[i]);
-                }
-
-#if DEBUG
-                Diagnostics.Assert(result.Count == s2.Count, "result should be the same size as s2, see the size comment above");
-                for (int i = 0; i < s1.Count; ++i)
-                {
-                    string path = result[i].Path;
-                    int j = result.FindLastIndex(item => item.Path == path);
-                    Diagnostics.Assert(j == i, "elements of s1 should only come at the start of the results");
-                }
->>>>>>> 5605b24b
-#endif
-            return new CommandCompletion(
-                new Collection<CompletionResult>(completionResults),
-                -1,
-                replacementIndex,
-                replacementLength);
-            }
-<<<<<<< HEAD
-=======
-
-            /// <summary>
-            /// Locates the last "word" in a string of text.  A word is a congruous sequence of characters that are not
-            /// whitespace, or a contiguous set grouped by single or double quotes.  Can be called by at most 1 thread at a time
-            /// per LastWordFinder instance.
-            /// </summary>
-            /// <param name="replacementIndexOut">
-            /// Receives the character index (from the front of the string) of the starting point of the located word, or 0 if
-            /// the word starts at the beginning of the sentence.
-            /// </param>
-            /// <param name="closingQuote">
-            /// Receives the quote character that would be needed to end the sentence with a balanced pair of quotes.  For
-            /// instance, if sentence is "foo then " is returned, if sentence if "foo" then nothing is returned, if sentence is
-            /// 'foo then ' is returned, if sentence is 'foo' then nothing is returned.
-            /// </param>
-            /// <returns>The last word located, or the empty string if no word could be found.</returns>
-            private string FindLastWord(out int replacementIndexOut, out char closingQuote)
-            {
-                bool inSingleQuote = false;
-                bool inDoubleQuote = false;
-
-                ReplacementIndex = 0;
-
-                for (_sentenceIndex = 0; _sentenceIndex < _sentence.Length; ++_sentenceIndex)
-                {
-                    Diagnostics.Assert(!(inSingleQuote && inDoubleQuote),
-                        "Can't be in both single and double quotes");
-
-                    char c = _sentence[_sentenceIndex];
-
-                    // there are 3 possibilities:
-                    // 1) a new sequence is starting,
-                    // 2) a sequence is ending, or
-                    // 3) a sequence is due to end on the next matching quote, end-of-sentence, or whitespace
-
-                    if (c == '\'')
-                    {
-                        HandleQuote(ref inSingleQuote, ref inDoubleQuote, c);
-                    }
-                    else if (c == '"')
-                    {
-                        HandleQuote(ref inDoubleQuote, ref inSingleQuote, c);
-                    }
-                    else if (c == '`')
-                    {
-                        Consume(c);
-                        if (++_sentenceIndex < _sentence.Length)
-                        {
-                            Consume(_sentence[_sentenceIndex]);
-                        }
-                    }
-                    else if (IsWhitespace(c))
-                    {
-                        if (_sequenceDueToEnd)
-                        {
-                            // we skipped a quote earlier, now end that sequence
-
-                            _sequenceDueToEnd = false;
-                            if (inSingleQuote)
-                            {
-                                inSingleQuote = false;
-                            }
-
-                            if (inDoubleQuote)
-                            {
-                                inDoubleQuote = false;
-                            }
-
-                            ReplacementIndex = _sentenceIndex + 1;
-                        }
-                        else if (inSingleQuote || inDoubleQuote)
-                        {
-                            // a sequence is started and we're in quotes
-
-                            Consume(c);
-                        }
-                        else
-                        {
-                            // no sequence is started, so ignore c
-
-                            ReplacementIndex = _sentenceIndex + 1;
-                        }
-                    }
-                    else
-                    {
-                        // a sequence is started and we're in it
-
-                        Consume(c);
-                    }
-                }
-
-                string result = new string(_wordBuffer, 0, _wordBufferIndex);
-
-                closingQuote = inSingleQuote ? '\'' : inDoubleQuote ? '"' : '\0';
-                replacementIndexOut = ReplacementIndex;
-                return result;
-            }
-
-            private void HandleQuote(ref bool inQuote, ref bool inOppositeQuote, char c)
-            {
-                if (inOppositeQuote)
-                {
-                    // a sequence is started, and we're in it.
-                    Consume(c);
-                    return;
-                }
-
-                if (inQuote)
-                {
-                    if (_sequenceDueToEnd)
-                    {
-                        // I've ended a sequence and am starting another; don't consume c, update replacementIndex
-                        ReplacementIndex = _sentenceIndex + 1;
-                    }
-
-                    _sequenceDueToEnd = !_sequenceDueToEnd;
-                }
-                else
-                {
-                    // I'm starting a sequence; don't consume c, update replacementIndex
-                    inQuote = true;
-                    ReplacementIndex = _sentenceIndex;
-                }
-            }
-
-            private void Consume(char c)
-            {
-                Diagnostics.Assert(_wordBuffer != null, "wordBuffer is not initialized");
-                Diagnostics.Assert(_wordBufferIndex < _wordBuffer.Length, "wordBufferIndex is out of range");
-
-                _wordBuffer[_wordBufferIndex++] = c;
-            }
-
-            private int ReplacementIndex
-            {
-                get
-                {
-                    return _replacementIndex;
-                }
-
-                set
-                {
-                    Diagnostics.Assert(value >= 0 && value < _sentence.Length + 1, "value out of range");
-
-                    // when we set the replacement index, that means we're also resetting our word buffer. we know wordBuffer
-                    // will never be longer than sentence.
-
-                    _wordBuffer = new char[_sentence.Length];
-                    _wordBufferIndex = 0;
-                    _replacementIndex = value;
-                }
-            }
-
-            private static bool IsWhitespace(char c)
-            {
-                return (c == ' ') || (c == '\x0009');
-            }
-
-            private readonly string _sentence;
-            private char[] _wordBuffer;
-            private int _wordBufferIndex;
-            private int _replacementIndex;
-            private int _sentenceIndex;
-            private bool _sequenceDueToEnd;
->>>>>>> 5605b24b
-        }
-
         #endregion private methods
     }
 }