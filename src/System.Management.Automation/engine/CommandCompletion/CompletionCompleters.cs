--- conflicted
+++ resolved
@@ -6414,14 +6414,7 @@
 
                 if (string.IsNullOrEmpty(typeInfo.Namespace))
                 {
-<<<<<<< HEAD
                     return;
-=======
-                    if (i != 0) tooltip.Append(", ");
-                    tooltip.Append(GenericArgumentCount == 1
-                                       ? "T"
-                                       : string.Create(CultureInfo.InvariantCulture, $"T{i + 1}"));
->>>>>>> f1b64955
                 }
 
                 var namespaces = typeInfo.Namespace.Split('.');
