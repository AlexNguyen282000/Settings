--- conflicted
+++ resolved
@@ -1468,13 +1468,11 @@
         internal static bool StopwatchIsNotHighResolution;
         internal static bool DisableGACLoading;
 
-<<<<<<< HEAD
         // A location to test PSEdition compatibility functionality for Windows PowerShell modules with
         // since we can't manipulate the System32 directory in a test
         internal static string TestWindowsPowerShellPSHomeLocation;
-=======
+
         internal static bool ShowMarkdownOutputBypass;
->>>>>>> 7ba4d65a
 
         /// <summary>This member is used for internal test purposes.</summary>
         public static void SetTestHook(string property, object value)
