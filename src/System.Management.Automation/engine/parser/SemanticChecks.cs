// Copyright (c) Microsoft Corporation. All rights reserved.
// Licensed under the MIT License.

using System.Collections.Generic;
using System.Collections.ObjectModel;
using System.Diagnostics.CodeAnalysis;
using System.Linq;
using System.Linq.Expressions;
using System.Reflection;
using System.Runtime.CompilerServices;
using System.Text;

using Microsoft.PowerShell;
using Microsoft.PowerShell.DesiredStateConfiguration.Internal;

namespace System.Management.Automation.Language
{
    internal class SemanticChecks : AstVisitor2, IAstPostVisitHandler
    {
        private readonly Parser _parser;
        private static readonly IsConstantValueVisitor s_isConstantAttributeArgVisitor = new IsConstantValueVisitor
        {
            CheckingAttributeArgument = true,
        };
        private static readonly IsConstantValueVisitor s_isConstantAttributeArgForClassVisitor = new IsConstantValueVisitor
        {
            CheckingAttributeArgument = true,
            CheckingClassAttributeArguments = true
        };
        private readonly Stack<MemberAst> _memberScopeStack;
        private readonly Stack<ScriptBlockAst> _scopeStack;

        internal static void CheckAst(Parser parser, ScriptBlockAst ast)
        {
            SemanticChecks semanticChecker = new SemanticChecks(parser);
            semanticChecker._scopeStack.Push(ast);
            ast.InternalVisit(semanticChecker);
            semanticChecker._scopeStack.Pop();
            Diagnostics.Assert(semanticChecker._memberScopeStack.Count == 0, "Unbalanced push/pop of member scope stack");
            Diagnostics.Assert(semanticChecker._scopeStack.Count == 0, "Unbalanced push/pop of scope stack");
        }

        private SemanticChecks(Parser parser)
        {
            _parser = parser;
            _memberScopeStack = new Stack<MemberAst>();
            _scopeStack = new Stack<ScriptBlockAst>();
        }

        private bool AnalyzingStaticMember()
        {
            MemberAst currentMember;
            if (_memberScopeStack.Count == 0 || (currentMember = _memberScopeStack.Peek()) == null)
            {
                return false;
            }

            var fnMemberAst = currentMember as FunctionMemberAst;
            return fnMemberAst != null ? fnMemberAst.IsStatic : ((PropertyMemberAst)currentMember).IsStatic;
        }

        private bool IsValidAttributeArgument(Ast ast, IsConstantValueVisitor visitor)
        {
            return (bool)ast.Accept(visitor);
        }

        private (string id, string msg) GetNonConstantAttributeArgErrorExpr(IsConstantValueVisitor visitor)
        {
            if (visitor.CheckingClassAttributeArguments)
            {
                return (nameof(ParserStrings.ParameterAttributeArgumentNeedsToBeConstant),
                    ParserStrings.ParameterAttributeArgumentNeedsToBeConstant);
            }

            return (nameof(ParserStrings.ParameterAttributeArgumentNeedsToBeConstantOrScriptBlock),
                ParserStrings.ParameterAttributeArgumentNeedsToBeConstantOrScriptBlock);
        }

        private void CheckForDuplicateParameters(ReadOnlyCollection<ParameterAst> parameters)
        {
            if (parameters.Count > 0)
            {
                HashSet<string> parametersSet = new HashSet<string>(StringComparer.OrdinalIgnoreCase);
                foreach (var parameter in parameters)
                {
                    string parameterName = parameter.Name.VariablePath.UserPath;
                    if (parametersSet.Contains(parameterName))
                    {
                        _parser.ReportError(parameter.Name.Extent,
                            nameof(ParserStrings.DuplicateFormalParameter),
                            ParserStrings.DuplicateFormalParameter,
                            parameterName);
                    }
                    else
                    {
                        parametersSet.Add(parameterName);
                    }

                    var voidConstraint =
                        parameter.Attributes.OfType<TypeConstraintAst>().FirstOrDefault(t => typeof(void) == t.TypeName.GetReflectionType());

                    if (voidConstraint != null)
                    {
                        _parser.ReportError(voidConstraint.Extent,
                            nameof(ParserStrings.VoidTypeConstraintNotAllowed),
                            ParserStrings.VoidTypeConstraintNotAllowed);
                    }
                }
            }
        }

        public override AstVisitAction VisitParamBlock(ParamBlockAst paramBlockAst)
        {
            CheckForDuplicateParameters(paramBlockAst.Parameters);

            return AstVisitAction.Continue;
        }

        public override AstVisitAction VisitTypeConstraint(TypeConstraintAst typeConstraintAst)
        {
            CheckArrayTypeNameDepth(typeConstraintAst.TypeName, typeConstraintAst.Extent, _parser);

            return AstVisitAction.Continue;
        }

        public override AstVisitAction VisitAttribute(AttributeAst attributeAst)
        {
            HashSet<string> names = new HashSet<string>(StringComparer.OrdinalIgnoreCase);

            bool checkingAttributeOnClass = false;
            AttributeTargets attributeTargets = default(AttributeTargets);

            var parent = attributeAst.Parent;
            TypeDefinitionAst typeDefinitionAst = parent as TypeDefinitionAst;
            if (typeDefinitionAst != null)
            {
                checkingAttributeOnClass = true;
                attributeTargets = typeDefinitionAst.IsClass
                    ? AttributeTargets.Class
                    : typeDefinitionAst.IsEnum
                        ? AttributeTargets.Enum
                        : AttributeTargets.Interface;
            }
            else if (parent is PropertyMemberAst)
            {
                checkingAttributeOnClass = true;
                attributeTargets = AttributeTargets.Property | AttributeTargets.Field;
            }
            else
            {
                var functionMemberAst = parent as FunctionMemberAst;
                if (functionMemberAst != null)
                {
                    checkingAttributeOnClass = true;
                    attributeTargets = functionMemberAst.IsConstructor
                        ? AttributeTargets.Constructor
                        : AttributeTargets.Method;
                }
                else if (parent is ParameterAst && _memberScopeStack.Peek() is FunctionMemberAst)
                {
                    checkingAttributeOnClass = true;

                    // TODO: we aren't actually generating any attributes in the class metadata
                    attributeTargets = AttributeTargets.Parameter;
                }
            }

            var constantValueVisitor = checkingAttributeOnClass
                ? s_isConstantAttributeArgForClassVisitor
                : s_isConstantAttributeArgVisitor;

            if (checkingAttributeOnClass)
            {
                var attributeType = attributeAst.TypeName.GetReflectionAttributeType();
                if (attributeType == null)
                {
                    Diagnostics.Assert(_parser.ErrorList.Count > 0, "Symbol resolve should have reported error already");
                }
                else
                {
                    var usage = attributeType.GetCustomAttribute<AttributeUsageAttribute>(true);
                    if (usage != null && (usage.ValidOn & attributeTargets) == 0)
                    {
                        _parser.ReportError(attributeAst.Extent,
                            nameof(ParserStrings.AttributeNotAllowedOnDeclaration),
                            ParserStrings.AttributeNotAllowedOnDeclaration,
                            ToStringCodeMethods.Type(attributeType),
                            usage.ValidOn);
                    }

                    foreach (var namedArg in attributeAst.NamedArguments)
                    {
                        var name = namedArg.ArgumentName;
                        var members = attributeType.GetMember(name, MemberTypes.Field | MemberTypes.Property,
                            BindingFlags.IgnoreCase | BindingFlags.Public | BindingFlags.Instance |
                            BindingFlags.FlattenHierarchy);
                        if (members.Length != 1 || !(members[0] is PropertyInfo || members[0] is FieldInfo))
                        {
                            _parser.ReportError(namedArg.Extent,
                                nameof(ParserStrings.PropertyNotFoundForAttribute),
                                ParserStrings.PropertyNotFoundForAttribute,
                                name,
                                ToStringCodeMethods.Type(attributeType),
                                GetValidNamedAttributeProperties(attributeType));

                            continue;
                        }

                        var propertyInfo = members[0] as PropertyInfo;
                        if (propertyInfo != null)
                        {
                            if (propertyInfo.GetSetMethod() == null)
                            {
                                _parser.ReportError(namedArg.Extent,
                                    nameof(ExtendedTypeSystem.ReadOnlyProperty),
                                    ExtendedTypeSystem.ReadOnlyProperty,
                                    name);
                            }

                            continue;
                        }

                        var fieldInfo = (FieldInfo)members[0];
                        if (fieldInfo.IsInitOnly || fieldInfo.IsLiteral)
                        {
                            _parser.ReportError(namedArg.Extent,
                                nameof(ExtendedTypeSystem.ReadOnlyProperty),
                                ExtendedTypeSystem.ReadOnlyProperty,
                                name);
                        }
                    }
                }
            }

            foreach (var namedArg in attributeAst.NamedArguments)
            {
                string name = namedArg.ArgumentName;
                if (names.Contains(name))
                {
                    _parser.ReportError(namedArg.Extent,
                        nameof(ParserStrings.DuplicateNamedArgument),
                        ParserStrings.DuplicateNamedArgument,
                        name);
                }
                else
                {
                    names.Add(name);

                    if (!namedArg.ExpressionOmitted && !IsValidAttributeArgument(namedArg.Argument, constantValueVisitor))
                    {
                        var error = GetNonConstantAttributeArgErrorExpr(constantValueVisitor);
                        _parser.ReportError(namedArg.Argument.Extent, error.id, error.msg);
                    }
                }
            }

            foreach (var posArg in attributeAst.PositionalArguments)
            {
                if (!IsValidAttributeArgument(posArg, constantValueVisitor))
                {
                    var error = GetNonConstantAttributeArgErrorExpr(constantValueVisitor);
                    _parser.ReportError(posArg.Extent, error.id, error.msg);
                }
            }

            return AstVisitAction.Continue;
        }

        private static string GetValidNamedAttributeProperties(Type attributeType)
        {
            var propertyNames = new List<string>();
            PropertyInfo[] properties = attributeType.GetProperties(BindingFlags.IgnoreCase | BindingFlags.Public | BindingFlags.Instance | BindingFlags.FlattenHierarchy);
            for (int i = 0; i < properties.Length; i++)
            {
                PropertyInfo propertyInfo = properties[i];
                if (propertyInfo.GetSetMethod() != null)
                {
                    propertyNames.Add(propertyInfo.Name);
                }
            }

            FieldInfo[] fields = attributeType.GetFields(BindingFlags.IgnoreCase | BindingFlags.Public | BindingFlags.Instance | BindingFlags.FlattenHierarchy);
            for (int i = 0; i < fields.Length; i++)
            {
                FieldInfo fieldInfo = fields[i];
                if (!fieldInfo.IsInitOnly && !fieldInfo.IsLiteral)
                {
                    propertyNames.Add(fieldInfo.Name);
                }
            }

            return string.Join(", ", propertyNames);
        }

        public override AstVisitAction VisitParameter(ParameterAst parameterAst)
        {
            bool isClassMethod = parameterAst.Parent.Parent is FunctionMemberAst;
            bool isParamTypeDefined = false;
            foreach (AttributeBaseAst attribute in parameterAst.Attributes)
            {
                if (attribute is TypeConstraintAst)
                {
                    if (attribute.TypeName.FullName.Equals(LanguagePrimitives.OrderedAttribute, StringComparison.OrdinalIgnoreCase))
                    {
                        _parser.ReportError(attribute.Extent,
                            nameof(ParserStrings.OrderedAttributeOnlyOnHashLiteralNode),
                            ParserStrings.OrderedAttributeOnlyOnHashLiteralNode,
                            attribute.TypeName.FullName);
                    }
                    else
                    {
                        if (isClassMethod)
                        {
                            // attribute represent parameter type.
                            if (isParamTypeDefined)
                            {
                                _parser.ReportError(attribute.Extent,
                                    nameof(ParserStrings.MultipleTypeConstraintsOnMethodParam),
                                    ParserStrings.MultipleTypeConstraintsOnMethodParam);
                            }

                            isParamTypeDefined = true;
                        }
                    }
                }
            }

            return AstVisitAction.Continue;
        }

        public override AstVisitAction VisitTypeExpression(TypeExpressionAst typeExpressionAst)
        {
            CheckArrayTypeNameDepth(typeExpressionAst.TypeName, typeExpressionAst.Extent, _parser);

            // If this is access to the [Type] class, it may be suspicious
            if (typeof(Type) == typeExpressionAst.TypeName.GetReflectionType())
            {
                MarkAstParentsAsSuspicious(typeExpressionAst);
            }

            return AstVisitAction.Continue;
        }

        internal static void CheckArrayTypeNameDepth(ITypeName typeName, IScriptExtent extent, Parser parser)
        {
            int count = 0;
            ITypeName type = typeName;
            while ((type is TypeName) == false)
            {
                count++;
                if (count > 200)
                {
                    parser.ReportError(extent,
                        nameof(ParserStrings.ScriptTooComplicated),
                        ParserStrings.ScriptTooComplicated);
                    break;
                }

                if (type is ArrayTypeName)
                {
                    type = ((ArrayTypeName)type).ElementType;
                }
                else
                {
                    break;
                }
            }
        }

        public override AstVisitAction VisitTypeDefinition(TypeDefinitionAst typeDefinitionAst)
        {
            AttributeAst dscResourceAttributeAst = null;
            for (int i = 0; i < typeDefinitionAst.Attributes.Count; i++)
            {
                var attr = typeDefinitionAst.Attributes[i];
                if (attr.TypeName.GetReflectionAttributeType() == typeof(DscResourceAttribute))
                {
                    dscResourceAttributeAst = attr;
                    break;
                }
            }

            if (dscResourceAttributeAst != null)
            {
                DscResourceChecker.CheckType(_parser, typeDefinitionAst, dscResourceAttributeAst);
            }

            return AstVisitAction.Continue;
        }

        public override AstVisitAction VisitFunctionMember(FunctionMemberAst functionMemberAst)
        {
            _memberScopeStack.Push(functionMemberAst);

            var body = functionMemberAst.Body;
            if (body.ParamBlock != null)
            {
                _parser.ReportError(body.ParamBlock.Extent,
                    nameof(ParserStrings.ParamBlockNotAllowedInMethod),
                    ParserStrings.ParamBlockNotAllowedInMethod);
            }

            if (body.BeginBlock != null ||
                body.ProcessBlock != null ||
                body.DynamicParamBlock != null ||
                !body.EndBlock.Unnamed)
            {
                _parser.ReportError(Parser.ExtentFromFirstOf(body.DynamicParamBlock, body.BeginBlock, body.ProcessBlock, body.EndBlock),
                    nameof(ParserStrings.NamedBlockNotAllowedInMethod),
                    ParserStrings.NamedBlockNotAllowedInMethod);
            }

            if (functionMemberAst.IsConstructor && functionMemberAst.ReturnType != null)
            {
                _parser.ReportError(functionMemberAst.ReturnType.Extent,
                    nameof(ParserStrings.ConstructorCantHaveReturnType),
                    ParserStrings.ConstructorCantHaveReturnType);
            }

            // Analysis determines if all paths return and do data flow for variables.
            var allCodePathsReturned = VariableAnalysis.AnalyzeMemberFunction(functionMemberAst);
            if (!allCodePathsReturned && !functionMemberAst.IsReturnTypeVoid())
            {
                _parser.ReportError(functionMemberAst.NameExtent ?? functionMemberAst.Extent,
                    nameof(ParserStrings.MethodHasCodePathNotReturn),
                    ParserStrings.MethodHasCodePathNotReturn);
            }

            return AstVisitAction.Continue;
        }

        public override AstVisitAction VisitFunctionDefinition(FunctionDefinitionAst functionDefinitionAst)
        {
            if (functionDefinitionAst.Parameters != null
                && functionDefinitionAst.Body.ParamBlock != null)
            {
                _parser.ReportError(functionDefinitionAst.Body.ParamBlock.Extent,
                    nameof(ParserStrings.OnlyOneParameterListAllowed),
                    ParserStrings.OnlyOneParameterListAllowed);
            }
            else if (functionDefinitionAst.Parameters != null)
            {
                CheckForDuplicateParameters(functionDefinitionAst.Parameters);
            }

            return AstVisitAction.Continue;
        }

        public override AstVisitAction VisitSwitchStatement(SwitchStatementAst switchStatementAst)
        {
            // Parallel flag not allowed
            if ((switchStatementAst.Flags & SwitchFlags.Parallel) == SwitchFlags.Parallel)
            {
<<<<<<< HEAD
                _parser.ReportError(switchStatementAst.Extent,
                    nameof(ParserStrings.ParallelNotSupported),
                    ParserStrings.ParallelNotSupported);
=======
                _parser.ReportError(
                    switchStatementAst.Extent,
                    nameof(ParserStrings.KeywordParameterReservedForFutureUse),
                    ParserStrings.KeywordParameterReservedForFutureUse,
                    "switch",
                    "parallel");
>>>>>>> 8b9f4124
            }

            return AstVisitAction.Continue;
        }

        private static IEnumerable<string> GetConstantDataStatementAllowedCommands(DataStatementAst dataStatementAst)
        {
            yield return "ConvertFrom-StringData";
            foreach (var allowed in dataStatementAst.CommandsAllowed)
            {
                yield return ((StringConstantExpressionAst)allowed).Value;
            }
        }

        public override AstVisitAction VisitDataStatement(DataStatementAst dataStatementAst)
        {
            IEnumerable<string> allowedCommands =
                dataStatementAst.HasNonConstantAllowedCommand ? null : GetConstantDataStatementAllowedCommands(dataStatementAst);
            RestrictedLanguageChecker checker = new RestrictedLanguageChecker(_parser, allowedCommands, null, false);
            dataStatementAst.Body.InternalVisit(checker);

            return AstVisitAction.Continue;
        }

        public override AstVisitAction VisitForEachStatement(ForEachStatementAst forEachStatementAst)
        {
            // Parallel flag not allowed
            if ((forEachStatementAst.Flags & ForEachFlags.Parallel) == ForEachFlags.Parallel)
            {
<<<<<<< HEAD
                _parser.ReportError(forEachStatementAst.Extent,
                    nameof(ParserStrings.ParallelNotSupported),
                    ParserStrings.ParallelNotSupported);
=======
                _parser.ReportError(
                    forEachStatementAst.Extent,
                    nameof(ParserStrings.KeywordParameterReservedForFutureUse),
                    ParserStrings.KeywordParameterReservedForFutureUse,
                    "foreach",
                    "parallel");
            }

            if (forEachStatementAst.ThrottleLimit != null)
            {
                _parser.ReportError(
                    forEachStatementAst.Extent,
                    nameof(ParserStrings.KeywordParameterReservedForFutureUse),
                    ParserStrings.KeywordParameterReservedForFutureUse,
                    "foreach",
                    "throttlelimit");
>>>>>>> 8b9f4124
            }

            // Throttle limit must be combined with Parallel flag
            if ((forEachStatementAst.ThrottleLimit != null) &&
                ((forEachStatementAst.Flags & ForEachFlags.Parallel) != ForEachFlags.Parallel))
            {
                _parser.ReportError(
                    forEachStatementAst.Extent,
                    nameof(ParserStrings.ThrottleLimitRequiresParallelFlag),
                    ParserStrings.ThrottleLimitRequiresParallelFlag);
            }

            return AstVisitAction.Continue;
        }

        public override AstVisitAction VisitTryStatement(TryStatementAst tryStatementAst)
        {
            if (tryStatementAst.CatchClauses.Count <= 1) return AstVisitAction.Continue;

            for (int i = 0; i < tryStatementAst.CatchClauses.Count - 1; ++i)
            {
                CatchClauseAst block1 = tryStatementAst.CatchClauses[i];
                for (int j = i + 1; j < tryStatementAst.CatchClauses.Count; ++j)
                {
                    CatchClauseAst block2 = tryStatementAst.CatchClauses[j];

                    if (block1.IsCatchAll)
                    {
                        _parser.ReportError(Parser.Before(block2.Extent),
                            nameof(ParserStrings.EmptyCatchNotLast),
                            ParserStrings.EmptyCatchNotLast);
                        break;
                    }

                    if (block2.IsCatchAll) continue;

                    foreach (TypeConstraintAst typeLiteral1 in block1.CatchTypes)
                    {
                        Type type1 = typeLiteral1.TypeName.GetReflectionType();
                        // If the type can't be resolved yet, there isn't much we can do, so skip it.
                        if (type1 == null)
                            continue;

                        foreach (TypeConstraintAst typeLiteral2 in block2.CatchTypes)
                        {
                            Type type2 = typeLiteral2.TypeName.GetReflectionType();
                            // If the type can't be resolved yet, there isn't much we can do, so skip it.
                            if (type2 == null)
                                continue;

                            if (type1 == type2 || type2.IsSubclassOf(type1))
                            {
                                _parser.ReportError(typeLiteral2.Extent,
                                    nameof(ParserStrings.ExceptionTypeAlreadyCaught),
                                    ParserStrings.ExceptionTypeAlreadyCaught,
                                    type2.FullName);
                            }
                        }
                    }
                }
            }

            return AstVisitAction.Continue;
        }

        /// <summary>
        /// Check that label exists inside the method.
        /// Only call it, when label is present and can be calculated in compile time.
        /// </summary>
        /// <param name="ast">BreakStatementAst or ContinueStatementAst.</param>
        /// <param name="label">Label name. Can be null.</param>
        private void CheckLabelExists(StatementAst ast, string label)
        {
            if (string.IsNullOrEmpty(label))
            {
                return;
            }

            Ast parent;
            for (parent = ast.Parent; parent != null; parent = parent.Parent)
            {
                if (parent is FunctionDefinitionAst)
                {
                    if (parent.Parent is FunctionMemberAst)
                    {
                        _parser.ReportError(ast.Extent,
                            nameof(ParserStrings.LabelNotFound),
                            ParserStrings.LabelNotFound,
                            label);
                    }

                    break;
                }

                var loop = parent as LoopStatementAst;
                if (loop != null)
                {
                    if (LoopFlowException.MatchLoopLabel(label, loop.Label ?? string.Empty))
                        break;
                }
            }
        }

        /// <summary>
        /// Check that flow doesn't leave finally.
        /// </summary>
        /// <param name="ast"></param>
        /// <param name="label">If label is null, either it's a break/continue to an unknown label
        /// (and unknown does not mean not specified, it means it's an expression we can't evaluate) or we have a return statement.
        /// </param>
        private void CheckForFlowOutOfFinally(Ast ast, string label)
        {
            Ast parent;
            for (parent = ast.Parent; parent != null; parent = parent.Parent)
            {
                if (parent is NamedBlockAst || parent is TrapStatementAst || parent is ScriptBlockAst)
                {
                    // Script blocks, traps, and named blocks are all top level asts for a complete method,
                    // so if we didn't find a try/catch, the control flow is just leaving the method,
                    // it is not leaving some finally, even if the script lock/trap is nested in the finally.
                    break;
                }

                // If label is not null, we have a break/continue where we know the loop label at compile
                // time. If we can match the label before finding the finally, then we're not flowing out
                // of the finally.
                if (label != null && parent is LabeledStatementAst)
                {
                    if (LoopFlowException.MatchLoopLabel(label, ((LabeledStatementAst)parent).Label ?? string.Empty))
                        break;
                }

                var stmtBlock = parent as StatementBlockAst;
                if (stmtBlock != null)
                {
                    var tryStatementAst = stmtBlock.Parent as TryStatementAst;
                    if (tryStatementAst != null && tryStatementAst.Finally == stmtBlock)
                    {
                        _parser.ReportError(ast.Extent,
                            nameof(ParserStrings.ControlLeavingFinally),
                            ParserStrings.ControlLeavingFinally);
                        break;
                    }
                }
            }
        }

        private static string GetLabel(ExpressionAst expr)
        {
            // We only return null from this method if the label is unknown.  If no label is specified,
            // we just use the empty string.
            if (expr == null)
            {
                return string.Empty;
            }

            var str = expr as StringConstantExpressionAst;
            return str != null ? str.Value : null;
        }

        public override AstVisitAction VisitBreakStatement(BreakStatementAst breakStatementAst)
        {
            string label = GetLabel(breakStatementAst.Label);
            CheckForFlowOutOfFinally(breakStatementAst, label);
            CheckLabelExists(breakStatementAst, label);

            return AstVisitAction.Continue;
        }

        public override AstVisitAction VisitContinueStatement(ContinueStatementAst continueStatementAst)
        {
            string label = GetLabel(continueStatementAst.Label);
            CheckForFlowOutOfFinally(continueStatementAst, label);
            CheckLabelExists(continueStatementAst, label);

            return AstVisitAction.Continue;
        }

        private void CheckForReturnStatement(ReturnStatementAst ast)
        {
            var functionMemberAst = _memberScopeStack.Peek() as FunctionMemberAst;
            if (functionMemberAst == null)
            {
                return;
            }

            if (ast.Pipeline != null)
            {
                if (functionMemberAst.IsReturnTypeVoid())
                {
                    _parser.ReportError(ast.Extent,
                        nameof(ParserStrings.VoidMethodHasReturn),
                        ParserStrings.VoidMethodHasReturn);
                }
            }
            else
            {
                if (!functionMemberAst.IsReturnTypeVoid())
                {
                    _parser.ReportError(ast.Extent,
                        nameof(ParserStrings.NonVoidMethodMissingReturnValue),
                        ParserStrings.NonVoidMethodMissingReturnValue);
                }
            }
        }

        public override AstVisitAction VisitReturnStatement(ReturnStatementAst returnStatementAst)
        {
            CheckForFlowOutOfFinally(returnStatementAst, null);
            CheckForReturnStatement(returnStatementAst);
            return AstVisitAction.Continue;
        }

        /// <summary>
        /// Check if the ast is a valid target for assignment.  If not, the action reportError is called.
        /// </summary>
        /// <param name="ast">The target of an assignment.</param>
        /// <param name="simpleAssignment">True if the operator '=' is used, false otherwise (e.g. false on '+=' or '++'.).</param>
        /// <param name="reportError">The action called to report any errors.</param>
        private void CheckAssignmentTarget(ExpressionAst ast, bool simpleAssignment, Action<Ast> reportError)
        {
            ArrayLiteralAst arrayLiteralAst = ast as ArrayLiteralAst;
            Ast errorAst = null;
            if (arrayLiteralAst != null)
            {
                if (simpleAssignment)
                {
                    CheckArrayLiteralAssignment(arrayLiteralAst, reportError);
                }
                else
                {
                    errorAst = arrayLiteralAst;
                }
            }
            else
            {
                ParenExpressionAst parenExpressionAst = ast as ParenExpressionAst;
                if (parenExpressionAst != null)
                {
                    ExpressionAst expr = parenExpressionAst.Pipeline.GetPureExpression();
                    if (expr == null)
                    {
                        errorAst = parenExpressionAst.Pipeline;
                    }
                    else
                    {
                        CheckAssignmentTarget(expr, simpleAssignment, reportError);
                    }
                }
                else if (!(ast is ISupportsAssignment))
                {
                    errorAst = ast;
                }
                else if (ast is AttributedExpressionAst)
                {
                    // Check for multiple types combined with [ref].
                    ExpressionAst expr = ast;
                    int converts = 0;
                    IScriptExtent errorPosition = null;
                    Type lastConvertType = null;
                    while (expr is AttributedExpressionAst)
                    {
                        var convertExpr = expr as ConvertExpressionAst;
                        if (convertExpr != null)
                        {
                            converts += 1;
                            lastConvertType = convertExpr.Type.TypeName.GetReflectionType();
                            if (typeof(PSReference) == lastConvertType)
                            {
                                errorPosition = convertExpr.Type.Extent;
                            }
                            else if (typeof(void) == lastConvertType)
                            {
                                _parser.ReportError(convertExpr.Type.Extent,
                                    nameof(ParserStrings.VoidTypeConstraintNotAllowed),
                                    ParserStrings.VoidTypeConstraintNotAllowed);
                            }
                        }

                        expr = ((AttributedExpressionAst)expr).Child;
                    }

                    if ((errorPosition != null) && converts > 1)
                    {
                        _parser.ReportError(errorPosition,
                            nameof(ParserStrings.ReferenceNeedsToBeByItselfInTypeConstraint),
                            ParserStrings.ReferenceNeedsToBeByItselfInTypeConstraint);
                    }
                    else
                    {
                        var varExprAst = expr as VariableExpressionAst;
                        if (varExprAst != null)
                        {
                            var varPath = varExprAst.VariablePath;
                            if (varPath.IsVariable && varPath.IsAnyLocal())
                            {
                                var specialIndex = 0;
                                while (specialIndex < (int)AutomaticVariable.NumberOfAutomaticVariables)
                                {
                                    if (varPath.UnqualifiedPath.Equals(SpecialVariables.AutomaticVariables[specialIndex], StringComparison.OrdinalIgnoreCase))
                                    {
                                        var expectedType = SpecialVariables.AutomaticVariableTypes[specialIndex];
                                        if (expectedType != lastConvertType)
                                        {
                                            _parser.ReportError(ast.Extent,
                                                nameof(ParserStrings.AssignmentStatementToAutomaticNotSupported),
                                                ParserStrings.AssignmentStatementToAutomaticNotSupported,
                                                varPath.UnqualifiedPath,
                                                expectedType);
                                        }

                                        break;
                                    }

                                    specialIndex += 1;
                                }
                            }
                        }

                        CheckAssignmentTarget(expr, simpleAssignment, reportError);
                    }
                }
            }

            if (errorAst != null)
            {
                reportError(errorAst);
            }
        }

        private void CheckArrayLiteralAssignment(ArrayLiteralAst ast, Action<Ast> reportError)
        {
            RuntimeHelpers.EnsureSufficientExecutionStack();
            foreach (var element in ast.Elements)
            {
                CheckAssignmentTarget(element, true, reportError);
            }
        }

        public override AstVisitAction VisitAssignmentStatement(AssignmentStatementAst assignmentStatementAst)
        {
            // Make sure LHS is something that can be assigned to.
            CheckAssignmentTarget(assignmentStatementAst.Left, assignmentStatementAst.Operator == TokenKind.Equals,
                ast => _parser.ReportError(ast.Extent,
                    nameof(ParserStrings.InvalidLeftHandSide),
                    ParserStrings.InvalidLeftHandSide));

            return AstVisitAction.Continue;
        }

        public override AstVisitAction VisitBinaryExpression(BinaryExpressionAst binaryExpressionAst)
        {
            if (binaryExpressionAst.Operator == TokenKind.AndAnd
                || binaryExpressionAst.Operator == TokenKind.OrOr)
            {
                _parser.ReportError(binaryExpressionAst.ErrorPosition,
                    nameof(ParserStrings.InvalidEndOfLine),
                    ParserStrings.InvalidEndOfLine,
                    binaryExpressionAst.Operator.Text());
            }

            return AstVisitAction.Continue;
        }

        public override AstVisitAction VisitUnaryExpression(UnaryExpressionAst unaryExpressionAst)
        {
            switch (unaryExpressionAst.TokenKind)
            {
                case TokenKind.PlusPlus:
                case TokenKind.PostfixPlusPlus:
                case TokenKind.MinusMinus:
                case TokenKind.PostfixMinusMinus:
                    CheckAssignmentTarget(unaryExpressionAst.Child, false,
                        ast => _parser.ReportError(ast.Extent,
                            nameof(ParserStrings.OperatorRequiresVariableOrProperty),
                            ParserStrings.OperatorRequiresVariableOrProperty,
                            unaryExpressionAst.TokenKind.Text()));
                    break;
            }

            return AstVisitAction.Continue;
        }

        public override AstVisitAction VisitConvertExpression(ConvertExpressionAst convertExpressionAst)
        {
            if (convertExpressionAst.Type.TypeName.FullName.Equals(LanguagePrimitives.OrderedAttribute, StringComparison.OrdinalIgnoreCase))
            {
                if (!(convertExpressionAst.Child is HashtableAst))
                {
                    // We allow the ordered attribute only on hashliteral node.
                    // This check covers the following scenario
                    //   $a = [ordered]10
                    _parser.ReportError(convertExpressionAst.Extent,
                        nameof(ParserStrings.OrderedAttributeOnlyOnHashLiteralNode),
                        ParserStrings.OrderedAttributeOnlyOnHashLiteralNode,
                        convertExpressionAst.Type.TypeName.FullName);
                }
            }

            if (typeof(PSReference) == convertExpressionAst.Type.TypeName.GetReflectionType())
            {
                // Check for [ref][ref]
                ExpressionAst child = convertExpressionAst.Child;
                bool multipleRefs = false;
                while (true)
                {
                    var childAttrExpr = child as AttributedExpressionAst;
                    if (childAttrExpr != null)
                    {
                        var childConvert = childAttrExpr as ConvertExpressionAst;
                        if (childConvert != null && typeof(PSReference) == childConvert.Type.TypeName.GetReflectionType())
                        {
                            multipleRefs = true;
                            _parser.ReportError(childConvert.Type.Extent,
                                                nameof(ParserStrings.ReferenceNeedsToBeByItselfInTypeSequence),
                                                ParserStrings.ReferenceNeedsToBeByItselfInTypeSequence);
                        }

                        child = childAttrExpr.Child;
                        continue;
                    }

                    break;
                }

                // Check for [int][ref], but don't add an extra error for [ref][ref].
                var parent = convertExpressionAst.Parent as AttributedExpressionAst;
                while (parent != null)
                {
                    var parentConvert = parent as ConvertExpressionAst;
                    if (parentConvert != null && !multipleRefs)
                    {
                        if (typeof(PSReference) == parentConvert.Type.TypeName.GetReflectionType())
                        {
                            break;
                        }

                        // Don't complain if on the lhs of an assign, there is a different error message, and
                        // that is checked as part of assignment.
                        var ast = parent.Parent;
                        bool skipError = false;
                        while (ast != null)
                        {
                            var statementAst = ast as AssignmentStatementAst;
                            if (statementAst != null)
                            {
                                skipError = statementAst.Left.Find(ast1 => ast1 == convertExpressionAst, searchNestedScriptBlocks: true) != null;
                                break;
                            }

                            if (ast is CommandExpressionAst)
                            {
                                break;
                            }

                            ast = ast.Parent;
                        }

                        if (!skipError)
                        {
                            _parser.ReportError(convertExpressionAst.Type.Extent,
                                                nameof(ParserStrings.ReferenceNeedsToBeLastTypeInTypeConversion),
                                                ParserStrings.ReferenceNeedsToBeLastTypeInTypeConversion);
                        }
                    }

                    parent = parent.Child as AttributedExpressionAst;
                }
            }

            // Converting to Type is suspicious
            if (typeof(Type) == convertExpressionAst.Type.TypeName.GetReflectionType())
            {
                MarkAstParentsAsSuspicious(convertExpressionAst);
            }

            return AstVisitAction.Continue;
        }

        public override AstVisitAction VisitUsingExpression(UsingExpressionAst usingExpressionAst)
        {
            // The parser will parse anything that could start with a variable when
            // creating a UsingExpressionAst, but we will only support "simple"
            // property and array references with no side effects.

            var exprAst = usingExpressionAst.SubExpression;
            var badExpr = CheckUsingExpression(exprAst);
            if (badExpr != null)
            {
                _parser.ReportError(badExpr.Extent,
                    nameof(ParserStrings.InvalidUsingExpression),
                    ParserStrings.InvalidUsingExpression);
            }

            return AstVisitAction.Continue;
        }

        private ExpressionAst CheckUsingExpression(ExpressionAst exprAst)
        {
            RuntimeHelpers.EnsureSufficientExecutionStack();
            if (exprAst is VariableExpressionAst)
            {
                return null;
            }

            var memberExpr = exprAst as MemberExpressionAst;
            if (memberExpr != null && !(memberExpr is InvokeMemberExpressionAst) && (memberExpr.Member is StringConstantExpressionAst))
            {
                return CheckUsingExpression(memberExpr.Expression);
            }

            var indexExpr = exprAst as IndexExpressionAst;
            if (indexExpr != null)
            {
                if (!IsValidAttributeArgument(indexExpr.Index, s_isConstantAttributeArgVisitor))
                {
                    return indexExpr.Index;
                }

                return CheckUsingExpression(indexExpr.Target);
            }

            return exprAst;
        }

        public override AstVisitAction VisitVariableExpression(VariableExpressionAst variableExpressionAst)
        {
            if (variableExpressionAst.Splatted && !(variableExpressionAst.Parent is CommandAst) && !(variableExpressionAst.Parent is UsingExpressionAst))
            {
                if (variableExpressionAst.Parent is ArrayLiteralAst && variableExpressionAst.Parent.Parent is CommandAst)
                {
                    _parser.ReportError(variableExpressionAst.Extent,
                        nameof(ParserStrings.SplattingNotPermittedInArgumentList),
                        ParserStrings.SplattingNotPermittedInArgumentList,
                        variableExpressionAst.VariablePath.UserPath);
                }
                else
                {
                    _parser.ReportError(variableExpressionAst.Extent,
                        nameof(ParserStrings.SplattingNotPermitted),
                        ParserStrings.SplattingNotPermitted,
                        variableExpressionAst.VariablePath.UserPath);
                }
            }

            if (variableExpressionAst.VariablePath.IsVariable)
            {
                if (variableExpressionAst.TupleIndex == VariableAnalysis.ForceDynamic
                    && !variableExpressionAst.Assigned
                    && !variableExpressionAst.VariablePath.IsGlobal
                    && !variableExpressionAst.VariablePath.IsScript
                    && !variableExpressionAst.IsConstantVariable()
                    && !SpecialVariables.IsImplicitVariableAccessibleInClassMethod(variableExpressionAst.VariablePath))
                {
                    _parser.ReportError(variableExpressionAst.Extent,
                        nameof(ParserStrings.VariableNotLocal),
                        ParserStrings.VariableNotLocal);
                }
            }

            if (variableExpressionAst.VariablePath.UserPath.Equals(SpecialVariables.This, StringComparison.OrdinalIgnoreCase))
            {
                if (AnalyzingStaticMember())
                {
                    _parser.ReportError(variableExpressionAst.Extent,
                        nameof(ParserStrings.NonStaticMemberAccessInStaticMember),
                        ParserStrings.NonStaticMemberAccessInStaticMember,
                        variableExpressionAst.VariablePath.UserPath);
                }
            }

            return AstVisitAction.Continue;
        }

        public override AstVisitAction VisitHashtable(HashtableAst hashtableAst)
        {
            HashSet<string> keys = new HashSet<string>(StringComparer.OrdinalIgnoreCase);
            foreach (var entry in hashtableAst.KeyValuePairs)
            {
                var keyStrAst = entry.Item1 as ConstantExpressionAst;
                if (keyStrAst != null)
                {
                    var keyStr = keyStrAst.Value.ToString();
                    if (keys.Contains(keyStr))
                    {
                        string errorId;
                        string errorMsg;
                        if (hashtableAst.IsSchemaElement)
                        {
                            errorId = nameof(ParserStrings.DuplicatePropertyInInstanceDefinition);
                            errorMsg = ParserStrings.DuplicatePropertyInInstanceDefinition;
                        }
                        else
                        {
                            errorId = nameof(ParserStrings.DuplicateKeyInHashLiteral);
                            errorMsg = ParserStrings.DuplicateKeyInHashLiteral;
                        }

                        _parser.ReportError(entry.Item1.Extent, errorId, errorMsg, keyStr);
                    }
                    else
                    {
                        keys.Add(keyStr);
                    }
                }
            }

            return AstVisitAction.Continue;
        }

        public override AstVisitAction VisitAttributedExpression(AttributedExpressionAst attributedExpressionAst)
        {
            // The attribute (and not the entire expression) is used for the error extent.
            var errorAst = attributedExpressionAst.Attribute;
            while (attributedExpressionAst != null)
            {
                if (attributedExpressionAst.Child is VariableExpressionAst)
                {
                    return AstVisitAction.Continue;
                }

                attributedExpressionAst = attributedExpressionAst.Child as AttributedExpressionAst;
            }

            _parser.ReportError(errorAst.Extent,
                nameof(ParserStrings.UnexpectedAttribute),
                ParserStrings.UnexpectedAttribute,
                errorAst.TypeName.FullName);

            return AstVisitAction.Continue;
        }

        public override AstVisitAction VisitBlockStatement(BlockStatementAst blockStatementAst)
        {
            _parser.ReportError(blockStatementAst.Kind.Extent,
                nameof(ParserStrings.UnexpectedKeyword),
                ParserStrings.UnexpectedKeyword,
                blockStatementAst.Kind.Text);

            return AstVisitAction.Continue;
        }

        public override AstVisitAction VisitMemberExpression(MemberExpressionAst memberExpressionAst)
        {
            CheckMemberAccess(memberExpressionAst);
            return AstVisitAction.Continue;
        }

        public override AstVisitAction VisitInvokeMemberExpression(InvokeMemberExpressionAst memberExpressionAst)
        {
            CheckMemberAccess(memberExpressionAst);
            return AstVisitAction.Continue;
        }

        private void CheckMemberAccess(MemberExpressionAst ast)
        {
            // If the member access is not constant, it may be considered suspicious
            if (!(ast.Member is ConstantExpressionAst))
            {
                MarkAstParentsAsSuspicious(ast);
            }

            TypeExpressionAst typeExpression = ast.Expression as TypeExpressionAst;

            // If this is static access on a variable, it may be suspicious
            if (ast.Static && (typeExpression == null))
            {
                MarkAstParentsAsSuspicious(ast);
            }
        }

        // Mark all of the parents of an AST as suspicious
        private void MarkAstParentsAsSuspicious(Ast ast)
        {
            Ast targetAst = ast;
            var parent = ast;

            while (parent != null)
            {
                targetAst = parent;
                targetAst.HasSuspiciousContent = true;

                parent = parent.Parent;
            }
        }

        public override AstVisitAction VisitScriptBlock(ScriptBlockAst scriptBlockAst)
        {
            _scopeStack.Push(scriptBlockAst);
            if (scriptBlockAst.Parent == null || scriptBlockAst.Parent is ScriptBlockExpressionAst || !(scriptBlockAst.Parent.Parent is FunctionMemberAst))
            {
                _memberScopeStack.Push(null);
            }

            return AstVisitAction.Continue;
        }

        public override AstVisitAction VisitScriptBlockExpression(ScriptBlockExpressionAst scriptBlockExpressionAst)
        {
            ConfigurationDefinitionAst configAst = Ast.GetAncestorAst<ConfigurationDefinitionAst>(scriptBlockExpressionAst);
            //
            // Check within a configuration statement, if there is undefined DSC resources (DynamicKeyword) was used
            // for example,
            //
            //      Configuration TestConfig
            //      {
            //          SomeDSCResource bla
            //          {
            //              Property = "value"
            //          }
            //      }
            //
            // SomeDSCResource is not default DSC Resource, in this case, a parse error should be generated to
            // indicate that SomeDSCResource is not defined. Parser generates a command call (CommandAst) to function
            // "SomeDSCResource" followed by a ScriptBlockExpressionAst. Following code check if there are patterns
            // that one ScriptBlockExpressionAst follows a CommandAst, and report Parser error(s) if true.
            //
            if (configAst != null)
            {
                var ast = scriptBlockExpressionAst.Parent; // Traverse all ancestor ast to find NamedBlockAst
                PipelineAst statementAst = null; // The nearest ancestor PipelineAst of the 'scriptBlockExpressionAst'
                int ancestorNodeLevel = 0; // The nearest ancestor PipelineAst should be two level above the 'scriptBlockExpressionAst'
                while ((ast != null) && (ancestorNodeLevel <= 2))
                {
                    //
                    // Find nearest ancestor NamedBlockAst
                    //
                    var namedBlockedAst = ast as NamedBlockAst;
                    if ((namedBlockedAst != null) && (statementAst != null) && (ancestorNodeLevel == 2))
                    {
                        int index = namedBlockedAst.Statements.IndexOf(statementAst);
                        if (index > 0)
                        {
                            //
                            // Check if previous Statement is CommandAst
                            //
                            var pipelineAst = namedBlockedAst.Statements[index - 1] as PipelineAst;
                            if (pipelineAst != null && pipelineAst.PipelineElements.Count == 1)
                            {
                                var commandAst = pipelineAst.PipelineElements[0] as CommandAst;
                                if (commandAst != null &&
                                    commandAst.CommandElements.Count <= 2 &&
                                    commandAst.DefiningKeyword == null)
                                {
                                    // Here indicates a CommandAst followed by a ScriptBlockExpression,
                                    // which is invalid if the DSC resource is not defined
                                    var commandNameAst = commandAst.CommandElements[0] as StringConstantExpressionAst;
                                    if (commandNameAst != null)
                                    {
                                        _parser.ReportError(commandNameAst.Extent,
                                            nameof(ParserStrings.ResourceNotDefined),
                                            ParserStrings.ResourceNotDefined,
                                            commandNameAst.Extent.Text);
                                    }
                                }
                            }
                        }

                        break;
                    }

                    statementAst = ast as PipelineAst;
                    ancestorNodeLevel++;
                    ast = ast.Parent;
                }
            }

            return AstVisitAction.Continue;
        }

        public override AstVisitAction VisitUsingStatement(UsingStatementAst usingStatementAst)
        {
            bool usingKindSupported = usingStatementAst.UsingStatementKind == UsingStatementKind.Namespace ||
                                      usingStatementAst.UsingStatementKind == UsingStatementKind.Assembly ||
                                      usingStatementAst.UsingStatementKind == UsingStatementKind.Module;
            if (!usingKindSupported ||
                usingStatementAst.Alias != null)
            {
                _parser.ReportError(usingStatementAst.Extent,
                    nameof(ParserStrings.UsingStatementNotSupported),
                    ParserStrings.UsingStatementNotSupported);
            }

            return AstVisitAction.Continue;
        }

        public override AstVisitAction VisitConfigurationDefinition(ConfigurationDefinitionAst configurationDefinitionAst)
        {
            //
            // Check if the ScriptBlockAst contains NamedBlockAst other than the End block
            //
            ScriptBlockAst configBody = configurationDefinitionAst.Body.ScriptBlock;
            if (configBody.BeginBlock != null || configBody.ProcessBlock != null || configBody.DynamicParamBlock != null)
            {
                var unsupportedNamedBlocks = new NamedBlockAst[] { configBody.BeginBlock, configBody.ProcessBlock, configBody.DynamicParamBlock };
                foreach (NamedBlockAst namedBlock in unsupportedNamedBlocks)
                {
                    if (namedBlock != null)
                    {
                        _parser.ReportError(namedBlock.OpenCurlyExtent,
                            nameof(ParserStrings.UnsupportedNamedBlockInConfiguration),
                            ParserStrings.UnsupportedNamedBlockInConfiguration);
                    }
                }

                // ToRemove: No need to continue the parsing if there is no EndBlock, check if (configBody.EndBlock == null)
            }

            return AstVisitAction.Continue;
        }

        public override AstVisitAction VisitDynamicKeywordStatement(DynamicKeywordStatementAst dynamicKeywordStatementAst)
        {
            //////////////////////////////////////////////////////////////////////////////////
            // If a custom action was provided. then invoke it
            //////////////////////////////////////////////////////////////////////////////////
            if (dynamicKeywordStatementAst.Keyword.SemanticCheck != null)
            {
                try
                {
                    ParseError[] errors = dynamicKeywordStatementAst.Keyword.SemanticCheck(dynamicKeywordStatementAst);
                    if (errors != null && errors.Length > 0)
                        errors.ToList().ForEach(e => _parser.ReportError(e));
                }
                catch (Exception e)
                {
                    _parser.ReportError(dynamicKeywordStatementAst.Extent,
                        nameof(ParserStrings.DynamicKeywordSemanticCheckException),
                        ParserStrings.DynamicKeywordSemanticCheckException,
                        dynamicKeywordStatementAst.Keyword.ResourceName,
                        e.ToString());
                }
            }

            DynamicKeyword keyword = dynamicKeywordStatementAst.Keyword;
            HashtableAst hashtable = dynamicKeywordStatementAst.BodyExpression as HashtableAst;
            if (hashtable != null)
            {
                //
                // If it's a hash table, validate that only valid members have been specified.
                //
                foreach (var keyValueTuple in hashtable.KeyValuePairs)
                {
                    var propName = keyValueTuple.Item1 as StringConstantExpressionAst;
                    if (propName == null)
                    {
                        _parser.ReportError(keyValueTuple.Item1.Extent,
                            nameof(ParserStrings.ConfigurationInvalidPropertyName),
                            ParserStrings.ConfigurationInvalidPropertyName,
                            dynamicKeywordStatementAst.FunctionName.Extent,
                            keyValueTuple.Item1.Extent);
                    }
                    else if (!keyword.Properties.ContainsKey(propName.Value))
                    {
                        IOrderedEnumerable<string> tableKeys = keyword.Properties.Keys
                            .OrderBy(key => key, StringComparer.OrdinalIgnoreCase);

                        _parser.ReportError(propName.Extent,
                            nameof(ParserStrings.InvalidInstanceProperty),
                            ParserStrings.InvalidInstanceProperty,
                            propName.Value,
                            string.Join("', '", tableKeys));
                    }
                }
            }

            //
            // Check compatibility between DSC Resource and Configuration
            //
            ConfigurationDefinitionAst configAst = Ast.GetAncestorAst<ConfigurationDefinitionAst>(dynamicKeywordStatementAst);
            if (configAst != null)
            {
                StringConstantExpressionAst nameAst = dynamicKeywordStatementAst.CommandElements[0] as StringConstantExpressionAst;
                Diagnostics.Assert(nameAst != null, "nameAst should never be null");
                if (!DscClassCache.SystemResourceNames.Contains(nameAst.Extent.Text.Trim()))
                {
                    if (configAst.ConfigurationType == ConfigurationType.Meta && !dynamicKeywordStatementAst.Keyword.IsMetaDSCResource())
                    {
                        _parser.ReportError(nameAst.Extent,
                            nameof(ParserStrings.RegularResourceUsedInMetaConfig),
                            ParserStrings.RegularResourceUsedInMetaConfig,
                            nameAst.Extent.Text);
                    }
                    else if (configAst.ConfigurationType != ConfigurationType.Meta && dynamicKeywordStatementAst.Keyword.IsMetaDSCResource())
                    {
                        _parser.ReportError(nameAst.Extent,
                            nameof(ParserStrings.MetaConfigurationUsedInRegularConfig),
                            ParserStrings.MetaConfigurationUsedInRegularConfig,
                            nameAst.Extent.Text);
                    }
                }
            }

            return AstVisitAction.Continue;
        }

        public override AstVisitAction VisitPropertyMember(PropertyMemberAst propertyMemberAst)
        {
            if (propertyMemberAst.PropertyType != null)
            {
                // Type must be resolved, but if it's not, the error was reported by the symbol resolver.
                var type = propertyMemberAst.PropertyType.TypeName.GetReflectionType();

                if (type != null && (type == typeof(void) || type.IsGenericTypeDefinition))
                {
                    _parser.ReportError(propertyMemberAst.PropertyType.Extent,
                        nameof(ParserStrings.TypeNotAllowedForProperty),
                        ParserStrings.TypeNotAllowedForProperty,
                        propertyMemberAst.PropertyType.TypeName.FullName);
                }
            }

            _memberScopeStack.Push(propertyMemberAst);
            return AstVisitAction.Continue;
        }

        public void PostVisit(Ast ast)
        {
            var scriptBlockAst = ast as ScriptBlockAst;
            if (scriptBlockAst != null)
            {
                if (scriptBlockAst.Parent == null || scriptBlockAst.Parent is ScriptBlockExpressionAst || !(scriptBlockAst.Parent.Parent is FunctionMemberAst))
                {
                    _memberScopeStack.Pop();
                }

                _scopeStack.Pop();
                scriptBlockAst.PostParseChecksPerformed = true;
                // at this moment, we could use different parser for the initial syntax check
                // and this _parser for semantic check.
                // that's why '|=' instead of just '='.
                scriptBlockAst.HadErrors |= _parser.ErrorList.Count > 0;
            }
            else if (ast is MemberAst)
            {
                _memberScopeStack.Pop();
            }
        }
    }

    internal static class DscResourceChecker
    {
        /// <summary>
        /// Check if it is a qualified DSC resource type.
        /// </summary>
        /// <param name="parser"></param>
        /// <param name="typeDefinitionAst"></param>
        /// <param name="dscResourceAttributeAst"></param>
        internal static void CheckType(Parser parser, TypeDefinitionAst typeDefinitionAst, AttributeAst dscResourceAttributeAst)
        {
            bool hasSet = false;
            bool hasTest = false;
            bool hasGet = false;
            bool hasDefaultCtor = false;
            bool hasNonDefaultCtor = false;
            bool hasKey = false;

            Diagnostics.Assert(dscResourceAttributeAst != null, "CheckType called only for DSC resources. dscResourceAttributeAst must be non-null.");

            foreach (var member in typeDefinitionAst.Members)
            {
                var functionMemberAst = member as FunctionMemberAst;

                if (functionMemberAst != null)
                {
                    CheckSet(functionMemberAst, ref hasSet);
                    CheckGet(parser, functionMemberAst, ref hasGet);
                    CheckTest(functionMemberAst, ref hasTest);

                    if (functionMemberAst.IsConstructor && !functionMemberAst.IsStatic)
                    {
                        if (functionMemberAst.Parameters.Count == 0)
                        {
                            hasDefaultCtor = true;
                        }
                        else
                        {
                            hasNonDefaultCtor = true;
                        }
                    }
                }
                else
                {
                    var propertyMemberAst = (PropertyMemberAst)member;
                    CheckKey(parser, propertyMemberAst, ref hasKey);
                }
            }

            if (typeDefinitionAst.BaseTypes != null && (!hasSet || !hasGet || !hasTest || !hasKey))
            {
                LookupRequiredMembers(parser, typeDefinitionAst, ref hasSet, ref hasGet, ref hasTest, ref hasKey);
            }

            var name = typeDefinitionAst.Name;

            if (!hasSet)
            {
                parser.ReportError(dscResourceAttributeAst.Extent,
                    nameof(ParserStrings.DscResourceMissingSetMethod),
                    ParserStrings.DscResourceMissingSetMethod,
                    name);
            }

            if (!hasGet)
            {
                parser.ReportError(dscResourceAttributeAst.Extent,
                    nameof(ParserStrings.DscResourceMissingGetMethod),
                    ParserStrings.DscResourceMissingGetMethod,
                    name);
            }

            if (!hasTest)
            {
                parser.ReportError(dscResourceAttributeAst.Extent,
                    nameof(ParserStrings.DscResourceMissingTestMethod),
                    ParserStrings.DscResourceMissingTestMethod,
                    name);
            }

            if (!hasDefaultCtor && hasNonDefaultCtor)
            {
                parser.ReportError(dscResourceAttributeAst.Extent,
                    nameof(ParserStrings.DscResourceMissingDefaultConstructor),
                    ParserStrings.DscResourceMissingDefaultConstructor,
                    name);
            }

            if (!hasKey)
            {
                parser.ReportError(dscResourceAttributeAst.Extent,
                    nameof(ParserStrings.DscResourceMissingKeyProperty),
                    ParserStrings.DscResourceMissingKeyProperty,
                    name);
            }
        }
        /// <summary>
        /// Look up all the way up until find all the required members.
        /// </summary>
        /// <param name="parser"></param>
        /// <param name="typeDefinitionAst">The type definition ast of the DSC resource type.</param>
        /// <param name="hasSet">Flag to indicate if the class contains Set method.</param>
        /// <param name="hasGet">Flag to indicate if the class contains Get method.</param>
        /// <param name="hasTest">Flag to indicate if the class contains Test method.</param>
        /// <param name="hasKey">Flag to indicate if the class contains Key property.</param>
        private static void LookupRequiredMembers(Parser parser, TypeDefinitionAst typeDefinitionAst, ref bool hasSet, ref bool hasGet, ref bool hasTest, ref bool hasKey)
        {
            if (typeDefinitionAst == null)
            {
                return;
            }

            if (hasSet && hasGet && hasTest && hasKey)
            {
                return;
            }

            foreach (var baseType in typeDefinitionAst.BaseTypes)
            {
                var baseTypeName = baseType.TypeName as TypeName;
                if (baseTypeName == null)
                {
                    continue;
                }

                TypeDefinitionAst baseTypeDefinitionAst = baseTypeName._typeDefinitionAst;
                if (baseTypeDefinitionAst == null || !baseTypeDefinitionAst.IsClass)
                {
                    continue;
                }

                foreach (var member in baseTypeDefinitionAst.Members)
                {
                    var functionMemberAst = member as FunctionMemberAst;
                    if (functionMemberAst != null)
                    {
                        CheckSet(functionMemberAst, ref hasSet);
                        CheckGet(parser, functionMemberAst, ref hasGet);
                        CheckTest(functionMemberAst, ref hasTest);
                    }
                    else
                    {
                        var propertyMemberAst = (PropertyMemberAst)member;
                        CheckKey(parser, propertyMemberAst, ref hasKey);
                    }
                }

                if (baseTypeDefinitionAst.BaseTypes != null && (!hasSet || !hasGet || !hasTest || !hasKey))
                {
                    LookupRequiredMembers(parser, baseTypeDefinitionAst, ref hasSet, ref hasGet, ref hasTest, ref hasKey);
                }
            }
        }
        /// <summary>
        /// Check if it is a Get method with correct return type and signature.
        /// </summary>
        /// <param name="parser"></param>
        /// <param name="functionMemberAst">The function member AST.</param>
        /// <param name="hasGet">True if it is a Get method with qualified return type and signature; otherwise, false.</param>
        private static void CheckGet(Parser parser, FunctionMemberAst functionMemberAst, ref bool hasGet)
        {
            if (hasGet)
            {
                return;
            }

            if (functionMemberAst.Name.Equals("Get", StringComparison.OrdinalIgnoreCase) &&
                functionMemberAst.Parameters.Count == 0)
            {
                if (functionMemberAst.ReturnType != null)
                {
                    // Return type is of the class we're defined in
                    // it must return the class type, or array of the class type.
                    var arrayTypeName = functionMemberAst.ReturnType.TypeName as ArrayTypeName;
                    var typeName =
                        (arrayTypeName != null ? arrayTypeName.ElementType : functionMemberAst.ReturnType.TypeName) as
                            TypeName;
                    if (typeName == null || typeName._typeDefinitionAst != functionMemberAst.Parent)
                    {
                        parser.ReportError(functionMemberAst.Extent,
                            nameof(ParserStrings.DscResourceInvalidGetMethod),
                            ParserStrings.DscResourceInvalidGetMethod,
                            ((TypeDefinitionAst)functionMemberAst.Parent).Name);
                    }
                }
                else
                {
                    parser.ReportError(functionMemberAst.Extent,
                        nameof(ParserStrings.DscResourceInvalidGetMethod),
                        ParserStrings.DscResourceInvalidGetMethod,
                        ((TypeDefinitionAst)functionMemberAst.Parent).Name);
                }
                // Set hasGet to true to stop look up; it may have invalid get
                hasGet = true;
                return;
            }
        }

        /// <summary>
        /// Check if it is a Test method with correct return type and signature.
        /// </summary>
        /// <param name="functionMemberAst">The function member AST.</param>
        /// <param name="hasTest">True if it is a Test method with qualified return type and signature; otherwise, false.</param>
        private static void CheckTest(FunctionMemberAst functionMemberAst, ref bool hasTest)
        {
            if (hasTest) return;
            hasTest = (functionMemberAst.Name.Equals("Test", StringComparison.OrdinalIgnoreCase) &&
                    functionMemberAst.Parameters.Count == 0 &&
                    functionMemberAst.ReturnType != null &&
                    functionMemberAst.ReturnType.TypeName.GetReflectionType() == typeof(bool));
        }
        /// <summary>
        /// Check if it is a Set method with correct return type and signature.
        /// </summary>
        /// <param name="functionMemberAst">The function member AST.</param>
        /// <param name="hasSet">True if it is a Set method with qualified return type and signature; otherwise, false.</param>
        private static void CheckSet(FunctionMemberAst functionMemberAst, ref bool hasSet)
        {
            if (hasSet) return;
            hasSet = (functionMemberAst.Name.Equals("Set", StringComparison.OrdinalIgnoreCase) &&
                    functionMemberAst.Parameters.Count == 0 &&
                    functionMemberAst.IsReturnTypeVoid());
        }

        /// <summary>
        /// True if it is a key property.
        /// </summary>
        /// <param name="parser"></param>
        /// <param name="propertyMemberAst">The property member AST.</param>
        /// <param name="hasKey">True if it is a key property; otherwise, false.</param>
        private static void CheckKey(Parser parser, PropertyMemberAst propertyMemberAst, ref bool hasKey)
        {
            foreach (var attr in propertyMemberAst.Attributes)
            {
                if (attr.TypeName.GetReflectionAttributeType() == typeof(DscPropertyAttribute))
                {
                    foreach (var na in attr.NamedArguments)
                    {
                        if (na.ArgumentName.Equals("Key", StringComparison.OrdinalIgnoreCase))
                        {
                            object attrArgValue;
                            if (IsConstantValueVisitor.IsConstant(na.Argument, out attrArgValue, forAttribute: true, forRequires: false)
                                && LanguagePrimitives.IsTrue(attrArgValue))
                            {
                                hasKey = true;

                                bool keyPropertyTypeAllowed = false;
                                var propertyType = propertyMemberAst.PropertyType;
                                if (propertyType != null)
                                {
                                    TypeName typeName = propertyType.TypeName as TypeName;
                                    if (typeName != null)
                                    {
                                        var type = typeName.GetReflectionType();
                                        if (type != null)
                                        {
                                            keyPropertyTypeAllowed = type == typeof(string) || type.IsInteger();
                                        }
                                        else
                                        {
                                            var typeDefinitionAst = typeName._typeDefinitionAst;
                                            if (typeDefinitionAst != null)
                                            {
                                                keyPropertyTypeAllowed = typeDefinitionAst.IsEnum;
                                            }
                                        }
                                    }
                                }

                                if (!keyPropertyTypeAllowed)
                                {
                                    parser.ReportError(propertyMemberAst.Extent,
                                        nameof(ParserStrings.DscResourceInvalidKeyProperty),
                                        ParserStrings.DscResourceInvalidKeyProperty);
                                }

                                return;
                            }
                        }
                    }
                }
            }
        }
    }

    internal class RestrictedLanguageChecker : AstVisitor
    {
        private readonly Parser _parser;
        private readonly IEnumerable<string> _allowedCommands;
        private readonly IEnumerable<string> _allowedVariables;
        private readonly bool _allVariablesAreAllowed;
        private readonly bool _allowEnvironmentVariables;

        internal RestrictedLanguageChecker(Parser parser, IEnumerable<string> allowedCommands, IEnumerable<string> allowedVariables, bool allowEnvironmentVariables)
        {
            _parser = parser;
            _allowedCommands = allowedCommands;

            if (allowedVariables != null)
            {
                // A single '*' allows any variable to be used. The use of a single '*' aligns with the
                // way SessionState.Applications and SessionState.Scripts lists work.
                var allowedVariablesList = allowedVariables as IList<string> ?? allowedVariables.ToList();
                if (allowedVariablesList.Count == 1 && allowedVariablesList.Contains("*"))
                {
                    _allVariablesAreAllowed = true;
                }
                else
                {
                    // Allowed variables are the union of the default variables plus any the caller has passed in.
                    _allowedVariables = new HashSet<string>(s_defaultAllowedVariables).Union(allowedVariablesList);
                }
            }
            else
            {
                _allowedVariables = s_defaultAllowedVariables;
            }

            _allowEnvironmentVariables = allowEnvironmentVariables;
        }

        private bool FoundError
        {
            [SuppressMessage("Microsoft.Performance", "CA1811:AvoidUncalledPrivateCode")]
            get;
            set;
        }

        internal static void CheckDataStatementLanguageModeAtRuntime(DataStatementAst dataStatementAst, ExecutionContext executionContext)
        {
            // If we get here, we have already determined the data statement invokes commands, so
            // we only need to check the language mode.
            if (executionContext.LanguageMode == PSLanguageMode.ConstrainedLanguage)
            {
                var parser = new Parser();
                parser.ReportError(dataStatementAst.CommandsAllowed[0].Extent,
                    nameof(ParserStrings.DataSectionAllowedCommandDisallowed),
                    ParserStrings.DataSectionAllowedCommandDisallowed);
                throw new ParseException(parser.ErrorList.ToArray());
            }
        }

        internal static void CheckDataStatementAstAtRuntime(DataStatementAst dataStatementAst, string[] allowedCommands)
        {
            var parser = new Parser();
            var rlc = new RestrictedLanguageChecker(parser, allowedCommands, null, false);
            dataStatementAst.Body.InternalVisit(rlc);
            if (parser.ErrorList.Any())
            {
                throw new ParseException(parser.ErrorList.ToArray());
            }
        }

        internal static void EnsureUtilityModuleLoaded(ExecutionContext context)
        {
            Utils.EnsureModuleLoaded("Microsoft.PowerShell.Utility", context);
        }

        private void ReportError(Ast ast, string errorId, string errorMsg, params object[] args)
        {
            ReportError(ast.Extent, errorId, errorMsg, args);
            FoundError = true;
        }

        private void ReportError(IScriptExtent extent, string errorId, string errorMsg, params object[] args)
        {
            _parser.ReportError(extent, errorId, errorMsg, args);
            FoundError = true;
        }

        public override AstVisitAction VisitScriptBlock(ScriptBlockAst scriptBlockAst)
        {
            ReportError(scriptBlockAst,
                nameof(ParserStrings.ScriptBlockNotSupportedInDataSection),
                ParserStrings.ScriptBlockNotSupportedInDataSection);

            return AstVisitAction.Continue;
        }

        public override AstVisitAction VisitParamBlock(ParamBlockAst paramBlockAst)
        {
            ReportError(paramBlockAst,
                nameof(ParserStrings.ParameterDeclarationNotSupportedInDataSection),
                ParserStrings.ParameterDeclarationNotSupportedInDataSection);

            return AstVisitAction.Continue;
        }

        public override AstVisitAction VisitNamedBlock(NamedBlockAst namedBlockAst)
        {
            Diagnostics.Assert(_allowEnvironmentVariables || FoundError, "VisitScriptBlock should have already reported an error");

            return AstVisitAction.Continue;
        }

        private void CheckTypeName(Ast ast, ITypeName typename)
        {
            Type type = typename.GetReflectionType();

            // Only allow simple types of arrays of simple types as defined by System.Typecode
            // The permitted types are: Empty, Object, DBNull, Boolean, Char, SByte, Byte,
            // Int16, UInt16, Int32, UInt32, Int64, UInt64, Single, Double, Decimal, DateTime, String
            // We reject anything with a typecode or element typecode of object...
            // If we couldn't resolve the type, then it's definitely an error.
            if (type == null || ((type.IsArray ? type.GetElementType() : type).GetTypeCode() == TypeCode.Object))
            {
                ReportError(ast,
                    nameof(ParserStrings.TypeNotAllowedInDataSection),
                    ParserStrings.TypeNotAllowedInDataSection,
                    typename.FullName);
            }
        }

        public override AstVisitAction VisitTypeConstraint(TypeConstraintAst typeConstraintAst)
        {
            CheckTypeName(typeConstraintAst, typeConstraintAst.TypeName);

            return AstVisitAction.Continue;
        }

        public override AstVisitAction VisitAttribute(AttributeAst attributeAst)
        {
            Diagnostics.Assert(FoundError, "an error should have been reported elsewhere, making this redunant");
            ReportError(attributeAst,
                nameof(ParserStrings.AttributeNotSupportedInDataSection),
                ParserStrings.AttributeNotSupportedInDataSection);

            return AstVisitAction.Continue;
        }

        public override AstVisitAction VisitParameter(ParameterAst parameterAst)
        {
            Diagnostics.Assert(FoundError, "VisitParamBlock or VisitFunctionDeclaration should have already reported an error");

            return AstVisitAction.Continue;
        }

        public override AstVisitAction VisitTypeExpression(TypeExpressionAst typeExpressionAst)
        {
            CheckTypeName(typeExpressionAst, typeExpressionAst.TypeName);

            return AstVisitAction.Continue;
        }

        public override AstVisitAction VisitFunctionDefinition(FunctionDefinitionAst functionDefinitionAst)
        {
            ReportError(functionDefinitionAst,
                nameof(ParserStrings.FunctionDeclarationNotSupportedInDataSection),
                ParserStrings.FunctionDeclarationNotSupportedInDataSection);

            return AstVisitAction.Continue;
        }

        public override AstVisitAction VisitStatementBlock(StatementBlockAst statementBlockAst)
        {
            // Accepted if no traps and each statement is accepted.

            return AstVisitAction.Continue;
        }

        public override AstVisitAction VisitIfStatement(IfStatementAst ifStmtAst)
        {
            // If statements are accepted if their conditions and bodies are accepted.

            return AstVisitAction.Continue;
        }

        public override AstVisitAction VisitTrap(TrapStatementAst trapStatementAst)
        {
            ReportError(trapStatementAst,
                nameof(ParserStrings.TrapStatementNotSupportedInDataSection),
                ParserStrings.TrapStatementNotSupportedInDataSection);

            return AstVisitAction.Continue;
        }

        public override AstVisitAction VisitSwitchStatement(SwitchStatementAst switchStatementAst)
        {
            ReportError(switchStatementAst,
                nameof(ParserStrings.SwitchStatementNotSupportedInDataSection),
                ParserStrings.SwitchStatementNotSupportedInDataSection);

            return AstVisitAction.Continue;
        }

        public override AstVisitAction VisitDataStatement(DataStatementAst dataStatementAst)
        {
            ReportError(dataStatementAst,
                nameof(ParserStrings.DataSectionStatementNotSupportedInDataSection),
                ParserStrings.DataSectionStatementNotSupportedInDataSection);

            return AstVisitAction.Continue;
        }

        public override AstVisitAction VisitForEachStatement(ForEachStatementAst forEachStatementAst)
        {
            ReportError(forEachStatementAst,
                nameof(ParserStrings.ForeachStatementNotSupportedInDataSection),
                ParserStrings.ForeachStatementNotSupportedInDataSection);

            return AstVisitAction.Continue;
        }

        public override AstVisitAction VisitDoWhileStatement(DoWhileStatementAst doWhileStatementAst)
        {
            ReportError(doWhileStatementAst,
                nameof(ParserStrings.DoWhileStatementNotSupportedInDataSection),
                ParserStrings.DoWhileStatementNotSupportedInDataSection);

            return AstVisitAction.Continue;
        }

        public override AstVisitAction VisitForStatement(ForStatementAst forStatementAst)
        {
            ReportError(forStatementAst,
                nameof(ParserStrings.ForWhileStatementNotSupportedInDataSection),
                ParserStrings.ForWhileStatementNotSupportedInDataSection);

            return AstVisitAction.Continue;
        }

        public override AstVisitAction VisitWhileStatement(WhileStatementAst whileStatementAst)
        {
            ReportError(whileStatementAst,
                nameof(ParserStrings.ForWhileStatementNotSupportedInDataSection),
                ParserStrings.ForWhileStatementNotSupportedInDataSection);

            return AstVisitAction.Continue;
        }

        public override AstVisitAction VisitCatchClause(CatchClauseAst catchClauseAst)
        {
            Diagnostics.Assert(FoundError, "VisitTryStatement should have reported an error");

            return AstVisitAction.Continue;
        }

        public override AstVisitAction VisitTryStatement(TryStatementAst tryStatementAst)
        {
            ReportError(tryStatementAst,
                nameof(ParserStrings.TryStatementNotSupportedInDataSection),
                ParserStrings.TryStatementNotSupportedInDataSection);

            return AstVisitAction.Continue;
        }

        public override AstVisitAction VisitBreakStatement(BreakStatementAst breakStatementAst)
        {
            ReportError(breakStatementAst,
                nameof(ParserStrings.FlowControlStatementNotSupportedInDataSection),
                ParserStrings.FlowControlStatementNotSupportedInDataSection);

            return AstVisitAction.Continue;
        }

        public override AstVisitAction VisitContinueStatement(ContinueStatementAst continueStatementAst)
        {
            ReportError(continueStatementAst,
                nameof(ParserStrings.FlowControlStatementNotSupportedInDataSection),
                ParserStrings.FlowControlStatementNotSupportedInDataSection);

            return AstVisitAction.Continue;
        }

        public override AstVisitAction VisitReturnStatement(ReturnStatementAst returnStatementAst)
        {
            ReportError(returnStatementAst,
                nameof(ParserStrings.FlowControlStatementNotSupportedInDataSection),
                ParserStrings.FlowControlStatementNotSupportedInDataSection);

            return AstVisitAction.Continue;
        }

        public override AstVisitAction VisitExitStatement(ExitStatementAst exitStatementAst)
        {
            ReportError(exitStatementAst,
                nameof(ParserStrings.FlowControlStatementNotSupportedInDataSection),
                ParserStrings.FlowControlStatementNotSupportedInDataSection);

            return AstVisitAction.Continue;
        }

        public override AstVisitAction VisitThrowStatement(ThrowStatementAst throwStatementAst)
        {
            ReportError(throwStatementAst,
                nameof(ParserStrings.FlowControlStatementNotSupportedInDataSection),
                ParserStrings.FlowControlStatementNotSupportedInDataSection);

            return AstVisitAction.Continue;
        }

        public override AstVisitAction VisitDoUntilStatement(DoUntilStatementAst doUntilStatementAst)
        {
            ReportError(doUntilStatementAst,
                nameof(ParserStrings.DoWhileStatementNotSupportedInDataSection),
                ParserStrings.DoWhileStatementNotSupportedInDataSection);

            return AstVisitAction.Continue;
        }

        public override AstVisitAction VisitAssignmentStatement(AssignmentStatementAst assignmentStatementAst)
        {
            // Assignments are never allowed.
            ReportError(assignmentStatementAst,
                nameof(ParserStrings.AssignmentStatementNotSupportedInDataSection),
                ParserStrings.AssignmentStatementNotSupportedInDataSection);

            return AstVisitAction.Continue;
        }

        public override AstVisitAction VisitPipeline(PipelineAst pipelineAst)
        {
            // A pipeline is accepted if every command in the pipeline is accepted.

            return AstVisitAction.Continue;
        }

        public override AstVisitAction VisitCommand(CommandAst commandAst)
        {
            // Commands are allowed if arguments are allowed, no redirection, no dotting

            // If _allowedCommands is null, any command is allowed, otherwise
            // we must check the command name.

            if (commandAst.InvocationOperator == TokenKind.Dot)
            {
                ReportError(commandAst,
                    nameof(ParserStrings.DotSourcingNotSupportedInDataSection),
                    ParserStrings.DotSourcingNotSupportedInDataSection);
                return AstVisitAction.Continue;
            }

            if (_allowedCommands == null)
                return AstVisitAction.Continue;

            string commandName = commandAst.GetCommandName();
            if (commandName == null)
            {
                if (commandAst.InvocationOperator == TokenKind.Ampersand)
                {
                    ReportError(commandAst,
                        nameof(ParserStrings.OperatorNotSupportedInDataSection),
                        ParserStrings.OperatorNotSupportedInDataSection,
                        TokenKind.Ampersand.Text());
                }
                else
                {
                    ReportError(commandAst,
                        nameof(ParserStrings.CmdletNotInAllowedListForDataSection),
                        ParserStrings.CmdletNotInAllowedListForDataSection,
                        commandAst.Extent.Text);
                }

                return AstVisitAction.Continue;
            }

            if (_allowedCommands.Any(allowedCommand => allowedCommand.Equals(commandName, StringComparison.OrdinalIgnoreCase)))
            {
                return AstVisitAction.Continue;
            }

            ReportError(commandAst,
                nameof(ParserStrings.CmdletNotInAllowedListForDataSection),
                ParserStrings.CmdletNotInAllowedListForDataSection,
                commandName);

            return AstVisitAction.Continue;
        }

        public override AstVisitAction VisitCommandExpression(CommandExpressionAst commandExpressionAst)
        {
            // allowed if the child expression is allowed

            return AstVisitAction.Continue;
        }

        public override AstVisitAction VisitCommandParameter(CommandParameterAst commandParameterAst)
        {
            // allowed if there is no argument, or if the optional argument is allowed

            return AstVisitAction.Continue;
        }

        public override AstVisitAction VisitMergingRedirection(MergingRedirectionAst mergingRedirectionAst)
        {
            ReportError(mergingRedirectionAst,
                nameof(ParserStrings.RedirectionNotSupportedInDataSection),
                ParserStrings.RedirectionNotSupportedInDataSection);

            return AstVisitAction.Continue;
        }

        public override AstVisitAction VisitFileRedirection(FileRedirectionAst fileRedirectionAst)
        {
            ReportError(fileRedirectionAst,
                nameof(ParserStrings.RedirectionNotSupportedInDataSection),
                ParserStrings.RedirectionNotSupportedInDataSection);

            return AstVisitAction.Continue;
        }

        public override AstVisitAction VisitBinaryExpression(BinaryExpressionAst binaryExpressionAst)
        {
            // match and notmatch disallowed because they can set $matches
            // -join/-split disallowed because they can be used in tandem to build very large strings, like:
            //    -split (-split ( ('a','a') -join " a a a a a ") -join " a a a a a ")
            // -replace disallowed because it too can be used to build very large strings, like:
            //    ('x' -replace '.','xx') -replace '.','xx'
            // -as disallowed because it can invoke arbitrary code (similar to why some casts are disallowed,
            //    but -as is completely disallowed because in some cases, we don't know the type at parse time.
            // Format disallowed because of unbounded results, like ("{0," + 1MB + ":0}") -f 1
            // Range disallowed because it has iteration semantics.

            if (binaryExpressionAst.Operator.HasTrait(TokenFlags.DisallowedInRestrictedMode))
            {
                ReportError(binaryExpressionAst.ErrorPosition,
                    nameof(ParserStrings.OperatorNotSupportedInDataSection),
                    ParserStrings.OperatorNotSupportedInDataSection,
                    binaryExpressionAst.Operator.Text());
            }

            return AstVisitAction.Continue;
        }

        public override AstVisitAction VisitUnaryExpression(UnaryExpressionAst unaryExpressionAst)
        {
            if (unaryExpressionAst.TokenKind.HasTrait(TokenFlags.DisallowedInRestrictedMode))
            {
                ReportError(unaryExpressionAst,
                    nameof(ParserStrings.OperatorNotSupportedInDataSection),
                    ParserStrings.OperatorNotSupportedInDataSection,
                    unaryExpressionAst.TokenKind.Text());
            }

            return AstVisitAction.Continue;
        }

        public override AstVisitAction VisitConvertExpression(ConvertExpressionAst convertExpressionAst)
        {
            // Convert is allowed if the type and child is allowed.

            return AstVisitAction.Continue;
        }

        public override AstVisitAction VisitConstantExpression(ConstantExpressionAst constantExpressionAst)
        {
            // Constants are allowed.

            return AstVisitAction.Continue;
        }

        public override AstVisitAction VisitStringConstantExpression(StringConstantExpressionAst stringConstantExpressionAst)
        {
            // Constants are allowed.

            return AstVisitAction.Continue;
        }

        public override AstVisitAction VisitSubExpression(SubExpressionAst subExpressionAst)
        {
            // Sub expression is allowed if the statement block is allowed.

            return AstVisitAction.Continue;
        }

        public override AstVisitAction VisitUsingExpression(UsingExpressionAst usingExpressionAst)
        {
            // Using expression is allowed if the sub-expression is allowed.

            return AstVisitAction.Continue;
        }

        private static readonly HashSet<string> s_defaultAllowedVariables = new HashSet<string>(StringComparer.OrdinalIgnoreCase)
                                                                    {"PSCulture", "PSUICulture", "true", "false", "null"};

        public override AstVisitAction VisitVariableExpression(VariableExpressionAst variableExpressionAst)
        {
            VariablePath varPath = variableExpressionAst.VariablePath;

            // If the variable is in the list, or the _allVariablesAreAllowed field is set, continue processing
            if (_allVariablesAreAllowed || _allowedVariables.Contains(varPath.UserPath, StringComparer.OrdinalIgnoreCase))
                return AstVisitAction.Continue;

            if (_allowEnvironmentVariables)
            {
                // Allow access to environment when processing module manifests
                if (varPath.IsDriveQualified && varPath.DriveName.Equals("env", StringComparison.OrdinalIgnoreCase))
                    return AstVisitAction.Continue;
            }

            string resourceArg;
            if (ReferenceEquals(_allowedVariables, s_defaultAllowedVariables))
            {
                resourceArg = ParserStrings.DefaultAllowedVariablesInDataSection;
            }
            else
            {
                StringBuilder argBuilder = new StringBuilder();
                bool first = true;

                foreach (string varName in _allowedVariables)
                {
                    if (first)
                        first = false;
                    else
                        argBuilder.Append(", ");

                    argBuilder.Append("$");
                    argBuilder.Append(varName);
                }

                resourceArg = argBuilder.ToString();
            }

            ReportError(variableExpressionAst,
                nameof(ParserStrings.VariableReferenceNotSupportedInDataSection),
                ParserStrings.VariableReferenceNotSupportedInDataSection,
                resourceArg);

            return AstVisitAction.Continue;
        }

        public override AstVisitAction VisitMemberExpression(MemberExpressionAst memberExpressionAst)
        {
            ReportError(memberExpressionAst,
                nameof(ParserStrings.PropertyReferenceNotSupportedInDataSection),
                ParserStrings.PropertyReferenceNotSupportedInDataSection);

            return AstVisitAction.Continue;
        }

        public override AstVisitAction VisitInvokeMemberExpression(InvokeMemberExpressionAst methodCallAst)
        {
            ReportError(methodCallAst,
                nameof(ParserStrings.MethodCallNotSupportedInDataSection),
                ParserStrings.MethodCallNotSupportedInDataSection);

            return AstVisitAction.Continue;
        }

        public override AstVisitAction VisitArrayExpression(ArrayExpressionAst arrayExpressionAst)
        {
            // Safe (if children are allowed)

            return AstVisitAction.Continue;
        }

        public override AstVisitAction VisitArrayLiteral(ArrayLiteralAst arrayLiteralAst)
        {
            // Allowed if elements are allowed.

            return AstVisitAction.Continue;
        }

        public override AstVisitAction VisitHashtable(HashtableAst hashtableAst)
        {
            // Hash literals are accepted if the keys and values are accepted.

            return AstVisitAction.Continue;
        }

        public override AstVisitAction VisitScriptBlockExpression(ScriptBlockExpressionAst scriptBlockExpressionAst)
        {
            ReportError(scriptBlockExpressionAst,
                nameof(ParserStrings.ScriptBlockNotSupportedInDataSection),
                ParserStrings.ScriptBlockNotSupportedInDataSection);

            return AstVisitAction.Continue;
        }

        public override AstVisitAction VisitParenExpression(ParenExpressionAst parenExpressionAst)
        {
            // allowed if the child pipeline is allowed.

            return AstVisitAction.Continue;
        }

        public override AstVisitAction VisitExpandableStringExpression(ExpandableStringExpressionAst expandableStringExpressionAst)
        {
            // REVIEW: it should be OK to allow these, since the ast now would visit the nested expressions and catch the errors.
            // Not allowed since most variables are not allowed
            // ReportError(expandableStringExpressionAst, () => ParserStrings.ExpandableStringNotSupportedInDataSection);

            return AstVisitAction.Continue;
        }

        public override AstVisitAction VisitIndexExpression(IndexExpressionAst indexExpressionAst)
        {
            // Array references are never allowed.  They could turn into function calls.
            ReportError(indexExpressionAst,
                nameof(ParserStrings.ArrayReferenceNotSupportedInDataSection),
                ParserStrings.ArrayReferenceNotSupportedInDataSection);

            return AstVisitAction.Continue;
        }

        public override AstVisitAction VisitAttributedExpression(AttributedExpressionAst attributedExpressionAst)
        {
            // Attributes are not allowed, they may code in attribute constructors.
            ReportError(attributedExpressionAst,
                nameof(ParserStrings.AttributeNotSupportedInDataSection),
                ParserStrings.AttributeNotSupportedInDataSection);

            return AstVisitAction.Continue;
        }

        public override AstVisitAction VisitBlockStatement(BlockStatementAst blockStatementAst)
        {
            // Keyword blocks are not allowed
            ReportError(blockStatementAst,
                nameof(ParserStrings.BlockStatementNotSupportedInDataSection),
                ParserStrings.BlockStatementNotSupportedInDataSection);

            return AstVisitAction.Continue;
        }

        public override AstVisitAction VisitNamedAttributeArgument(NamedAttributeArgumentAst namedAttributeArgumentAst)
        {
            Diagnostics.Assert(FoundError, "VisitAttributedExpression or VisitParameter or VisitParamBlock should have issued an error.");

            return AstVisitAction.Continue;
        }
    }
}<|MERGE_RESOLUTION|>--- conflicted
+++ resolved
@@ -451,18 +451,12 @@
             // Parallel flag not allowed
             if ((switchStatementAst.Flags & SwitchFlags.Parallel) == SwitchFlags.Parallel)
             {
-<<<<<<< HEAD
-                _parser.ReportError(switchStatementAst.Extent,
-                    nameof(ParserStrings.ParallelNotSupported),
-                    ParserStrings.ParallelNotSupported);
-=======
                 _parser.ReportError(
                     switchStatementAst.Extent,
                     nameof(ParserStrings.KeywordParameterReservedForFutureUse),
                     ParserStrings.KeywordParameterReservedForFutureUse,
                     "switch",
                     "parallel");
->>>>>>> 8b9f4124
             }
 
             return AstVisitAction.Continue;
@@ -492,11 +486,6 @@
             // Parallel flag not allowed
             if ((forEachStatementAst.Flags & ForEachFlags.Parallel) == ForEachFlags.Parallel)
             {
-<<<<<<< HEAD
-                _parser.ReportError(forEachStatementAst.Extent,
-                    nameof(ParserStrings.ParallelNotSupported),
-                    ParserStrings.ParallelNotSupported);
-=======
                 _parser.ReportError(
                     forEachStatementAst.Extent,
                     nameof(ParserStrings.KeywordParameterReservedForFutureUse),
@@ -513,7 +502,6 @@
                     ParserStrings.KeywordParameterReservedForFutureUse,
                     "foreach",
                     "throttlelimit");
->>>>>>> 8b9f4124
             }
 
             // Throttle limit must be combined with Parallel flag
