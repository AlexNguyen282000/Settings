--- conflicted
+++ resolved
@@ -4617,7 +4617,6 @@
 
         private StatementAst EnumDefinitionRule(List<AttributeBaseAst> customAttributes, Token enumToken)
         {
-<<<<<<< HEAD
             //G  enum-statement:
             //G      'enum'   new-lines:opt   enum-name   '{'   enum-member-list   '}'
             //G      'enum'   new-lines:opt   enum-name   ':'  enum-underlying-type  '{'   enum-member-list   '}'
@@ -4631,17 +4630,6 @@
             //G  enum-member-list:
             //G      enum-member  new-lines:opt
             //G      enum-member-list   enum-member
-=======
-            // G  enum-statement:
-            // G      'enum'   new-lines:opt   enum-name   '{'   enum-member-list   '}'
-            // G
-            // G  enum-name:
-            // G      simple-name
-            // G
-            // G  enum-member-list:
-            // G      enum-member  new-lines:opt
-            // G      enum-member-list   enum-member
->>>>>>> e399b06c
 
             const TypeCode ValidUnderlyingTypeCodes = TypeCode.Byte | TypeCode.Int16 | TypeCode.Int32 | TypeCode.Int64 | TypeCode.SByte | TypeCode.UInt16 | TypeCode.UInt32 | TypeCode.UInt64;
 
@@ -4747,25 +4735,6 @@
             {
                 SetTokenizerMode(oldTokenizerMode);
             }
-<<<<<<< HEAD
-=======
-
-            var startExtent = customAttributes != null && customAttributes.Count > 0
-                                      ? customAttributes[0].Extent
-                                      : enumToken.Extent;
-            var extent = ExtentOf(startExtent, rCurly);
-            var enumDefn = new TypeDefinitionAst(extent, name.Value, customAttributes == null ? null : customAttributes.OfType<AttributeAst>(), members, TypeAttributes.Enum, null);
-            if (customAttributes != null && customAttributes.OfType<TypeConstraintAst>().Any())
-            {
-                // no need to report error since there is error reported in method StatementRule
-                List<Ast> nestedAsts = new List<Ast>();
-                nestedAsts.AddRange(customAttributes.OfType<TypeConstraintAst>());
-                nestedAsts.Add(enumDefn);
-                return new ErrorStatementAst(startExtent, nestedAsts);
-            }
-
-            return enumDefn;
->>>>>>> e399b06c
         }
 
         private MemberAst EnumMemberRule()
