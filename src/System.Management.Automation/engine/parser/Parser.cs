--- conflicted
+++ resolved
@@ -5007,14 +5007,8 @@
                 if (equalsToken.Kind == TokenKind.Equals)
                 {
                     SkipToken();
-<<<<<<< HEAD
                     // We don't allow subnamespaces in namespace aliases
                     if (kind == UsingStatementKind.Namespace)
-=======
-
-                    var aliasToken = NextToken();
-                    if (aliasToken.Kind is TokenKind.EndOfInput or TokenKind.NewLine or TokenKind.Semi)
->>>>>>> 2051c5f7
                     {
                         if (itemToken.Kind == TokenKind.Identifier && itemToken.TokenFlags == TokenFlags.None)
                         {
@@ -5045,7 +5039,6 @@
                         aliasToken = PeekToken();
                         SetTokenizerMode(oldMode);
 
-<<<<<<< HEAD
                         if (aliasToken.Kind is TokenKind.EndOfInput or TokenKind.NewLine or TokenKind.Semi)
                         {
                             if (kind == UsingStatementKind.Type)
@@ -5108,16 +5101,7 @@
 
                         aliasAst = GetCommandArgument(CommandArgumentContext.CommandArgument, aliasToken);
                     }
-                    
-=======
-                    if (aliasToken.Kind == TokenKind.Comma)
-                    {
-                        ReportError(aliasToken.Extent, nameof(ParserStrings.UnexpectedUnaryOperator), ParserStrings.UnexpectedUnaryOperator, aliasToken.Text);
-                        return new ErrorStatementAst(ExtentOf(usingToken, aliasToken));
-                    }
-
-                    var aliasAst = GetCommandArgument(CommandArgumentContext.CommandArgument, aliasToken);
->>>>>>> 2051c5f7
+
                     if (kind == UsingStatementKind.Module && aliasAst is HashtableAst)
                     {
                         htAst = (HashtableAst)aliasAst;
@@ -5134,10 +5118,7 @@
                         {
                             nestedAsts = new Ast[] { itemAst, aliasAst };
                         }
-<<<<<<< HEAD
-=======
-
->>>>>>> 2051c5f7
+
                         ReportError(errorExtent, nameof(ParserStrings.InvalidValueForUsingItemName), ParserStrings.InvalidValueForUsingItemName, errorExtent.Text);
                         return new ErrorStatementAst(ExtentOf(usingToken, errorExtent), nestedAsts);
                     }
