// Copyright (c) Microsoft Corporation. All rights reserved.
// Licensed under the MIT License.

using System.Collections;
using System.Collections.Generic;
using System.Collections.ObjectModel;
using System.Diagnostics.CodeAnalysis;
using System.Globalization;
using System.Linq;
using System.Management.Automation.Internal;
using System.Text;

namespace System.Management.Automation.Language
{
    /// <summary>
    /// The specific kind of token.
    /// </summary>
    [SuppressMessage("Microsoft.Design", "CA1027:MarkEnumsWithFlags")]
    public enum TokenKind
    {
        // When adding any new tokens, be sure to update the following tables:
        //     * TokenTraits.StaticTokenFlags
        //     * TokenTraits.Text

        #region Unclassified Tokens

        /// <summary>An unknown token, signifies an error condition.</summary>
        Unknown = 0,

        /// <summary>
        /// A variable token, always begins with '$' and followed by the variable name, possibly enclose in curly braces.
        /// Tokens with this kind are always instances of <see cref="System.Management.Automation.Language.VariableToken"/>.
        /// </summary>
        Variable = 1,

        /// <summary>
        /// A splatted variable token, always begins with '@' and followed by the variable name.
        /// Tokens with this kind are always instances of <see cref="System.Management.Automation.Language.VariableToken"/>.
        /// </summary>
        [SuppressMessage("Microsoft.Naming", "CA1704:IdentifiersShouldBeSpelledCorrectly")]
        SplattedVariable = 2,

        /// <summary>
        /// A parameter to a command, always begins with a dash ('-'), followed by the parameter name.
        /// Tokens with this kind are always instances of <see cref="System.Management.Automation.Language.ParameterToken"/>.
        /// </summary>
        Parameter = 3,

        /// <summary>
        /// Any numerical literal token.
        /// Tokens with this kind are always instances of <see cref="System.Management.Automation.Language.NumberToken"/>.
        /// </summary>
        Number = 4,

        /// <summary>
        /// A label token - always begins with ':', followed by the label name.
        /// Tokens with this kind are always instances of <see cref="System.Management.Automation.Language.LabelToken"/>.
        /// </summary>
        Label = 5,

        /// <summary>
        /// A simple identifier, always begins with a letter or '_', and is followed by letters, numbers, or '_'.
        /// </summary>
        Identifier = 6,

        /// <summary>
        /// A token that is only valid as a command name, command argument, function name, or configuration name.  It may contain
        /// characters not allowed in identifiers.
        /// Tokens with this kind are always instances of <see cref="System.Management.Automation.Language.StringLiteralToken"/>
        /// or <see cref="System.Management.Automation.Language.StringExpandableToken"/> if the token contains variable
        /// references or subexpressions.
        /// </summary>
        Generic = 7,

        /// <summary>A newline (one of '\n', '\r', or '\r\n').</summary>
        NewLine = 8,

        /// <summary>A line continuation (backtick followed by newline).</summary>
        LineContinuation = 9,

        /// <summary>A single line comment, or a delimited comment.</summary>
        Comment = 10,

        /// <summary>Marks the end of the input script or file.</summary>
        EndOfInput = 11,

        #endregion Unclassified Tokens

        #region Strings

        /// <summary>
        /// A single quoted string literal.
        /// Tokens with this kind are always instances of <see cref="System.Management.Automation.Language.StringLiteralToken"/>.
        /// </summary>
        StringLiteral = 12,

        /// <summary>
        /// A double quoted string literal.
        /// Tokens with this kind are always instances of <see cref="System.Management.Automation.Language.StringExpandableToken"/>
        /// even if there are no nested tokens to expand.
        /// </summary>
        StringExpandable = 13,

        /// <summary>
        /// A single quoted here string literal.
        /// Tokens with this kind are always instances of <see cref="System.Management.Automation.Language.StringLiteralToken"/>.
        /// </summary>
        HereStringLiteral = 14,

        /// <summary>
        /// A double quoted here string literal.
        /// Tokens with this kind are always instances of <see cref="System.Management.Automation.Language.StringExpandableToken"/>.
        /// even if there are no nested tokens to expand.
        /// </summary>
        HereStringExpandable = 15,

        #endregion Strings

        #region Punctuators

        /// <summary>The opening parenthesis token '('.</summary>
        [SuppressMessage("Microsoft.Naming", "CA1704:IdentifiersShouldBeSpelledCorrectly")]
        LParen = 16,

        /// <summary>The closing parenthesis token ')'.</summary>
        [SuppressMessage("Microsoft.Naming", "CA1704:IdentifiersShouldBeSpelledCorrectly")]
        RParen = 17,

        /// <summary>The opening curly brace token '{'.</summary>
        LCurly = 18,

        /// <summary>The closing curly brace token '}'.</summary>
        RCurly = 19,

        /// <summary>The opening square brace token '['.</summary>
        LBracket = 20,

        /// <summary>The closing square brace token ']'.</summary>
        RBracket = 21,

        /// <summary>The opening token of an array expression '@('.</summary>
        [SuppressMessage("Microsoft.Naming", "CA1704:IdentifiersShouldBeSpelledCorrectly")]
        AtParen = 22,

        /// <summary>The opening token of a hash expression '@{'.</summary>
        AtCurly = 23,

        /// <summary>The opening token of a sub-expression '$('.</summary>
        [SuppressMessage("Microsoft.Naming", "CA1704:IdentifiersShouldBeSpelledCorrectly")]
        DollarParen = 24,

        /// <summary>The statement terminator ';'.</summary>
        Semi = 25,

        #endregion Punctuators

        #region Operators

        /// <summary>The (unimplemented) operator '&amp;&amp;'.</summary>
        AndAnd = 26,

        /// <summary>The (unimplemented) operator '||'.</summary>
        OrOr = 27,

        /// <summary>The invocation operator '&amp;'.</summary>
        Ampersand = 28,

        /// <summary>The pipe operator '|'.</summary>
        Pipe = 29,

        /// <summary>The unary or binary array operator ','.</summary>
        Comma = 30,

        /// <summary>The pre-decrement operator '--'.</summary>
        MinusMinus = 31,

        /// <summary>The pre-increment operator '++'.</summary>
        PlusPlus = 32,

        /// <summary>The range operator '..'.</summary>
        DotDot = 33,

        /// <summary>The static member access operator '::'.</summary>
        ColonColon = 34,

        /// <summary>The instance member access or dot source invocation operator '.'.</summary>
        Dot = 35,

        /// <summary>The logical not operator '!'.</summary>
        Exclaim = 36,

        /// <summary>The multiplication operator '*'.</summary>
        Multiply = 37,

        /// <summary>The division operator '/'.</summary>
        Divide = 38,

        /// <summary>The modulo division (remainder) operator '%'.</summary>
        Rem = 39,

        /// <summary>The addition operator '+'.</summary>
        Plus = 40,

        /// <summary>The substraction operator '-'.</summary>
        Minus = 41,

        /// <summary>The assignment operator '='.</summary>
        Equals = 42,

        /// <summary>The addition assignment operator '+='.</summary>
        PlusEquals = 43,

        /// <summary>The subtraction assignment operator '-='.</summary>
        MinusEquals = 44,

        /// <summary>The multiplication assignment operator '*='.</summary>
        MultiplyEquals = 45,

        /// <summary>The division assignment operator '/='.</summary>
        DivideEquals = 46,

        /// <summary>The modulo division (remainder) assignment operator '%='.</summary>
        RemainderEquals = 47,

        /// <summary>A redirection operator such as '2>&amp;1' or '>>'.</summary>
        Redirection = 48,

        /// <summary>The (unimplemented) stdin redirection operator '&lt;'.</summary>
        RedirectInStd = 49,

        /// <summary>The string format operator '-f'.</summary>
        Format = 50,

        /// <summary>The logical not operator '-not'.</summary>
        Not = 51,

        /// <summary>The bitwise not operator '-bnot'.</summary>
        [SuppressMessage("Microsoft.Naming", "CA1704:IdentifiersShouldBeSpelledCorrectly")]
        Bnot = 52,

        /// <summary>The logical and operator '-and'.</summary>
        And = 53,

        /// <summary>The logical or operator '-or'.</summary>
        Or = 54,

        /// <summary>The logical exclusive or operator '-xor'.</summary>
        Xor = 55,

        /// <summary>The bitwise and operator '-band'.</summary>
        Band = 56,

        /// <summary>The bitwise or operator '-bor'.</summary>
        [SuppressMessage("Microsoft.Naming", "CA1704:IdentifiersShouldBeSpelledCorrectly")]
        Bor = 57,

        /// <summary>The bitwise exclusive or operator '-xor'.</summary>
        [SuppressMessage("Microsoft.Naming", "CA1704:IdentifiersShouldBeSpelledCorrectly")]
        Bxor = 58,

        /// <summary>The join operator '-join'.</summary>
        Join = 59,

        /// <summary>The case insensitive equal operator '-ieq' or '-eq'.</summary>
        [SuppressMessage("Microsoft.Naming", "CA1704:IdentifiersShouldBeSpelledCorrectly")]
        Ieq = 60,

        /// <summary>The case insensitive not equal operator '-ine' or '-ne'.</summary>
        [SuppressMessage("Microsoft.Naming", "CA1704:IdentifiersShouldBeSpelledCorrectly")]
        Ine = 61,

        /// <summary>The case insensitive greater than or equal operator '-ige' or '-ge'.</summary>
        [SuppressMessage("Microsoft.Naming", "CA1704:IdentifiersShouldBeSpelledCorrectly")]
        Ige = 62,

        /// <summary>The case insensitive greater than operator '-igt' or '-gt'.</summary>
        [SuppressMessage("Microsoft.Naming", "CA1704:IdentifiersShouldBeSpelledCorrectly")]
        Igt = 63,

        /// <summary>The case insensitive less than operator '-ilt' or '-lt'.</summary>
        [SuppressMessage("Microsoft.Naming", "CA1704:IdentifiersShouldBeSpelledCorrectly")]
        Ilt = 64,

        /// <summary>The case insensitive less than or equal operator '-ile' or '-le'.</summary>
        [SuppressMessage("Microsoft.Naming", "CA1704:IdentifiersShouldBeSpelledCorrectly")]
        Ile = 65,

        /// <summary>The case insensitive like operator '-ilike' or '-like'.</summary>
        [SuppressMessage("Microsoft.Naming", "CA1704:IdentifiersShouldBeSpelledCorrectly")]
        Ilike = 66,

        /// <summary>The case insensitive not like operator '-inotlike' or '-notlike'.</summary>
        [SuppressMessage("Microsoft.Naming", "CA1704:IdentifiersShouldBeSpelledCorrectly")]
        Inotlike = 67,

        /// <summary>The case insensitive match operator '-imatch' or '-match'.</summary>
        [SuppressMessage("Microsoft.Naming", "CA1704:IdentifiersShouldBeSpelledCorrectly")]
        Imatch = 68,

        /// <summary>The case insensitive not match operator '-inotmatch' or '-notmatch'.</summary>
        [SuppressMessage("Microsoft.Naming", "CA1704:IdentifiersShouldBeSpelledCorrectly")]
        Inotmatch = 69,

        /// <summary>The case insensitive replace operator '-ireplace' or '-replace'.</summary>
        [SuppressMessage("Microsoft.Naming", "CA1704:IdentifiersShouldBeSpelledCorrectly")]
        Ireplace = 70,

        /// <summary>The case insensitive contains operator '-icontains' or '-contains'.</summary>
        [SuppressMessage("Microsoft.Naming", "CA1704:IdentifiersShouldBeSpelledCorrectly")]
        Icontains = 71,

        /// <summary>The case insensitive notcontains operator '-inotcontains' or '-notcontains'.</summary>
        [SuppressMessage("Microsoft.Naming", "CA1704:IdentifiersShouldBeSpelledCorrectly")]
        Inotcontains = 72,

        /// <summary>The case insensitive in operator '-iin' or '-in'.</summary>
        [SuppressMessage("Microsoft.Naming", "CA1704:IdentifiersShouldBeSpelledCorrectly")]
        Iin = 73,

        /// <summary>The case insensitive notin operator '-inotin' or '-notin'</summary>
        [SuppressMessage("Microsoft.Naming", "CA1704:IdentifiersShouldBeSpelledCorrectly")]
        Inotin = 74,

        /// <summary>The case insensitive split operator '-isplit' or '-split'.</summary>
        [SuppressMessage("Microsoft.Naming", "CA1704:IdentifiersShouldBeSpelledCorrectly")]
        Isplit = 75,

        /// <summary>The case sensitive equal operator '-ceq'.</summary>
        [SuppressMessage("Microsoft.Naming", "CA1704:IdentifiersShouldBeSpelledCorrectly")]
        Ceq = 76,

        /// <summary>The case sensitive not equal operator '-cne'.</summary>
        [SuppressMessage("Microsoft.Naming", "CA1704:IdentifiersShouldBeSpelledCorrectly")]
        Cne = 77,

        /// <summary>The case sensitive greater than or equal operator '-cge'.</summary>
        [SuppressMessage("Microsoft.Naming", "CA1704:IdentifiersShouldBeSpelledCorrectly")]
        Cge = 78,

        /// <summary>The case sensitive greater than operator '-cgt'.</summary>
        [SuppressMessage("Microsoft.Naming", "CA1704:IdentifiersShouldBeSpelledCorrectly")]
        Cgt = 79,

        /// <summary>The case sensitive less than operator '-clt'.</summary>
        [SuppressMessage("Microsoft.Naming", "CA1704:IdentifiersShouldBeSpelledCorrectly")]
        Clt = 80,

        /// <summary>The case sensitive less than or equal operator '-cle'.</summary>
        Cle = 81,

        /// <summary>The case sensitive like operator '-clike'.</summary>
        [SuppressMessage("Microsoft.Naming", "CA1704:IdentifiersShouldBeSpelledCorrectly")]
        Clike = 82,

        /// <summary>The case sensitive notlike operator '-cnotlike'.</summary>
        [SuppressMessage("Microsoft.Naming", "CA1704:IdentifiersShouldBeSpelledCorrectly")]
        Cnotlike = 83,

        /// <summary>The case sensitive match operator '-cmatch'.</summary>
        [SuppressMessage("Microsoft.Naming", "CA1704:IdentifiersShouldBeSpelledCorrectly")]
        Cmatch = 84,

        /// <summary>The case sensitive not match operator '-cnotmatch'.</summary>
        [SuppressMessage("Microsoft.Naming", "CA1704:IdentifiersShouldBeSpelledCorrectly")]
        Cnotmatch = 85,

        /// <summary>The case sensitive replace operator '-creplace'.</summary>
        [SuppressMessage("Microsoft.Naming", "CA1704:IdentifiersShouldBeSpelledCorrectly")]
        Creplace = 86,

        /// <summary>The case sensitive contains operator '-ccontains'.</summary>
        [SuppressMessage("Microsoft.Naming", "CA1704:IdentifiersShouldBeSpelledCorrectly")]
        Ccontains = 87,

        /// <summary>The case sensitive not contains operator '-cnotcontains'.</summary>
        [SuppressMessage("Microsoft.Naming", "CA1704:IdentifiersShouldBeSpelledCorrectly")]
        Cnotcontains = 88,

        /// <summary>The case sensitive in operator '-cin'.</summary>
        [SuppressMessage("Microsoft.Naming", "CA1704:IdentifiersShouldBeSpelledCorrectly")]
        Cin = 89,

        /// <summary>The case sensitive not in operator '-notin'.</summary>
        [SuppressMessage("Microsoft.Naming", "CA1704:IdentifiersShouldBeSpelledCorrectly")]
        Cnotin = 90,

        /// <summary>The case sensitive split operator '-csplit'.</summary>
        [SuppressMessage("Microsoft.Naming", "CA1704:IdentifiersShouldBeSpelledCorrectly")]
        Csplit = 91,

        /// <summary>The type test operator '-is'.</summary>
        Is = 92,

        /// <summary>The type test operator '-isnot'.</summary>
        IsNot = 93,

        /// <summary>The type conversion operator '-as'.</summary>
        As = 94,

        /// <summary>The post-increment operator '++'.</summary>
        PostfixPlusPlus = 95,

        /// <summary>The post-decrement operator '--'.</summary>
        PostfixMinusMinus = 96,

        /// <summary>The shift left operator.</summary>
        [SuppressMessage("Microsoft.Naming", "CA1704:IdentifiersShouldBeSpelledCorrectly")]
        Shl = 97,

        /// <summary>The shift right operator.</summary>
        [SuppressMessage("Microsoft.Naming", "CA1704:IdentifiersShouldBeSpelledCorrectly")]
        Shr = 98,

        /// <summary>The PS class base class and implemented interfaces operator ':'. Also used in base class ctor calls.</summary>
        Colon = 99,

        /// <summary>The ternary operator '?'.</summary>
        QuestionMark = 100,

        /// <summary>The null conditional assignment operator '??='.</summary>
        QuestionQuestionEquals = 101,

        /// <summary>The null coalesce operator '??'.</summary>
        QuestionQuestion = 102,

<<<<<<< HEAD
        /// <summary>
        /// The unary operator used for generalized splatting expressions.
        /// This excludes the legacy token <see cref="TokenKind.SplattedVariable"/>.
        /// </summary>
        At = 103,
=======
        /// <summary>The null conditional member access operator '?.'.</summary>
        QuestionDot = 103,

        /// <summary>The null conditional index access operator '?[]'.</summary>
        QuestionLBracket = 104,
>>>>>>> 35c7b784

        #endregion Operators

        #region Keywords

        /// <summary>The 'begin' keyword.</summary>
        Begin = 119,

        /// <summary>The 'break' keyword.</summary>
        Break = 120,

        /// <summary>The 'catch' keyword.</summary>
        Catch = 121,

        /// <summary>The 'class' keyword.</summary>
        Class = 122,

        /// <summary>The 'continue' keyword.</summary>
        Continue = 123,

        /// <summary>The 'data' keyword.</summary>
        Data = 124,

        /// <summary>The (unimplemented) 'define' keyword.</summary>
        Define = 125,

        /// <summary>The 'do' keyword.</summary>
        Do = 126,

        /// <summary>The 'dynamicparam' keyword.</summary>
        [SuppressMessage("Microsoft.Naming", "CA1704:IdentifiersShouldBeSpelledCorrectly")]
        Dynamicparam = 127,

        /// <summary>The 'else' keyword.</summary>
        Else = 128,

        /// <summary>The 'elseif' keyword.</summary>
        ElseIf = 129,

        /// <summary>The 'end' keyword.</summary>
        End = 130,

        /// <summary>The 'exit' keyword.</summary>
        Exit = 131,

        /// <summary>The 'filter' keyword.</summary>
        Filter = 132,

        /// <summary>The 'finally' keyword.</summary>
        Finally = 133,

        /// <summary>The 'for' keyword.</summary>
        For = 134,

        /// <summary>The 'foreach' keyword.</summary>
        [SuppressMessage("Microsoft.Naming", "CA1704:IdentifiersShouldBeSpelledCorrectly")]
        Foreach = 135,

        /// <summary>The (unimplemented) 'from' keyword.</summary>
        From = 136,

        /// <summary>The 'function' keyword.</summary>
        Function = 137,

        /// <summary>The 'if' keyword.</summary>
        If = 138,

        /// <summary>The 'in' keyword.</summary>
        In = 139,

        /// <summary>The 'param' keyword.</summary>
        [SuppressMessage("Microsoft.Naming", "CA1704:IdentifiersShouldBeSpelledCorrectly")]
        Param = 140,

        /// <summary>The 'process' keyword.</summary>
        Process = 141,

        /// <summary>The 'return' keyword.</summary>
        Return = 142,

        /// <summary>The 'switch' keyword.</summary>
        Switch = 143,

        /// <summary>The 'throw' keyword.</summary>
        Throw = 144,

        /// <summary>The 'trap' keyword.</summary>
        Trap = 145,

        /// <summary>The 'try' keyword.</summary>
        Try = 146,

        /// <summary>The 'until' keyword.</summary>
        Until = 147,

        /// <summary>The (unimplemented) 'using' keyword.</summary>
        Using = 148,

        /// <summary>The (unimplemented) 'var' keyword.</summary>
        Var = 149,

        /// <summary>The 'while' keyword.</summary>
        While = 150,

        /// <summary>The 'workflow' keyword.</summary>
        Workflow = 151,

        /// <summary>The 'parallel' keyword.</summary>
        Parallel = 152,

        /// <summary>The 'sequence' keyword.</summary>
        Sequence = 153,

        /// <summary>The 'InlineScript' keyword</summary>
        InlineScript = 154,

        /// <summary>The "configuration" keyword</summary>
        Configuration = 155,

        /// <summary>The token kind for dynamic keywords</summary>
        DynamicKeyword = 156,

        /// <summary>The 'public' keyword</summary>
        Public = 157,

        /// <summary>The 'private' keyword</summary>
        Private = 158,

        /// <summary>The 'static' keyword</summary>
        Static = 159,

        /// <summary>The 'interface' keyword</summary>
        Interface = 160,

        /// <summary>The 'enum' keyword</summary>
        Enum = 161,

        /// <summary>The 'namespace' keyword</summary>
        Namespace = 162,

        /// <summary>The 'module' keyword</summary>
        Module = 163,

        /// <summary>The 'type' keyword</summary>
        Type = 164,

        /// <summary>The 'assembly' keyword</summary>
        Assembly = 165,

        /// <summary>The 'command' keyword</summary>
        Command = 166,

        /// <summary>The 'hidden' keyword</summary>
        Hidden = 167,

        /// <summary>The 'base' keyword</summary>
        Base = 168,

        #endregion Keywords
    }

    /// <summary>
    /// Flags that specify additional information about a given token.
    /// </summary>
    [Flags]
    public enum TokenFlags
    {
        /// <summary>
        /// The token has no flags.
        /// </summary>
        None = 0x00000000,

        #region Precedence Values

        /// <summary>
        /// The precedence of the logical operators '-and', '-or', and '-xor'.
        /// </summary>
        BinaryPrecedenceLogical = 0x1,

        /// <summary>
        /// The precedence of the bitwise operators '-band', '-bor', and '-bxor'
        /// </summary>
        BinaryPrecedenceBitwise = 0x2,

        /// <summary>
        /// The precedence of comparison operators including: '-eq', '-ne', '-ge', '-gt', '-lt', '-le', '-like', '-notlike',
        /// '-match', '-notmatch', '-replace', '-contains', '-notcontains', '-in', '-notin', '-split', '-join', '-is', '-isnot', '-as',
        /// and all of the case sensitive variants of these operators, if they exists.
        /// </summary>
        BinaryPrecedenceComparison = 0x5,

        /// <summary>
        /// The precedence of null coalesce operator '??'.
        /// </summary>
        BinaryPrecedenceCoalesce = 0x7,

        /// <summary>
        /// The precedence of the binary operators '+' and '-'.
        /// </summary>
        BinaryPrecedenceAdd = 0x9,

        /// <summary>
        /// The precedence of the operators '*', '/', and '%'.
        /// </summary>
        BinaryPrecedenceMultiply = 0xa,

        /// <summary>
        /// The precedence of the '-f' operator.
        /// </summary>
        BinaryPrecedenceFormat = 0xc,

        /// <summary>
        /// The precedence of the '..' operator.
        /// </summary>
        BinaryPrecedenceRange = 0xd,

        #endregion Precedence Values

        /// <summary>
        /// A bitmask to get the precedence of binary operators.
        /// </summary>
        BinaryPrecedenceMask = 0x0000000f,

        /// <summary>
        /// The token is a keyword.
        /// </summary>
        Keyword = 0x00000010,

        /// <summary>
        /// The token one of the keywords that is a part of a script block: 'begin', 'process', 'end', or 'dynamicparam'.
        /// </summary>
        ScriptBlockBlockName = 0x00000020,

        /// <summary>
        /// The token is a binary operator.
        /// </summary>
        BinaryOperator = 0x00000100,

        /// <summary>
        /// The token is a unary operator.
        /// </summary>
        UnaryOperator = 0x00000200,

        /// <summary>
        /// The token is a case sensitive operator such as '-ceq' or '-ccontains'.
        /// </summary>
        CaseSensitiveOperator = 0x00000400,

        /// <summary>
        /// The token is a ternary operator '?'.
        /// </summary>
        TernaryOperator = 0x00000800,

        /// <summary>
        /// The operators '&amp;', '|', and the member access operators ':' and '::'.
        /// </summary>
        SpecialOperator = 0x00001000,

        /// <summary>
        /// The token is one of the assignment operators: '=', '+=', '-=', '*=', '/=', '%=' or '??='
        /// </summary>
        AssignmentOperator = 0x00002000,

        /// <summary>
        /// The token is scanned identically in expression mode or command mode.
        /// </summary>
        ParseModeInvariant = 0x00008000,

        /// <summary>
        /// The token has some error associated with it.  For example, it may be a string missing it's terminator.
        /// </summary>
        TokenInError = 0x00010000,

        /// <summary>
        /// The operator is not allowed in restricted language mode or in the data language.
        /// </summary>
        DisallowedInRestrictedMode = 0x00020000,

        /// <summary>
        /// The token is either a prefix or postfix '++' or '--'.
        /// </summary>
        PrefixOrPostfixOperator = 0x00040000,

        /// <summary>
        /// The token names a command in a pipeline.
        /// </summary>
        CommandName = 0x00080000,

        /// <summary>
        /// The token names a member of a class.
        /// </summary>
        MemberName = 0x00100000,

        /// <summary>
        /// The token names a type.
        /// </summary>
        TypeName = 0x00200000,

        /// <summary>
        /// The token names an attribute.
        /// </summary>
        AttributeName = 0x00400000,

        /// <summary>
        /// The token is a valid operator to use when doing constant folding.
        /// </summary>
        // Some operators that could be marked with this flag aren't because the current implementation depends
        // on the execution context (e.g. -split, -join, -like, etc.)
        // If the operator is culture sensitive (e.g. -f), then it shouldn't be marked as suitable for constant
        // folding because evaluation of the operator could differ if the thread's culture changes.
        CanConstantFold = 0x00800000,

        /// <summary>
        /// The token is a statement but does not support attributes.
        /// </summary>
        StatementDoesntSupportAttributes = 0x01000000,
    }

    /// <summary>
    /// A utility class to get statically known traits and invariant traits about PowerShell tokens.
    /// </summary>
    public static class TokenTraits
    {
        private static readonly TokenFlags[] s_staticTokenFlags = new TokenFlags[]
        {
            #region Flags for unclassified tokens

            /*              Unknown */ TokenFlags.None,
            /*             Variable */ TokenFlags.None,
            /*     SplattedVariable */ TokenFlags.None,
            /*            Parameter */ TokenFlags.None,
            /*               Number */ TokenFlags.None,
            /*                Label */ TokenFlags.None,
            /*           Identifier */ TokenFlags.None,

            /*              Generic */ TokenFlags.None,
            /*              Newline */ TokenFlags.ParseModeInvariant,
            /*     LineContinuation */ TokenFlags.ParseModeInvariant,
            /*              Comment */ TokenFlags.ParseModeInvariant,
            /*           EndOfInput */ TokenFlags.ParseModeInvariant,

            #endregion Flags for unclassified tokens

            #region Flags for strings

            /*        StringLiteral */ TokenFlags.ParseModeInvariant,
            /*     StringExpandable */ TokenFlags.ParseModeInvariant,
            /*    HereStringLiteral */ TokenFlags.ParseModeInvariant,
            /* HereStringExpandable */ TokenFlags.ParseModeInvariant,

            #endregion Flags for strings

            #region Flags for punctuators

            /*               LParen */ TokenFlags.ParseModeInvariant,
            /*               RParen */ TokenFlags.ParseModeInvariant,
            /*               LCurly */ TokenFlags.ParseModeInvariant,
            /*               RCurly */ TokenFlags.ParseModeInvariant,
            /*             LBracket */ TokenFlags.None,
            /*             RBracket */ TokenFlags.ParseModeInvariant,
            /*              AtParen */ TokenFlags.ParseModeInvariant,
            /*              AtCurly */ TokenFlags.ParseModeInvariant,
            /*          DollarParen */ TokenFlags.ParseModeInvariant,
            /*                 Semi */ TokenFlags.ParseModeInvariant,

            #endregion Flags for punctuators

            #region Flags for operators

            /*               AndAnd */ TokenFlags.ParseModeInvariant,
            /*                 OrOr */ TokenFlags.ParseModeInvariant,
            /*            Ampersand */ TokenFlags.SpecialOperator | TokenFlags.ParseModeInvariant,
            /*                 Pipe */ TokenFlags.SpecialOperator | TokenFlags.ParseModeInvariant,
            /*                Comma */ TokenFlags.UnaryOperator | TokenFlags.ParseModeInvariant,
            /*           MinusMinus */ TokenFlags.UnaryOperator | TokenFlags.PrefixOrPostfixOperator | TokenFlags.DisallowedInRestrictedMode,
            /*             PlusPlus */ TokenFlags.UnaryOperator | TokenFlags.PrefixOrPostfixOperator | TokenFlags.DisallowedInRestrictedMode,
            /*               DotDot */ TokenFlags.BinaryOperator | TokenFlags.BinaryPrecedenceRange | TokenFlags.DisallowedInRestrictedMode,
            /*           ColonColon */ TokenFlags.SpecialOperator | TokenFlags.DisallowedInRestrictedMode,
            /*                  Dot */ TokenFlags.SpecialOperator | TokenFlags.DisallowedInRestrictedMode,
            /*              Exclaim */ TokenFlags.UnaryOperator | TokenFlags.CanConstantFold,
            /*             Multiply */ TokenFlags.BinaryOperator | TokenFlags.BinaryPrecedenceMultiply | TokenFlags.CanConstantFold,
            /*               Divide */ TokenFlags.BinaryOperator | TokenFlags.BinaryPrecedenceMultiply | TokenFlags.CanConstantFold,
            /*                  Rem */ TokenFlags.BinaryOperator | TokenFlags.BinaryPrecedenceMultiply | TokenFlags.CanConstantFold,
            /*                 Plus */ TokenFlags.BinaryOperator | TokenFlags.BinaryPrecedenceAdd | TokenFlags.UnaryOperator | TokenFlags.CanConstantFold,
            /*                Minus */ TokenFlags.BinaryOperator | TokenFlags.BinaryPrecedenceAdd | TokenFlags.UnaryOperator | TokenFlags.CanConstantFold,
            /*               Equals */ TokenFlags.AssignmentOperator,
            /*           PlusEquals */ TokenFlags.AssignmentOperator,
            /*          MinusEquals */ TokenFlags.AssignmentOperator,
            /*       MultiplyEquals */ TokenFlags.AssignmentOperator,
            /*         DivideEquals */ TokenFlags.AssignmentOperator,
            /*      RemainderEquals */ TokenFlags.AssignmentOperator,
            /*          Redirection */ TokenFlags.DisallowedInRestrictedMode,
            /*        RedirectInStd */ TokenFlags.ParseModeInvariant | TokenFlags.DisallowedInRestrictedMode,
            /*               Format */ TokenFlags.BinaryOperator | TokenFlags.BinaryPrecedenceFormat | TokenFlags.DisallowedInRestrictedMode,
            /*                  Not */ TokenFlags.UnaryOperator | TokenFlags.CanConstantFold,
            /*                 Bnot */ TokenFlags.UnaryOperator | TokenFlags.CanConstantFold,
            /*                  And */ TokenFlags.BinaryOperator | TokenFlags.BinaryPrecedenceLogical | TokenFlags.CanConstantFold,
            /*                   Or */ TokenFlags.BinaryOperator | TokenFlags.BinaryPrecedenceLogical | TokenFlags.CanConstantFold,
            /*                  Xor */ TokenFlags.BinaryOperator | TokenFlags.BinaryPrecedenceLogical | TokenFlags.CanConstantFold,
            /*                 Band */ TokenFlags.BinaryOperator | TokenFlags.BinaryPrecedenceBitwise | TokenFlags.CanConstantFold,
            /*                  Bor */ TokenFlags.BinaryOperator | TokenFlags.BinaryPrecedenceBitwise | TokenFlags.CanConstantFold,
            /*                 Bxor */ TokenFlags.BinaryOperator | TokenFlags.BinaryPrecedenceBitwise | TokenFlags.CanConstantFold,
            /*                 Join */ TokenFlags.BinaryOperator | TokenFlags.UnaryOperator | TokenFlags.BinaryPrecedenceComparison | TokenFlags.DisallowedInRestrictedMode,
            /*                  Ieq */ TokenFlags.BinaryOperator | TokenFlags.BinaryPrecedenceComparison,
            /*                  Ine */ TokenFlags.BinaryOperator | TokenFlags.BinaryPrecedenceComparison,
            /*                  Ige */ TokenFlags.BinaryOperator | TokenFlags.BinaryPrecedenceComparison,
            /*                  Igt */ TokenFlags.BinaryOperator | TokenFlags.BinaryPrecedenceComparison,
            /*                  Ilt */ TokenFlags.BinaryOperator | TokenFlags.BinaryPrecedenceComparison,
            /*                  Ile */ TokenFlags.BinaryOperator | TokenFlags.BinaryPrecedenceComparison,
            /*                Ilike */ TokenFlags.BinaryOperator | TokenFlags.BinaryPrecedenceComparison,
            /*             Inotlike */ TokenFlags.BinaryOperator | TokenFlags.BinaryPrecedenceComparison,
            /*               Imatch */ TokenFlags.BinaryOperator | TokenFlags.BinaryPrecedenceComparison | TokenFlags.DisallowedInRestrictedMode,
            /*            Inotmatch */ TokenFlags.BinaryOperator | TokenFlags.BinaryPrecedenceComparison | TokenFlags.DisallowedInRestrictedMode,
            /*             Ireplace */ TokenFlags.BinaryOperator | TokenFlags.BinaryPrecedenceComparison | TokenFlags.DisallowedInRestrictedMode,
            /*            Icontains */ TokenFlags.BinaryOperator | TokenFlags.BinaryPrecedenceComparison,
            /*         Inotcontains */ TokenFlags.BinaryOperator | TokenFlags.BinaryPrecedenceComparison,
            /*                  Iin */ TokenFlags.BinaryOperator | TokenFlags.BinaryPrecedenceComparison,
            /*               Inotin */ TokenFlags.BinaryOperator | TokenFlags.BinaryPrecedenceComparison,
            /*               Isplit */ TokenFlags.BinaryOperator | TokenFlags.UnaryOperator | TokenFlags.BinaryPrecedenceComparison | TokenFlags.DisallowedInRestrictedMode,
            /*                  Ceq */ TokenFlags.BinaryOperator | TokenFlags.BinaryPrecedenceComparison | TokenFlags.CaseSensitiveOperator,
            /*                  Cne */ TokenFlags.BinaryOperator | TokenFlags.BinaryPrecedenceComparison | TokenFlags.CaseSensitiveOperator,
            /*                  Cge */ TokenFlags.BinaryOperator | TokenFlags.BinaryPrecedenceComparison | TokenFlags.CaseSensitiveOperator,
            /*                  Cgt */ TokenFlags.BinaryOperator | TokenFlags.BinaryPrecedenceComparison | TokenFlags.CaseSensitiveOperator,
            /*                  Clt */ TokenFlags.BinaryOperator | TokenFlags.BinaryPrecedenceComparison | TokenFlags.CaseSensitiveOperator,
            /*                  Cle */ TokenFlags.BinaryOperator | TokenFlags.BinaryPrecedenceComparison | TokenFlags.CaseSensitiveOperator,
            /*                Clike */ TokenFlags.BinaryOperator | TokenFlags.BinaryPrecedenceComparison | TokenFlags.CaseSensitiveOperator,
            /*             Cnotlike */ TokenFlags.BinaryOperator | TokenFlags.BinaryPrecedenceComparison | TokenFlags.CaseSensitiveOperator,
            /*               Cmatch */ TokenFlags.BinaryOperator | TokenFlags.BinaryPrecedenceComparison | TokenFlags.CaseSensitiveOperator | TokenFlags.DisallowedInRestrictedMode,
            /*            Cnotmatch */ TokenFlags.BinaryOperator | TokenFlags.BinaryPrecedenceComparison | TokenFlags.CaseSensitiveOperator | TokenFlags.DisallowedInRestrictedMode,
            /*             Creplace */ TokenFlags.BinaryOperator | TokenFlags.BinaryPrecedenceComparison | TokenFlags.CaseSensitiveOperator | TokenFlags.DisallowedInRestrictedMode,
            /*            Ccontains */ TokenFlags.BinaryOperator | TokenFlags.BinaryPrecedenceComparison | TokenFlags.CaseSensitiveOperator,
            /*         Cnotcontains */ TokenFlags.BinaryOperator | TokenFlags.BinaryPrecedenceComparison | TokenFlags.CaseSensitiveOperator,
            /*                  Cin */ TokenFlags.BinaryOperator | TokenFlags.BinaryPrecedenceComparison | TokenFlags.CaseSensitiveOperator,
            /*               Cnotin */ TokenFlags.BinaryOperator | TokenFlags.BinaryPrecedenceComparison | TokenFlags.CaseSensitiveOperator,
            /*               Csplit */ TokenFlags.BinaryOperator | TokenFlags.UnaryOperator | TokenFlags.BinaryPrecedenceComparison | TokenFlags.CaseSensitiveOperator | TokenFlags.DisallowedInRestrictedMode,
            /*                   Is */ TokenFlags.BinaryOperator | TokenFlags.BinaryPrecedenceComparison,
            /*                IsNot */ TokenFlags.BinaryOperator | TokenFlags.BinaryPrecedenceComparison,
            /*                   As */ TokenFlags.BinaryOperator | TokenFlags.BinaryPrecedenceComparison | TokenFlags.DisallowedInRestrictedMode,
            /*      PostFixPlusPlus */ TokenFlags.UnaryOperator | TokenFlags.PrefixOrPostfixOperator | TokenFlags.DisallowedInRestrictedMode,
            /*    PostFixMinusMinus */ TokenFlags.UnaryOperator | TokenFlags.PrefixOrPostfixOperator | TokenFlags.DisallowedInRestrictedMode,
            /*                  Shl */ TokenFlags.BinaryOperator | TokenFlags.BinaryPrecedenceComparison | TokenFlags.CanConstantFold,
            /*                  Shr */ TokenFlags.BinaryOperator | TokenFlags.BinaryPrecedenceComparison | TokenFlags.CanConstantFold,
            /*                Colon */ TokenFlags.SpecialOperator | TokenFlags.DisallowedInRestrictedMode,
            /*         QuestionMark */ TokenFlags.TernaryOperator | TokenFlags.DisallowedInRestrictedMode,
          /* QuestionQuestionEquals */ TokenFlags.AssignmentOperator,
            /*     QuestionQuestion */ TokenFlags.BinaryOperator | TokenFlags.BinaryPrecedenceCoalesce,
<<<<<<< HEAD
            /*                  At  */ TokenFlags.None,
            /*     Reserved slot 6  */ TokenFlags.None,
=======
            /*          QuestionDot */ TokenFlags.SpecialOperator | TokenFlags.DisallowedInRestrictedMode,
            /*     QuestionLBracket */ TokenFlags.None,
>>>>>>> 35c7b784
            /*     Reserved slot 7  */ TokenFlags.None,
            /*     Reserved slot 8  */ TokenFlags.None,
            /*     Reserved slot 9  */ TokenFlags.None,
            /*     Reserved slot 10 */ TokenFlags.None,
            /*     Reserved slot 11 */ TokenFlags.None,
            /*     Reserved slot 12 */ TokenFlags.None,
            /*     Reserved slot 13 */ TokenFlags.None,
            /*     Reserved slot 14 */ TokenFlags.None,
            /*     Reserved slot 15 */ TokenFlags.None,
            /*     Reserved slot 16 */ TokenFlags.None,
            /*     Reserved slot 17 */ TokenFlags.None,
            /*     Reserved slot 18 */ TokenFlags.None,
            /*     Reserved slot 19 */ TokenFlags.None,
            /*     Reserved slot 20 */ TokenFlags.None,

            #endregion Flags for operators

            #region Flags for keywords

            /*                Begin */ TokenFlags.Keyword | TokenFlags.ScriptBlockBlockName,
            /*                Break */ TokenFlags.Keyword | TokenFlags.StatementDoesntSupportAttributes,
            /*                Catch */ TokenFlags.Keyword,
            /*                Class */ TokenFlags.Keyword,
            /*             Continue */ TokenFlags.Keyword | TokenFlags.StatementDoesntSupportAttributes,
            /*                 Data */ TokenFlags.Keyword | TokenFlags.StatementDoesntSupportAttributes,
            /*               Define */ TokenFlags.Keyword | TokenFlags.StatementDoesntSupportAttributes,
            /*                   Do */ TokenFlags.Keyword | TokenFlags.StatementDoesntSupportAttributes,
            /*         Dynamicparam */ TokenFlags.Keyword | TokenFlags.ScriptBlockBlockName,
            /*                 Else */ TokenFlags.Keyword,
            /*               ElseIf */ TokenFlags.Keyword,
            /*                  End */ TokenFlags.Keyword | TokenFlags.ScriptBlockBlockName,
            /*                 Exit */ TokenFlags.Keyword | TokenFlags.StatementDoesntSupportAttributes,
            /*               Filter */ TokenFlags.Keyword | TokenFlags.StatementDoesntSupportAttributes,
            /*              Finally */ TokenFlags.Keyword,
            /*                  For */ TokenFlags.Keyword | TokenFlags.StatementDoesntSupportAttributes,
            /*              Foreach */ TokenFlags.Keyword | TokenFlags.StatementDoesntSupportAttributes,
            /*                 From */ TokenFlags.Keyword | TokenFlags.StatementDoesntSupportAttributes,
            /*             Function */ TokenFlags.Keyword | TokenFlags.StatementDoesntSupportAttributes,
            /*                   If */ TokenFlags.Keyword | TokenFlags.StatementDoesntSupportAttributes,
            /*                   In */ TokenFlags.Keyword,
            /*                Param */ TokenFlags.Keyword,
            /*              Process */ TokenFlags.Keyword | TokenFlags.ScriptBlockBlockName,
            /*               Return */ TokenFlags.Keyword | TokenFlags.StatementDoesntSupportAttributes,
            /*               Switch */ TokenFlags.Keyword | TokenFlags.StatementDoesntSupportAttributes,
            /*                Throw */ TokenFlags.Keyword | TokenFlags.StatementDoesntSupportAttributes,
            /*                 Trap */ TokenFlags.Keyword | TokenFlags.StatementDoesntSupportAttributes,
            /*                  Try */ TokenFlags.Keyword | TokenFlags.StatementDoesntSupportAttributes,
            /*                Until */ TokenFlags.Keyword,
            /*                Using */ TokenFlags.Keyword | TokenFlags.StatementDoesntSupportAttributes,
            /*                  Var */ TokenFlags.Keyword | TokenFlags.StatementDoesntSupportAttributes,
            /*                While */ TokenFlags.Keyword | TokenFlags.StatementDoesntSupportAttributes,
            /*             Workflow */ TokenFlags.Keyword | TokenFlags.StatementDoesntSupportAttributes,
            /*             Parallel */ TokenFlags.Keyword | TokenFlags.StatementDoesntSupportAttributes,
            /*             Sequence */ TokenFlags.Keyword | TokenFlags.StatementDoesntSupportAttributes,
            /*         InlineScript */ TokenFlags.Keyword | TokenFlags.StatementDoesntSupportAttributes,
            /*        Configuration */ TokenFlags.Keyword,
            /*    <dynamic keyword> */ TokenFlags.Keyword,
            /*               Public */ TokenFlags.Keyword,
            /*              Private */ TokenFlags.Keyword,
            /*               Static */ TokenFlags.Keyword,
            /*            Interface */ TokenFlags.Keyword,
            /*                 Enum */ TokenFlags.Keyword,
            /*            Namespace */ TokenFlags.Keyword,
            /*               Module */ TokenFlags.Keyword,
            /*                 Type */ TokenFlags.Keyword,
            /*             Assembly */ TokenFlags.Keyword,
            /*              Command */ TokenFlags.Keyword,
            /*               Hidden */ TokenFlags.Keyword,
            /*                 Base */ TokenFlags.Keyword,

            #endregion Flags for keywords
        };

        private static readonly string[] s_tokenText = new string[]
        {
            #region Text for unclassified tokens

            /*              Unknown */ "unknown",
            /*             Variable */ "var",
            /*     SplattedVariable */ "@var",
            /*            Parameter */ "param",
            /*               Number */ "number",
            /*                Label */ "label",
            /*           Identifier */ "ident",

            /*              Generic */ "generic",
            /*              Newline */ "newline",
            /*     LineContinuation */ "line continuation",
            /*              Comment */ "comment",
            /*           EndOfInput */ "eof",

            #endregion Text for unclassified tokens

            #region Text for strings

            /*        StringLiteral */ "sqstr",
            /*     StringExpandable */ "dqstr",
            /*    HereStringLiteral */ "sq here string",
            /* HereStringExpandable */ "dq here string",

            #endregion Text for strings

            #region Text for punctuators

            /*               LParen */ "(",
            /*               RParen */ ")",
            /*               LCurly */ "{",
            /*               RCurly */ "}",
            /*             LBracket */ "[",
            /*             RBracket */ "]",
            /*              AtParen */ "@(",
            /*              AtCurly */ "@{",
            /*          DollarParen */ "$(",
            /*                 Semi */ ";",

            #endregion Text for punctuators

            #region Text for operators

            /*               AndAnd */ "&&",
            /*                 OrOr */ "||",
            /*            Ampersand */ "&",
            /*                 Pipe */ "|",
            /*                Comma */ ",",
            /*           MinusMinus */ "--",
            /*             PlusPlus */ "++",
            /*               DotDot */ "..",
            /*           ColonColon */ "::",
            /*                  Dot */ ".",
            /*              Exclaim */ "!",
            /*             Multiply */ "*",
            /*               Divide */ "/",
            /*                  Rem */ "%",
            /*                 Plus */ "+",
            /*                Minus */ "-",
            /*               Equals */ "=",
            /*           PlusEquals */ "+=",
            /*          MinusEquals */ "-=",
            /*       MultiplyEquals */ "*=",
            /*         DivideEquals */ "/=",
            /*      RemainderEquals */ "%=",
            /*          Redirection */ "redirection",
            /*        RedirectInStd */ "<",
            /*               Format */ "-f",
            /*                  Not */ "-not",
            /*                 Bnot */ "-bnot",
            /*                  And */ "-and",
            /*                   Or */ "-or",
            /*                  Xor */ "-xor",
            /*                 Band */ "-band",
            /*                  Bor */ "-bor",
            /*                 Bxor */ "-bxor",
            /*                 Join */ "-join",
            /*                  Ieq */ "-eq",
            /*                  Ine */ "-ne",
            /*                  Ige */ "-ge",
            /*                  Igt */ "-gt",
            /*                  Ilt */ "-lt",
            /*                  Ile */ "-le",
            /*                Ilike */ "-ilike",
            /*             Inotlike */ "-inotlike",
            /*               Imatch */ "-imatch",
            /*            Inotmatch */ "-inotmatch",
            /*             Ireplace */ "-ireplace",
            /*            Icontains */ "-icontains",
            /*         Inotcontains */ "-inotcontains",
            /*                  Iin */ "-iin",
            /*               Inotin */ "-inotin",
            /*               Isplit */ "-isplit",
            /*                  Ceq */ "-ceq",
            /*                  Cne */ "-cne",
            /*                  Cge */ "-cge",
            /*                  Cgt */ "-cgt",
            /*                  Clt */ "-clt",
            /*                  Cle */ "-cle",
            /*                Clike */ "-clike",
            /*             Cnotlike */ "-cnotlike",
            /*               Cmatch */ "-cmatch",
            /*            Cnotmatch */ "-cnotmatch",
            /*             Creplace */ "-creplace",
            /*            Ccontains */ "-ccontains",
            /*         Cnotcontains */ "-cnotcontains",
            /*                  Cin */ "-cin",
            /*               Cnotin */ "-cnotin",
            /*               Csplit */ "-csplit",
            /*                   Is */ "-is",
            /*                IsNot */ "-isnot",
            /*                   As */ "-as",
            /*      PostFixPlusPlus */ "++",
            /*    PostFixMinusMinus */ "--",
            /*                  Shl */ "-shl",
            /*                  Shr */ "-shr",
            /*                Colon */ ":",
            /*         QuestionMark */ "?",
          /* QuestionQuestionEquals */ "??=",
            /*     QuestionQuestion */ "??",
<<<<<<< HEAD
            /*                 At   */ "@",
            /*    Reserved slot 6   */ string.Empty,
=======
            /*          QuestionDot */ "?.",
            /*     QuestionLBracket */ "?[",
>>>>>>> 35c7b784
            /*    Reserved slot 7   */ string.Empty,
            /*    Reserved slot 8   */ string.Empty,
            /*    Reserved slot 9   */ string.Empty,
            /*    Reserved slot 10  */ string.Empty,
            /*    Reserved slot 11  */ string.Empty,
            /*    Reserved slot 12  */ string.Empty,
            /*    Reserved slot 13  */ string.Empty,
            /*    Reserved slot 14  */ string.Empty,
            /*    Reserved slot 15  */ string.Empty,
            /*    Reserved slot 16  */ string.Empty,
            /*    Reserved slot 17  */ string.Empty,
            /*    Reserved slot 18  */ string.Empty,
            /*    Reserved slot 19  */ string.Empty,
            /*    Reserved slot 20  */ string.Empty,

            #endregion Text for operators

            #region Text for keywords

            /*                Begin */ "begin",
            /*                Break */ "break",
            /*                Catch */ "catch",
            /*                Class */ "class",
            /*             Continue */ "continue",
            /*                 Data */ "data",
            /*               Define */ "define",
            /*                   Do */ "do",
            /*         Dynamicparam */ "dynamicparam",
            /*                 Else */ "else",
            /*               ElseIf */ "elseif",
            /*                  End */ "end",
            /*                 Exit */ "exit",
            /*               Filter */ "filter",
            /*              Finally */ "finally",
            /*                  For */ "for",
            /*              Foreach */ "foreach",
            /*                 From */ "from",
            /*             Function */ "function",
            /*                   If */ "if",
            /*                   In */ "in",
            /*                Param */ "param",
            /*              Process */ "process",
            /*               Return */ "return",
            /*               Switch */ "switch",
            /*                Throw */ "throw",
            /*                 Trap */ "trap",
            /*                  Try */ "try",
            /*                Until */ "until",
            /*                Using */ "using",
            /*                  Var */ "var",
            /*                While */ "while",
            /*             Workflow */ "workflow",
            /*             Parallel */ "parallel",
            /*             Sequence */ "sequence",
            /*         InlineScript */ "inlinescript",
            /*        Configuration */ "configuration",
            /*    <dynamic keyword> */ "<dynamic keyword>",
            /*               Public */ "public",
            /*              Private */ "private",
            /*               Static */ "static",
            /*            Interface */ "interface",
            /*                 Enum */ "enum",
            /*            Namespace */ "namespace",
            /*               Module */ "module",
            /*                 Type */ "type",
            /*             Assembly */ "assembly",
            /*              Command */ "command",
            /*               Hidden */ "hidden",
            /*                 Base */ "base",

            #endregion Text for keywords
        };

#if DEBUG
        static TokenTraits()
        {
            var maximumEnumValueOfTokenKind = Enum.GetValues(typeof(TokenKind)).Cast<int>().Max();
            Diagnostics.Assert(s_staticTokenFlags.Length - 1 == maximumEnumValueOfTokenKind,
                               $"Table size out of sync with enum - {nameof(s_staticTokenFlags)}");
            Diagnostics.Assert(s_tokenText.Length - 1 == maximumEnumValueOfTokenKind,
                               $"Table size out of sync with enum - {nameof(s_tokenText)}");
            // Some random assertions to make sure the enum and the traits are in sync
            Diagnostics.Assert(GetTraits(TokenKind.Begin) == (TokenFlags.Keyword | TokenFlags.ScriptBlockBlockName),
                               "Table out of sync with enum - flags Begin");
            Diagnostics.Assert(GetTraits(TokenKind.Workflow) == (TokenFlags.Keyword | TokenFlags.StatementDoesntSupportAttributes),
                               "Table out of sync with enum - flags Workflow");
            Diagnostics.Assert(GetTraits(TokenKind.Sequence) == (TokenFlags.Keyword | TokenFlags.StatementDoesntSupportAttributes),
                               "Table out of sync with enum - flags Sequence");
            Diagnostics.Assert(GetTraits(TokenKind.Shr) == (TokenFlags.BinaryOperator | TokenFlags.BinaryPrecedenceComparison | TokenFlags.CanConstantFold),
                               "Table out of sync with enum - flags Shr");
            Diagnostics.Assert(s_tokenText[(int)TokenKind.Shr].Equals("-shr", StringComparison.OrdinalIgnoreCase),
                               "Table out of sync with enum - text Shr");
        }
#endif

        /// <summary>
        /// Return all the flags for a given <ref>TokenKind</ref>.
        /// </summary>
        public static TokenFlags GetTraits(this TokenKind kind)
        {
            return s_staticTokenFlags[(int)kind];
        }

        /// <summary>
        /// Return true if the <ref>TokenKind</ref> has the given trait.
        /// </summary>
        public static bool HasTrait(this TokenKind kind, TokenFlags flag)
        {
            return (GetTraits(kind) & flag) != TokenFlags.None;
        }

        internal static int GetBinaryPrecedence(this TokenKind kind)
        {
            Diagnostics.Assert(HasTrait(kind, TokenFlags.BinaryOperator), "Token doesn't have binary precedence.");
            return (int)(s_staticTokenFlags[(int)kind] & TokenFlags.BinaryPrecedenceMask);
        }

        /// <summary>
        /// Return the text for a given <ref>TokenKind</ref>.
        /// </summary>
        public static string Text(this TokenKind kind)
        {
            return s_tokenText[(int)kind];
        }
    }

    /// <summary>
    /// Represents many of the various PowerShell tokens, and is the base class for all PowerShell tokens.
    /// </summary>
    public class Token
    {
        private TokenKind _kind;
        private TokenFlags _tokenFlags;
        private readonly InternalScriptExtent _scriptExtent;

        internal Token(InternalScriptExtent scriptExtent, TokenKind kind, TokenFlags tokenFlags)
        {
            _scriptExtent = scriptExtent;
            _kind = kind;
            _tokenFlags = tokenFlags | kind.GetTraits();
        }

        internal void SetIsCommandArgument()
        {
            // Rather than expose the setter, we have an explicit method to change a token so that it is
            // considered a command argument.  This prevent arbitrary changes to the kind which should be safer.
            if (_kind != TokenKind.Identifier)
            {
                _kind = TokenKind.Generic;
            }
        }

        /// <summary>
        /// Return the text of the token as it appeared in the script.
        /// </summary>
        public string Text { get { return _scriptExtent.Text; } }

        /// <summary>
        /// Return the flags for the token.
        /// </summary>
        public TokenFlags TokenFlags { get { return _tokenFlags; } internal set { _tokenFlags = value; } }

        /// <summary>
        /// Return the kind of token.
        /// </summary>
        public TokenKind Kind { get { return _kind; } }

        /// <summary>
        /// Returns true if the token is in error somehow, such as missing a closing quote.
        /// </summary>
        public bool HasError { get { return (_tokenFlags & TokenFlags.TokenInError) != 0; } }

        /// <summary>
        /// Return the extent in the script of the token.
        /// </summary>
        public IScriptExtent Extent { get { return _scriptExtent; } }

        /// <summary>
        /// Return the text of the token as it appeared in the script.
        /// </summary>
        public override string ToString()
        {
            return (_kind == TokenKind.EndOfInput) ? "<eof>" : Text;
        }

        internal virtual string ToDebugString(int indent)
        {
            return string.Format(CultureInfo.InvariantCulture, "{0}{1}: <{2}>", StringUtil.Padding(indent), _kind, Text);
        }
    }

    /// <summary>
    /// A constant number token.  The value may be any numeric type including int, long, double, or decimal.
    /// </summary>
    public class NumberToken : Token
    {
        private readonly object _value;

        internal NumberToken(InternalScriptExtent scriptExtent, object value, TokenFlags tokenFlags)
            : base(scriptExtent, TokenKind.Number, tokenFlags)
        {
            _value = value;
        }

        internal override string ToDebugString(int indent)
        {
            return string.Format(CultureInfo.InvariantCulture,
                "{0}{1}: <{2}> Value:<{3}> Type:<{4}>", StringUtil.Padding(indent), Kind, Text, _value, _value.GetType().Name);
        }

        /// <summary>
        /// The numeric value of this token.
        /// </summary>
        public object Value { get { return _value; } }
    }

    /// <summary>
    /// A parameter to a cmdlet (always starts with a dash, like -Path).
    /// </summary>
    public class ParameterToken : Token
    {
        private readonly string _parameterName;
        private readonly bool _usedColon;

        internal ParameterToken(InternalScriptExtent scriptExtent, string parameterName, bool usedColon)
            : base(scriptExtent, TokenKind.Parameter, TokenFlags.None)
        {
            Diagnostics.Assert(!string.IsNullOrEmpty(parameterName), "parameterName can't be null or empty");
            _parameterName = parameterName;
            _usedColon = usedColon;
        }

        /// <summary>
        /// The parameter name without the leading dash.  It is never
        /// null or an empty string.
        /// </summary>
        public string ParameterName { get { return _parameterName; } }

        /// <summary>
        /// When passing an parameter with argument in the form:
        ///     dir -Path:*
        /// The colon is part of the ParameterToken.  This property
        /// returns true when this form is used, false otherwise.
        /// </summary>
        public bool UsedColon { get { return _usedColon; } }

        internal override string ToDebugString(int indent)
        {
            return string.Format(CultureInfo.InvariantCulture,
                "{0}{1}: <-{2}{3}>", StringUtil.Padding(indent), Kind, _parameterName, _usedColon ? ":" : string.Empty);
        }
    }

    /// <summary>
    /// A variable token - either a regular variable, such as $_, or a splatted variable like @PSBoundParameters.
    /// </summary>
    public class VariableToken : Token
    {
        internal VariableToken(InternalScriptExtent scriptExtent, VariablePath path, TokenFlags tokenFlags, bool splatted)
            : base(scriptExtent, splatted ? TokenKind.SplattedVariable : TokenKind.Variable, tokenFlags)
        {
            VariablePath = path;
        }

        /// <summary>
        /// The simple name of the variable, without any scope or drive qualification.
        /// </summary>
        public string Name { get { return VariablePath.UnqualifiedPath; } }

        /// <summary>
        /// The full details of the variable path.
        /// </summary>
        public VariablePath VariablePath { get; private set; }

        internal override string ToDebugString(int indent)
        {
            return string.Format(CultureInfo.InvariantCulture,
                "{0}{1}: <{2}> Name:<{3}>", StringUtil.Padding(indent), Kind, Text, Name);
        }
    }

    /// <summary>
    /// The base class for any string token, including single quoted string, double quoted strings, and here strings.
    /// </summary>
    public abstract class StringToken : Token
    {
        internal StringToken(InternalScriptExtent scriptExtent, TokenKind kind, TokenFlags tokenFlags, string value)
            : base(scriptExtent, kind, tokenFlags)
        {
            Value = value;
        }

        /// <summary>
        /// The string value without quotes or leading newlines in the case of a here string.
        /// </summary>
        public string Value { get; }

        internal override string ToDebugString(int indent)
        {
            return string.Format(CultureInfo.InvariantCulture,
                "{0}{1}: <{2}> Value:<{3}>", StringUtil.Padding(indent), Kind, Text, Value);
        }
    }

    /// <summary>
    /// A single quoted string, or a single quoted here string.
    /// </summary>
    public class StringLiteralToken : StringToken
    {
        internal StringLiteralToken(InternalScriptExtent scriptExtent, TokenFlags flags, TokenKind tokenKind, string value)
            : base(scriptExtent, tokenKind, flags, value)
        {
        }
    }

    /// <summary>
    /// A double quoted string, or a double quoted here string.
    /// </summary>
    public class StringExpandableToken : StringToken
    {
        private ReadOnlyCollection<Token> _nestedTokens;

        internal StringExpandableToken(InternalScriptExtent scriptExtent, TokenKind tokenKind, string value, string formatString, List<Token> nestedTokens, TokenFlags flags)
            : base(scriptExtent, tokenKind, flags, value)
        {
            if (nestedTokens != null && nestedTokens.Count > 0)
            {
                _nestedTokens = new ReadOnlyCollection<Token>(nestedTokens.ToArray());
            }

            FormatString = formatString;
        }

        internal static void ToDebugString(ReadOnlyCollection<Token> nestedTokens,
                                           StringBuilder sb, int indent)
        {
            Diagnostics.Assert(nestedTokens != null, "caller to verify");

            foreach (Token token in nestedTokens)
            {
                sb.Append(Environment.NewLine);
                sb.Append(token.ToDebugString(indent + 4));
            }
        }

        /// <summary>
        /// This collection holds any tokens from variable references and sub-expressions within the string.
        /// For example:
        ///     "In $([DateTime]::Now.Year - $age), $name was born"
        /// has a nested expression with a sequence of tokens, plus the variable reference $name.
        /// </summary>
        public ReadOnlyCollection<Token> NestedTokens
        {
            get { return _nestedTokens; }

            internal set { _nestedTokens = value; }
        }

        internal string FormatString { get; }

        internal override string ToDebugString(int indent)
        {
            StringBuilder sb = new StringBuilder();

            sb.Append(base.ToDebugString(indent));
            if (_nestedTokens != null)
            {
                ToDebugString(_nestedTokens, sb, indent);
            }

            return sb.ToString();
        }
    }

    /// <summary>
    /// </summary>
    public class LabelToken : Token
    {
        internal LabelToken(InternalScriptExtent scriptExtent, TokenFlags tokenFlags, string labelText)
            : base(scriptExtent, TokenKind.Label, tokenFlags)
        {
            LabelText = labelText;
        }

        /// <summary>
        /// </summary>
        public string LabelText { get; }
    }

    /// <summary>
    /// An abstract base class for merging and file redirections.
    /// </summary>
    public abstract class RedirectionToken : Token
    {
        internal RedirectionToken(InternalScriptExtent scriptExtent, TokenKind kind)
            : base(scriptExtent, kind, TokenFlags.None)
        {
        }
    }

    /// <summary>
    /// The (currently unimplemented) input redirection.
    /// </summary>
    public class InputRedirectionToken : RedirectionToken
    {
        internal InputRedirectionToken(InternalScriptExtent scriptExtent)
            : base(scriptExtent, TokenKind.RedirectInStd)
        {
        }
    }

    /// <summary>
    /// A merging redirection.
    /// </summary>
    public class MergingRedirectionToken : RedirectionToken
    {
        internal MergingRedirectionToken(InternalScriptExtent scriptExtent, RedirectionStream from, RedirectionStream to)
            : base(scriptExtent, TokenKind.Redirection)
        {
            this.FromStream = from;
            this.ToStream = to;
        }

        /// <summary>
        /// The stream being redirected.
        /// </summary>
        public RedirectionStream FromStream { get; private set; }

        /// <summary>
        /// The stream being written to.
        /// </summary>
        public RedirectionStream ToStream { get; private set; }
    }

    /// <summary>
    /// A file redirection.
    /// </summary>
    public class FileRedirectionToken : RedirectionToken
    {
        internal FileRedirectionToken(InternalScriptExtent scriptExtent, RedirectionStream from, bool append)
            : base(scriptExtent, TokenKind.Redirection)
        {
            this.FromStream = from;
            this.Append = append;
        }

        /// <summary>
        /// The stream being redirected.
        /// </summary>
        public RedirectionStream FromStream { get; private set; }

        /// <summary>
        /// True if the redirection should append the file rather than create a new file.
        /// </summary>
        public bool Append { get; private set; }
    }

    internal class UnscannedSubExprToken : StringLiteralToken
    {
        internal UnscannedSubExprToken(InternalScriptExtent scriptExtent, TokenFlags tokenFlags, string value, BitArray skippedCharOffsets)
            : base(scriptExtent, tokenFlags, TokenKind.StringLiteral, value)
        {
            this.SkippedCharOffsets = skippedCharOffsets;
        }

        internal BitArray SkippedCharOffsets { get; private set; }
    }
}<|MERGE_RESOLUTION|>--- conflicted
+++ resolved
@@ -423,19 +423,17 @@
         /// <summary>The null coalesce operator '??'.</summary>
         QuestionQuestion = 102,
 
-<<<<<<< HEAD
+        /// <summary>The null conditional member access operator '?.'.</summary>
+        QuestionDot = 103,
+
+        /// <summary>The null conditional index access operator '?[]'.</summary>
+        QuestionLBracket = 104,
+
         /// <summary>
         /// The unary operator used for generalized splatting expressions.
         /// This excludes the legacy token <see cref="TokenKind.SplattedVariable"/>.
         /// </summary>
-        At = 103,
-=======
-        /// <summary>The null conditional member access operator '?.'.</summary>
-        QuestionDot = 103,
-
-        /// <summary>The null conditional index access operator '?[]'.</summary>
-        QuestionLBracket = 104,
->>>>>>> 35c7b784
+        At = 105,
 
         #endregion Operators
 
@@ -882,14 +880,9 @@
             /*         QuestionMark */ TokenFlags.TernaryOperator | TokenFlags.DisallowedInRestrictedMode,
           /* QuestionQuestionEquals */ TokenFlags.AssignmentOperator,
             /*     QuestionQuestion */ TokenFlags.BinaryOperator | TokenFlags.BinaryPrecedenceCoalesce,
-<<<<<<< HEAD
-            /*                  At  */ TokenFlags.None,
-            /*     Reserved slot 6  */ TokenFlags.None,
-=======
             /*          QuestionDot */ TokenFlags.SpecialOperator | TokenFlags.DisallowedInRestrictedMode,
             /*     QuestionLBracket */ TokenFlags.None,
->>>>>>> 35c7b784
-            /*     Reserved slot 7  */ TokenFlags.None,
+            /*                   At */ TokenFlags.None,
             /*     Reserved slot 8  */ TokenFlags.None,
             /*     Reserved slot 9  */ TokenFlags.None,
             /*     Reserved slot 10 */ TokenFlags.None,
@@ -1085,14 +1078,9 @@
             /*         QuestionMark */ "?",
           /* QuestionQuestionEquals */ "??=",
             /*     QuestionQuestion */ "??",
-<<<<<<< HEAD
-            /*                 At   */ "@",
-            /*    Reserved slot 6   */ string.Empty,
-=======
             /*          QuestionDot */ "?.",
             /*     QuestionLBracket */ "?[",
->>>>>>> 35c7b784
-            /*    Reserved slot 7   */ string.Empty,
+            /*                   At */ "@",
             /*    Reserved slot 8   */ string.Empty,
             /*    Reserved slot 9   */ string.Empty,
             /*    Reserved slot 10  */ string.Empty,
