// Copyright (c) Microsoft Corporation. All rights reserved.
// Licensed under the MIT License.

using System.Collections;
using System.Collections.Generic;
using System.Collections.ObjectModel;
using System.Diagnostics;
using System.Globalization;
using System.Linq;
using System.Numerics;
using System.Runtime.CompilerServices;
using System.Text;
using System.ComponentModel;

using Microsoft.PowerShell.Commands;
using Microsoft.PowerShell.DesiredStateConfiguration.Internal;

namespace System.Management.Automation.Language
{
    /// <summary>
    /// Defines the name modes for a dynamic keyword. A name expression may be required, optional or not permitted.
    /// </summary>
    public enum DynamicKeywordNameMode
    {
        /// <summary>
        /// This keyword does not take a name value.
        /// </summary>
        NoName = 0,
        /// <summary>
        /// Name must be present and simple non-empty bare word.
        /// </summary>
        SimpleNameRequired = 1,
        /// <summary>
        /// Name must be present but can also be an expression.
        /// </summary>
        NameRequired = 2,
        /// <summary>
        /// Name may be optionally present, but if it is present, it must be a non-empty bare word.
        /// </summary>
        SimpleOptionalName = 3,
        /// <summary>
        /// Name may be optionally present, expression or bare word.
        /// </summary>
        OptionalName = 4,
    };

    /// <summary>
    /// Defines the body mode for a dynamic keyword. It can be a scriptblock, hashtable or command which means no body.
    /// </summary>
    public enum DynamicKeywordBodyMode
    {
        /// <summary>
        /// The keyword act like a command.
        /// </summary>
        Command = 0,
        /// <summary>
        /// The keyword has a scriptblock body.
        /// </summary>
        ScriptBlock = 1,
        /// <summary>
        /// The keyword has hashtable body.
        /// </summary>
        Hashtable = 2,
    }

    /// <summary>
    /// Defines the schema/behaviour for a dynamic keyword.
    /// a constrained.
    /// </summary>
    public class DynamicKeyword
    {
        #region static properties/functions

        /// <summary>
        /// Defines a dictionary of dynamic keywords, stored in thread-local storage.
        /// </summary>
        private static Dictionary<string, DynamicKeyword> DynamicKeywords
        {
            get
            {
                return t_dynamicKeywords ??
                       (t_dynamicKeywords = new Dictionary<string, DynamicKeyword>(StringComparer.OrdinalIgnoreCase));
            }
        }

        [ThreadStatic]
        private static Dictionary<string, DynamicKeyword> t_dynamicKeywords;

        /// <summary>
        /// Stack of DynamicKeywords Cache.
        /// </summary>
        private static Stack<Dictionary<string, DynamicKeyword>> DynamicKeywordsStack
        {
            get
            {
                return t_dynamicKeywordsStack ??
                       (t_dynamicKeywordsStack = new Stack<Dictionary<string, DynamicKeyword>>());
            }
        }

        [ThreadStatic]
        private static Stack<Dictionary<string, DynamicKeyword>> t_dynamicKeywordsStack;

        /// <summary>
        /// Reset the keyword table to a new empty collection.
        /// </summary>
        public static void Reset()
        {
            t_dynamicKeywords = new Dictionary<string, DynamicKeyword>(StringComparer.OrdinalIgnoreCase);
        }

        /// <summary>
        /// Push current dynamicKeywords cache into stack.
        /// </summary>
        public static void Push()
        {
            DynamicKeywordsStack.Push(t_dynamicKeywords);
            Reset();
        }

        /// <summary>
        /// Pop up previous dynamicKeywords cache.
        /// </summary>
        public static void Pop()
        {
            t_dynamicKeywords = DynamicKeywordsStack.Pop();
        }

        /// <summary>
        /// </summary>
        /// <param name="name"></param>
        /// <returns></returns>
        public static DynamicKeyword GetKeyword(string name)
        {
            DynamicKeyword keywordToReturn;
            DynamicKeyword.DynamicKeywords.TryGetValue(name, out keywordToReturn);
            return keywordToReturn;
        }

        /// <summary>
        /// Returns a copied list of all of the existing dynamic keyword definitions.
        /// </summary>
        /// <returns></returns>
        public static List<DynamicKeyword> GetKeyword()
        {
            return new List<DynamicKeyword>(DynamicKeyword.DynamicKeywords.Values);
        }

        /// <summary>
        /// </summary>
        /// <param name="name"></param>
        /// <returns></returns>
        public static bool ContainsKeyword(string name)
        {
            if (string.IsNullOrEmpty(name))
            {
                PSArgumentNullException e = PSTraceSource.NewArgumentNullException("name");
                throw e;
            }

            return DynamicKeyword.DynamicKeywords.ContainsKey(name);
        }

        /// <summary>
        /// </summary>
        /// <param name="keywordToAdd"></param>
        public static void AddKeyword(DynamicKeyword keywordToAdd)
        {
            if (keywordToAdd == null)
            {
                PSArgumentNullException e = PSTraceSource.NewArgumentNullException("keywordToAdd");
                throw e;
            }

            // Allow overwriting of the existing entries
            string name = keywordToAdd.Keyword;
            if (string.IsNullOrEmpty(name))
            {
                throw PSTraceSource.NewArgumentNullException("keywordToAdd.Keyword");
            }

            DynamicKeyword.DynamicKeywords.Remove(name);
            DynamicKeyword.DynamicKeywords.Add(name, keywordToAdd);
        }

        /// <summary>
        /// Remove a single entry from the dynamic keyword collection
        /// and clean up any associated data.
        /// </summary>
        /// <param name="name"></param>
        public static void RemoveKeyword(string name)
        {
            if (string.IsNullOrEmpty(name))
            {
                PSArgumentNullException e = PSTraceSource.NewArgumentNullException("name");
                throw e;
            }

            DynamicKeyword.DynamicKeywords.Remove(name);
        }

        /// <summary>
        /// Check if it is a hidden keyword.
        /// </summary>
        /// <param name="name"></param>
        /// <returns></returns>
        internal static bool IsHiddenKeyword(string name)
        {
            if (string.IsNullOrEmpty(name))
            {
                PSArgumentNullException e = PSTraceSource.NewArgumentNullException("name");
                throw e;
            }

            return s_hiddenDynamicKeywords.Contains(name);
        }

        /// <summary>
        /// A set of dynamic keywords that are not supposed to be used in script directly.
        /// They are for internal use only.
        /// </summary>
        private static readonly HashSet<string> s_hiddenDynamicKeywords =
            new HashSet<string>(StringComparer.OrdinalIgnoreCase) { "MSFT_Credential" };

        #endregion

        /// <summary>
        /// Duplicates the DynamicKeyword.
        /// </summary>
        /// <returns>A copy of the DynamicKeyword.</returns>
        public DynamicKeyword Copy()
        {
            DynamicKeyword keyword = new DynamicKeyword()
            {
                ImplementingModule = this.ImplementingModule,
                ImplementingModuleVersion = this.ImplementingModuleVersion,
                Keyword = this.Keyword,
                ResourceName = this.ResourceName,
                BodyMode = this.BodyMode,
                DirectCall = this.DirectCall,
                NameMode = this.NameMode,
                MetaStatement = this.MetaStatement,
                IsReservedKeyword = this.IsReservedKeyword,
                HasReservedProperties = this.HasReservedProperties,
                PreParse = this.PreParse,
                PostParse = this.PostParse,
                SemanticCheck = this.SemanticCheck
            };
            foreach (KeyValuePair<string, DynamicKeywordProperty> entry in this.Properties)
            {
                keyword.Properties.Add(entry.Key, entry.Value);
            }

            foreach (KeyValuePair<string, DynamicKeywordParameter> entry in this.Parameters)
            {
                keyword.Parameters.Add(entry.Key, entry.Value);
            }

            return keyword;
        }

        /// <summary>
        /// The name of the module that implements the function corresponding to this keyword.
        /// </summary>
        public string ImplementingModule { get; set; }

        /// <summary>
        /// The version of the module that implements the function corresponding to this keyword.
        /// </summary>
        public Version ImplementingModuleVersion { get; set; }

        /// <summary>
        /// The keyword string
        /// If an alias qualifier exist, use alias.
        /// </summary>
        public string Keyword { get; set; }

        /// <summary>
        /// The keyword resource name string.
        /// </summary>
        public string ResourceName { get; set; }

        /// <summary>
        /// Set to true if we should be looking for a scriptblock instead of a hashtable.
        /// </summary>
        public DynamicKeywordBodyMode BodyMode { get; set; }

        /// <summary>
        /// If true, then don't use the marshalled call. Just
        /// rewrite the node as a simple direct function call.
        /// If NameMode is other than NoName, then the name of the instance
        /// will be passed as the parameter -InstanceName.
        /// </summary>
        public bool DirectCall { get; set; }

        /// <summary>
        /// This allows you to specify if the keyword takes a name argument and if so, what form that takes.
        /// </summary>
        public DynamicKeywordNameMode NameMode { get; set; }

        /// <summary>
        /// Indicate that the nothing should be added to the AST for this
        /// dynamic keyword.
        /// </summary>
        public bool MetaStatement { get; set; }

        /// <summary>
        /// Indicate that the keyword is reserved for future use by powershell.
        /// </summary>
        public bool IsReservedKeyword { get; set; }

        /// <summary>
        /// Contains the list of properties that are reserved for future use.
        /// </summary>
        public bool HasReservedProperties { get; set; }

        /// <summary>
        /// A list of the properties allowed for this constuctor.
        /// </summary>
        public Dictionary<string, DynamicKeywordProperty> Properties
        {
            get
            {
                return _properties ??
                       (_properties = new Dictionary<string, DynamicKeywordProperty>(StringComparer.OrdinalIgnoreCase));
            }
        }

        private Dictionary<string, DynamicKeywordProperty> _properties;

        /// <summary>
        /// A list of the parameters allowed for this constuctor.
        /// </summary>
        public Dictionary<string, DynamicKeywordParameter> Parameters
        {
            get
            {
                return _parameters ??
                       (_parameters = new Dictionary<string, DynamicKeywordParameter>(StringComparer.OrdinalIgnoreCase));
            }
        }

        private Dictionary<string, DynamicKeywordParameter> _parameters;

        /// <summary>
        /// A custom function that gets executed at parsing time before parsing dynamickeyword block
        /// The delegate has one parameter: DynamicKeyword.
        /// </summary>
        public Func<DynamicKeyword, ParseError[]> PreParse { get; set; }

        /// <summary>
        /// A custom function that gets executed at parsing time after parsing dynamickeyword block.
        /// </summary>
        public Func<DynamicKeywordStatementAst, ParseError[]> PostParse { get; set; }

        /// <summary>
        /// A custom function that checks semantic for the given <see cref="DynamicKeywordStatementAst"/>
        /// </summary>
        public Func<DynamicKeywordStatementAst, ParseError[]> SemanticCheck { get; set; }
    }

    internal static class DynamicKeywordExtension
    {
        internal static bool IsMetaDSCResource(this DynamicKeyword keyword)
        {
            string implementingModule = keyword.ImplementingModule;
            if (implementingModule != null)
            {
                return implementingModule.Equals(DscClassCache.DefaultModuleInfoForMetaConfigResource.Item1, StringComparison.OrdinalIgnoreCase);
            }

            return false;
        }

        internal static bool IsCompatibleWithConfigurationType(this DynamicKeyword keyword, ConfigurationType ConfigurationType)
        {
            return ((ConfigurationType == ConfigurationType.Meta && keyword.IsMetaDSCResource()) ||
                    (ConfigurationType != ConfigurationType.Meta && !keyword.IsMetaDSCResource()));
        }

        private static Dictionary<string, List<string>> s_excludeKeywords = new Dictionary<string, List<string>>(StringComparer.OrdinalIgnoreCase)
        {
            {@"Node", new List<string> {@"Node"}},
        };

        /// <summary>
        /// Get allowed keyword list for a given keyword.
        /// </summary>
        /// <param name="keyword"></param>
        /// <param name="allowedKeywords"></param>
        /// <returns>NULL if no keyword allowed for a given <see cref="DynamicKeyword"/></returns>
        internal static IEnumerable<DynamicKeyword> GetAllowedKeywords(this DynamicKeyword keyword, IEnumerable<DynamicKeyword> allowedKeywords)
        {
            string keywordName = keyword.Keyword;
            if (string.Compare(keywordName, @"Node", StringComparison.OrdinalIgnoreCase) == 0)
            {
                List<string> excludeKeywords;
                if (s_excludeKeywords.TryGetValue(keywordName, out excludeKeywords))
                {
                    return allowedKeywords.Where(k => !excludeKeywords.Contains(k.Keyword));
                }
                else
                    return allowedKeywords;
            }

            return null;
        }
    }

    /// <summary>
    /// Metadata about a member property for a dynamic keyword.
    /// </summary>
    public class DynamicKeywordProperty
    {
        /// <summary>
        /// The name of the property.
        /// </summary>
        public string Name { get; set; }

        /// <summary>
        /// The required type of the property.
        /// </summary>
        public string TypeConstraint { get; set; }

        /// <summary>
        /// Any attributes that the property has.
        /// </summary>
        public List<string> Attributes
        {
            get { return _attributes ?? (_attributes = new List<string>()); }
        }

        private List<string> _attributes;

        /// <summary>
        /// List of strings that may be used as values for this property.
        /// </summary>
        public List<string> Values
        {
            get { return _values ?? (_values = new List<string>()); }
        }

        private List<string> _values;

        /// <summary>
        /// Mapping the descriptive values to the actual values.
        /// </summary>
        public Dictionary<string, string> ValueMap
        {
            get { return _valueMap ?? (_valueMap = new Dictionary<string, string>(StringComparer.OrdinalIgnoreCase)); }
        }

        private Dictionary<string, string> _valueMap;

        /// <summary>
        /// Indicates that this property is mandatory and must be present.
        /// </summary>
        public bool Mandatory { get; set; }

        /// <summary>
        /// Indicates that this property is a key.
        /// </summary>
        public bool IsKey { get; set; }

        /// <summary>
        /// Indicates a range constraint on the property value.
        /// </summary>
        public Tuple<int, int> Range { get; set; }
    }

    /// <summary>
    /// Metadata about a parameter for a dynamic keyword. Adds one
    /// new property to the base classL Switch for switch parameters
    /// (THere is no such thing as a switch property...)
    /// </summary>
    public class DynamicKeywordParameter : DynamicKeywordProperty
    {
        /// <summary>
        /// Type if this is a switch parameter and takes no argument.
        /// </summary>
        public bool Switch { get; set; }
    }

    internal enum TokenizerMode
    {
        Command,
        Expression,
        TypeName,
        Signature, // i.e. class or method declaration
    }

    /// <summary>
    /// Indicates which suffix character(s) are present in the numeric literal being parsed by TryGetNumberValue.
    /// </summary>
    [Flags]
    internal enum NumberSuffixFlags
    {
        /// <summary>
        /// Indicates no suffix, a raw numeric literal. May be parsed as Int32, Int64, or Double.
        /// </summary>
        None = 0x0,

        /// <summary>
        /// Indicates 'u' suffix for unsigned integers. May be parsed as UInt32 or UInt64, depending on the value.
        /// </summary>
        Unsigned = 0x1,

        /// <summary>
        /// Indicates 'y' suffix for signed byte (sbyte) values.
        /// </summary>
        SignedByte = 0x2,

        /// <summary>
        /// Indicates 'uy' suffix for unsigned byte values.
        /// This is a compound value, representing both SignedByte and Unsigned flags being set.
        /// </summary>
        UnsignedByte = 0x3,

        /// <summary>
        /// Indicates 's' suffix for short (Int16) integers.
        /// </summary>
        Short = 0x4,

        /// <summary>
        /// Indicates 'us' suffix for ushort (UInt16) integers.
        /// This is a compound flag value, representing both Unsigned and Short flags being set.
        /// </summary>
        UnsignedShort = 0x5,

        /// <summary>
        /// Indicates 'l' suffix for long (Int64) integers.
        /// </summary>
        Long = 0x8,

        /// <summary>
        /// Indicates 'ul' suffix for ulong (UInt64) integers.
        /// This is a compound flag value, representing both Unsigned and Long flags being set.
        /// </summary>
        UnsignedLong = 0x9,

        /// <summary>
        /// Indicates 'd' suffix for decimal (128-bit) real numbers.
        /// </summary>
        Decimal = 0x10,

        /// <summary>
        /// Indicates 'I' suffix for BigInteger (arbitrarily large integer) numerals.
        /// </summary>
        BigInteger = 0x20
    }

    /// <summary>
    /// Indicates the format of a numeric literal.
    /// </summary>
    internal enum NumberFormat
    {
        /// <summary>
        /// Indicates standard decimal literal, no necessary prefix.
        /// </summary>
        Decimal = 0x0,

        /// <summary>
        /// Indicates hexadecimal literal, with '0x' prefix.
        /// </summary>
        Hex = 0x1,

        /// <summary>
        /// Indicates binary literal, with '0b' prefix.
        /// </summary>
        Binary = 0x2
    }

    //
    // Class used to do a partial snapshot of the state of the tokenizer.
    // This is used for nested scans on the same string.
    //
    internal class TokenizerState
    {
        internal int NestedTokensAdjustment;
        internal string Script;
        internal int TokenStart;
        internal int CurrentIndex;
        internal Token FirstToken;
        internal Token LastToken;
        internal BitArray SkippedCharOffsets;
        internal List<Token> TokenList;
    }

    [DebuggerDisplay("Mode = {Mode}; Script = {_script}")]
    internal class Tokenizer
    {
        private static readonly Dictionary<string, TokenKind> s_keywordTable
            = new Dictionary<string, TokenKind>(StringComparer.OrdinalIgnoreCase);
        private static readonly Dictionary<string, TokenKind> s_operatorTable
            = new Dictionary<string, TokenKind>(StringComparer.OrdinalIgnoreCase);

        private static readonly char s_invalidChar = char.MaxValue;
        private static readonly int s_maxNumberOfUnicodeHexDigits = 6;

        private readonly Parser _parser;
        private PositionHelper _positionHelper;
        private int _nestedTokensAdjustment;

        // This BitArray is used to help ensure we get the correct extent in a corner case that looks something like:
        //     $(""abc"")
        // In the above, we scan the characters between the parens once and create a token that is scanned later. This
        // first pass scan replaces doubled quotes with single quotes so that a subsequent scan will see: "abc" instead
        // of: ""abc"".  (This isn't really necessary, but is done for backwards compatibility.)  If we didn't track
        // the skipped quotes, we'd generate incorrect extent of the string token on subsequent rescans.
        private BitArray _skippedCharOffsets;

        private string _script;
        private int _tokenStart;
        private int _currentIndex;
        private bool _requiresDeclarationsComplete;
        private InternalScriptExtent _beginSignatureExtent;

        #region Tables for initialization

        private static readonly string[] s_keywordText = new string[] {
        /*1*/    "elseif",                  "if",               "else",             "switch",                     /*1*/
        /*2*/    "foreach",                 "from",             "in",               "for",                        /*2*/
        /*3*/    "while",                   "until",            "do",               "try",                        /*3*/
        /*4*/    "catch",                   "finally",          "trap",             "data",                       /*4*/
        /*5*/    "return",                  "continue",         "break",            "exit",                       /*5*/
        /*6*/    "throw",                   "begin",            "process",          "end",                        /*6*/
        /*7*/    "dynamicparam",            "function",         "filter",           "param",                      /*7*/
        /*8*/    "class",                   "define",           "var",              "using",                      /*8*/
        /*9*/    "workflow",                "parallel",         "sequence",         "inlinescript",               /*9*/
        /*A*/    "configuration",           "public",           "private",          "static",                     /*A*/
        /*B*/    "interface",               "enum",             "namespace",        "module",                     /*B*/
        /*C*/    "type",                    "assembly",         "command",          "hidden",                     /*C*/
        /*D*/    "base",                                                                                          /*D*/
        };

        private static readonly TokenKind[] s_keywordTokenKind = new TokenKind[] {
        /*1*/    TokenKind.ElseIf,          TokenKind.If,       TokenKind.Else,     TokenKind.Switch,             /*1*/
        /*2*/    TokenKind.Foreach,         TokenKind.From,     TokenKind.In,       TokenKind.For,                /*2*/
        /*3*/    TokenKind.While,           TokenKind.Until,    TokenKind.Do,       TokenKind.Try,                /*3*/
        /*4*/    TokenKind.Catch,           TokenKind.Finally,  TokenKind.Trap,     TokenKind.Data,               /*4*/
        /*5*/    TokenKind.Return,          TokenKind.Continue, TokenKind.Break,    TokenKind.Exit,               /*5*/
        /*6*/    TokenKind.Throw,           TokenKind.Begin,    TokenKind.Process,  TokenKind.End,                /*6*/
        /*7*/    TokenKind.Dynamicparam,    TokenKind.Function, TokenKind.Filter,   TokenKind.Param,              /*7*/
        /*8*/    TokenKind.Class,           TokenKind.Define,   TokenKind.Var,      TokenKind.Using,              /*8*/
        /*9*/    TokenKind.Workflow,        TokenKind.Parallel, TokenKind.Sequence, TokenKind.InlineScript,       /*9*/
        /*A*/    TokenKind.Configuration,   TokenKind.Public,   TokenKind.Private,  TokenKind.Static,             /*A*/
        /*B*/    TokenKind.Interface,       TokenKind.Enum,     TokenKind.Namespace,TokenKind.Module,             /*B*/
        /*C*/    TokenKind.Type,            TokenKind.Assembly, TokenKind.Command,  TokenKind.Hidden,             /*C*/
        /*D*/    TokenKind.Base,                                                                                  /*D*/
        };

        internal static readonly string[] _operatorText = new string[] {
        /*1*/   "bnot",                 "not",                  "eq",                   "ieq",                    /*1*/
        /*2*/   "ceq",                  "ne",                   "ine",                  "cne",                    /*2*/
        /*3*/   "ge",                   "ige",                  "cge",                  "gt",                     /*3*/
        /*4*/   "igt",                  "cgt",                  "lt",                   "ilt",                    /*4*/
        /*5*/   "clt",                  "le",                   "ile",                  "cle",                    /*5*/
        /*6*/   "like",                 "ilike",                "clike",                "notlike",                /*6*/
        /*7*/   "inotlike",             "cnotlike",             "match",                "imatch",                 /*7*/
        /*8*/   "cmatch",               "notmatch",             "inotmatch",            "cnotmatch",              /*8*/
        /*9*/   "replace",              "ireplace",             "creplace",             "contains",               /*9*/
        /*10*/  "icontains",            "ccontains",            "notcontains",          "inotcontains",           /*10*/
        /*11*/  "cnotcontains",         "in",                   "iin",                  "cin",                    /*11*/
        /*12*/  "notin",                "inotin",               "cnotin",               "split",                  /*12*/
        /*13*/  "isplit",               "csplit",               "isnot",                "is",                     /*13*/
        /*14*/  "as",                   "f",                    "and",                  "band",                   /*14*/
        /*15*/  "or",                   "bor",                  "xor",                  "bxor",                   /*15*/
        /*16*/  "join",                 "shl",                  "shr",                                            /*16*/
        };

        private static readonly TokenKind[] s_operatorTokenKind = new TokenKind[] {
        /*1*/   TokenKind.Bnot,         TokenKind.Not,          TokenKind.Ieq,          TokenKind.Ieq,            /*1*/
        /*2*/   TokenKind.Ceq,          TokenKind.Ine,          TokenKind.Ine,          TokenKind.Cne,            /*2*/
        /*3*/   TokenKind.Ige,          TokenKind.Ige,          TokenKind.Cge,          TokenKind.Igt,            /*3*/
        /*4*/   TokenKind.Igt,          TokenKind.Cgt,          TokenKind.Ilt,          TokenKind.Ilt,            /*4*/
        /*5*/   TokenKind.Clt,          TokenKind.Ile,          TokenKind.Ile,          TokenKind.Cle,            /*5*/
        /*6*/   TokenKind.Ilike,        TokenKind.Ilike,        TokenKind.Clike,        TokenKind.Inotlike,       /*6*/
        /*7*/   TokenKind.Inotlike,     TokenKind.Cnotlike,     TokenKind.Imatch,       TokenKind.Imatch,         /*7*/
        /*8*/   TokenKind.Cmatch,       TokenKind.Inotmatch,    TokenKind.Inotmatch,    TokenKind.Cnotmatch,      /*8*/
        /*9*/   TokenKind.Ireplace,     TokenKind.Ireplace,     TokenKind.Creplace,     TokenKind.Icontains,      /*9*/
        /*10*/  TokenKind.Icontains,    TokenKind.Ccontains,    TokenKind.Inotcontains, TokenKind.Inotcontains,   /*10*/
        /*11*/  TokenKind.Cnotcontains, TokenKind.Iin,          TokenKind.Iin,          TokenKind.Cin,            /*11*/
        /*12*/  TokenKind.Inotin,       TokenKind.Inotin,       TokenKind.Cnotin,       TokenKind.Isplit,         /*12*/
        /*13*/  TokenKind.Isplit,       TokenKind.Csplit,       TokenKind.IsNot,        TokenKind.Is,             /*13*/
        /*14*/  TokenKind.As,           TokenKind.Format,       TokenKind.And,          TokenKind.Band,           /*14*/
        /*15*/  TokenKind.Or,           TokenKind.Bor,          TokenKind.Xor,          TokenKind.Bxor,           /*15*/
        /*16*/  TokenKind.Join,         TokenKind.Shl,          TokenKind.Shr,                                    /*16*/
        };

        #endregion Tables for initialization

        static Tokenizer()
        {
            Diagnostics.Assert(s_keywordText.Length == s_keywordTokenKind.Length, "Keyword table sizes must match");
            Diagnostics.Assert(_operatorText.Length == s_operatorTokenKind.Length, "Operator table sizes must match");

            for (int i = 0; i < s_keywordText.Length; ++i)
            {
                s_keywordTable.Add(s_keywordText[i], s_keywordTokenKind[i]);
            }

            for (int i = 0; i < _operatorText.Length; ++i)
            {
                s_operatorTable.Add(_operatorText[i], s_operatorTokenKind[i]);
            }

            // The real signature (in mshsip.cpp) has spaces, but we ignore whitespace when looking
            // for signatures because we only care about things that look like a signature.
            // The hash we compute is intentionally dumb, we want collisions to catch similar strings,
            // so we just sum up the characters.
            const string beginSig = "sig#beginsignatureblock";
            beginSig.Aggregate(0, (current, t) => current + t);

            // Spot check to help make sure the arrays are in sync
            Diagnostics.Assert(s_keywordTable["using"] == TokenKind.Using, "Keyword table out of sync w/ enum");
            Diagnostics.Assert(s_operatorTable["join"] == TokenKind.Join, "Operator table out of sync w/ enum");
        }

        internal Tokenizer(Parser parser)
        {
            _parser = parser;
        }

        internal TokenizerMode Mode { get; set; }
        internal bool AllowSignedNumbers { get; set; }

        // TODO: use auto-properties when making 'ternary operator' an official feature.
        private bool _forceEndNumberOnTernaryOpChars;
        internal bool ForceEndNumberOnTernaryOpChars
        {
            get { return _forceEndNumberOnTernaryOpChars; }
            set { _forceEndNumberOnTernaryOpChars = value && ExperimentalFeature.IsEnabled("PSTernaryOperator"); }
        }

        internal bool WantSimpleName { get; set; }
        internal bool InWorkflowContext { get; set; }
        internal List<Token> TokenList { get; set; }
        internal Token FirstToken { get; private set; }

        internal Token LastToken { get; private set; }

        private List<Token> RequiresTokens { get; set; }

        private bool InCommandMode() { return Mode == TokenizerMode.Command; }

        private bool InExpressionMode() { return Mode == TokenizerMode.Expression; }

        private bool InTypeNameMode() { return Mode == TokenizerMode.TypeName; }

        private bool InSignatureMode() { return Mode == TokenizerMode.Signature; }

        internal void Initialize(string fileName, string input, List<Token> tokenList)
        {
            _positionHelper = new PositionHelper(fileName, input);
            _script = input;
            this.TokenList = tokenList;
            this.FirstToken = null;
            this.LastToken = null;
            this.RequiresTokens = null;
            _beginSignatureExtent = null;

            List<int> lineStartMap = new List<int>(100) { 0 };
            for (int i = 0; i < input.Length; ++i)
            {
                char c = input[i];

                if (c == '\r')
                {
                    if ((i + 1) < input.Length && input[i + 1] == '\n')
                    {
                        i += 1;
                    }

                    lineStartMap.Add(i + 1);
                }

                if (c == '\n')
                {
                    lineStartMap.Add(i + 1);
                }
            }

            _currentIndex = 0;
            _requiresDeclarationsComplete = false;
            Mode = TokenizerMode.Command;

            _positionHelper.LineStartMap = lineStartMap.ToArray();
        }

        internal TokenizerState StartNestedScan(UnscannedSubExprToken nestedText)
        {
            TokenizerState ts = new TokenizerState
            {
                CurrentIndex = _currentIndex,
                NestedTokensAdjustment = _nestedTokensAdjustment,
                Script = _script,
                TokenStart = _tokenStart,
                FirstToken = FirstToken,
                LastToken = LastToken,
                SkippedCharOffsets = _skippedCharOffsets,
                TokenList = TokenList,
            };

            _currentIndex = 0;
            _nestedTokensAdjustment = ((InternalScriptExtent)nestedText.Extent).StartOffset;
            _script = nestedText.Value;
            _tokenStart = 0;
            _skippedCharOffsets = nestedText.SkippedCharOffsets;
            TokenList = (TokenList != null) ? new List<Token>() : null;

            return ts;
        }

        internal void FinishNestedScan(TokenizerState ts)
        {
            _currentIndex = ts.CurrentIndex;
            _nestedTokensAdjustment = ts.NestedTokensAdjustment;
            _script = ts.Script;
            _tokenStart = ts.TokenStart;
            FirstToken = ts.FirstToken;
            LastToken = ts.LastToken;
            _skippedCharOffsets = ts.SkippedCharOffsets;
            TokenList = ts.TokenList;
        }

        #region Utilities

        private char GetChar()
        {
            Diagnostics.Assert(0 <= _currentIndex, "GetChar reading before start of input.");
            Diagnostics.Assert(_currentIndex <= _script.Length + 1, "GetChar reading after end of input.");

            // Increment _currentIndex, even if it goes over the Length so callers can call UngetChar to unget EOF.
            int current = _currentIndex++;
            if (current >= _script.Length)
            {
                return '\0';
            }

            return _script[current];
        }

        private void UngetChar()
        {
            Diagnostics.Assert(_currentIndex > 0, "UngetChar ungetting before start of input.");

            _currentIndex -= 1;
        }

        private char PeekChar()
        {
            Diagnostics.Assert(0 <= _currentIndex && _currentIndex <= _script.Length, "PeekChar out of range.");

            if (_currentIndex == _script.Length)
            {
                return '\0';
            }

            return _script[_currentIndex];
        }

        private void SkipChar()
        {
            Diagnostics.Assert((_currentIndex + 1) <= _script.Length, "SkipChar can't skip past EOF");

            _currentIndex += 1;
        }

        private bool AtEof()
        {
            return _currentIndex > _script.Length;
        }

        internal static bool IsKeyword(string str)
        {
            if (s_keywordTable.ContainsKey(str))
            {
                return true;
            }

            if (DynamicKeyword.ContainsKeyword(str) && !DynamicKeyword.IsHiddenKeyword(str))
            {
                return true;
            }

            return false;
        }

        internal void SkipNewlines(bool skipSemis)
        {
            // We normally don't create any tokens in a Skip method, but the
            // V2 tokenizer api returns newline, semi-colon, and line
            // continuation tokens so we create them as they are encountered.
        again:
            char c = GetChar();
            switch (c)
            {
                case ' ':
                case '\t':
                case '\f':
                case '\v':
                case SpecialChars.NoBreakSpace:
                case SpecialChars.NextLine:
                    SkipWhiteSpace();
                    goto again;

                case '\r':
                case '\n':
                    ScanNewline(c);
                    goto again;

                case ';':
                    if (skipSemis)
                    {
                        ScanSemicolon();
                        goto again;
                    }

                    break;

                case '#':
                    _tokenStart = _currentIndex - 1;
                    ScanLineComment();
                    goto again;

                case '<':
                    if (PeekChar() == '#')
                    {
                        _tokenStart = _currentIndex - 1;
                        SkipChar();
                        ScanBlockComment();
                        _requiresDeclarationsComplete = true;
                        goto again;
                    }

                    break;

                case '`':
                    char c1 = GetChar();
                    if (c1 == '\n' || c1 == '\r')
                    {
                        ScanLineContinuation(c1);
                        _requiresDeclarationsComplete = true;
                        goto again;
                    }

                    if (char.IsWhiteSpace(c1))
                    {
                        SkipWhiteSpace();
                        _requiresDeclarationsComplete = true;
                        goto again;
                    }

                    UngetChar();
                    break;

                default:
                    if (c.IsWhitespace())
                    {
                        SkipWhiteSpace();
                        goto again;
                    }

                    break;
            }

            UngetChar();
        }

        private void SkipWhiteSpace()
        {
            while (true)
            {
                char c = PeekChar();
                if (!c.IsWhitespace())
                {
                    break;
                }

                SkipChar();
            }
        }

        private void ScanNewline(char c)
        {
            _tokenStart = _currentIndex - 1;
            NormalizeCRLF(c);

            // Memory optimization: only create the token if it will be stored
            if (TokenList != null)
            {
                NewToken(TokenKind.NewLine);
            }
        }

        private void ScanSemicolon()
        {
            _tokenStart = _currentIndex - 1;

            // Memory optimization: only create the token if it will be stored
            if (TokenList != null)
            {
                NewToken(TokenKind.Semi);
            }
        }

        private void ScanLineContinuation(char c)
        {
            _tokenStart = _currentIndex - 2;
            NormalizeCRLF(c);

            // Memory optimization: only create the token if it will be stored
            if (TokenList != null)
            {
                NewToken(TokenKind.LineContinuation);
            }
        }

        internal int GetRestorePoint()
        {
            _tokenStart = _currentIndex;
            return CurrentExtent().StartOffset;
        }

        internal void Resync(Token token)
        {
            // The parser has decided to backtrack and the tokenizer needs to pretend that it's
            // starting over from the beginning of token.

            Resync(((InternalScriptExtent)token.Extent).StartOffset);
        }

        internal void Resync(int start)
        {
            int adjustment = _nestedTokensAdjustment;
            if (_skippedCharOffsets != null)
            {
                for (int i = _nestedTokensAdjustment; i < start - 1 && i < _skippedCharOffsets.Length; ++i)
                {
                    if (_skippedCharOffsets[i])
                    {
                        adjustment += 1;
                    }
                }
            }

            _currentIndex = start - adjustment;
            if (_currentIndex > _script.Length + 1)
            {
                _currentIndex = _script.Length + 1;
            }
            else if (0 > _currentIndex)
            {
                _currentIndex = 0;
            }

            if (FirstToken != null && _currentIndex <= ((InternalScriptExtent)FirstToken.Extent).StartOffset)
            {
                FirstToken = null;
            }

            if (TokenList != null && TokenList.Count > 0)
            {
                // If we were saving tokens, remove all tokens from token to the end of the saved tokens.
                RemoveTokensFromListDuringResync(TokenList, start);
            }

            if (RequiresTokens != null && RequiresTokens.Count > 0)
            {
                RemoveTokensFromListDuringResync(RequiresTokens, start);
            }
        }

        internal void RemoveTokensFromListDuringResync(List<Token> tokenList, int start)
        {
            int removeFrom = 0;
            // If we were saving tokens, remove all tokens from token to the end of the saved tokens.
            int i = tokenList.Count - 1;
            if (i >= 0 && tokenList[i].Kind == TokenKind.EndOfInput)
            {
                i -= 1;
            }

            for (; i >= 0; i--)
            {
                if (((InternalScriptExtent)tokenList[i].Extent).EndOffset <= start)
                {
                    removeFrom = i + 1;
                    break;
                }
            }

            tokenList.RemoveRange(removeFrom, tokenList.Count - removeFrom);
        }

        internal void ReplaceSavedTokens(Token firstOldToken, Token lastOldToken, Token newToken)
        {
            int startOffset = ((InternalScriptExtent)firstOldToken.Extent).StartOffset;
            int endOffset = ((InternalScriptExtent)lastOldToken.Extent).EndOffset;
            int lastTokenToReplace = -1;
            for (int i = TokenList.Count - 1; i >= 0; i--)
            {
                if (((InternalScriptExtent)TokenList[i].Extent).EndOffset == endOffset)
                {
                    lastTokenToReplace = i;
                    continue;
                }

                if (((InternalScriptExtent)TokenList[i].Extent).StartOffset == startOffset)
                {
                    TokenList.RemoveRange(i, lastTokenToReplace - i + 1);
                    TokenList.Insert(i, newToken);
                    break;
                }
            }
        }

        private void NormalizeCRLF(char c)
        {
            // CRs in Windows line endings are ignored
            if (c == '\r' && PeekChar() == '\n')
            {
                SkipChar();
            }
        }

        internal void CheckAstIsBeforeSignature(Ast ast)
        {
            if (_beginSignatureExtent == null)
                return;

            if (_beginSignatureExtent.StartOffset < ast.Extent.StartOffset)
            {
                ReportError(ast.Extent,
                    nameof(ParserStrings.TokenAfterEndOfValidScriptText),
                    ParserStrings.TokenAfterEndOfValidScriptText);
            }
        }

        private void ReportError(int errorOffset, string errorId, string errorMsg, params object[] args)
        {
            _parser.ReportError(NewScriptExtent(errorOffset, errorOffset + 1), errorId, errorMsg, args);
        }

        private void ReportError(IScriptExtent extent, string errorId, string errorMsg)
        {
            _parser.ReportError(extent, errorId, errorMsg);
        }

        private void ReportError(IScriptExtent extent, string errorId, string errorMsg, object arg)
        {
            _parser.ReportError(extent, errorId, errorMsg, arg);
        }

        private void ReportError(IScriptExtent extent, string errorId, string errorMsg, object arg1, object arg2)
        {
            _parser.ReportError(extent, errorId, errorMsg, arg1, arg2);
        }

        private void ReportIncompleteInput(int errorOffset, string errorId, string errorMsg)
        {
            _parser.ReportIncompleteInput(NewScriptExtent(errorOffset, _currentIndex), errorId, errorMsg);
        }

        private void ReportIncompleteInput(int errorOffset, string errorId, string errorMsg, object arg)
        {
            _parser.ReportIncompleteInput(NewScriptExtent(errorOffset, _currentIndex), errorId, errorMsg, arg);
        }

        private InternalScriptExtent NewScriptExtent(int start, int end)
        {
            return new InternalScriptExtent(_positionHelper, start + _nestedTokensAdjustment, end + _nestedTokensAdjustment);
        }

        internal InternalScriptExtent CurrentExtent()
        {
            int start = _tokenStart + _nestedTokensAdjustment;
            int end = _currentIndex + _nestedTokensAdjustment;
            if (_skippedCharOffsets != null)
            {
                int i = _nestedTokensAdjustment;
                for (; i < start && i < _skippedCharOffsets.Length; ++i)
                {
                    if (_skippedCharOffsets[i])
                    {
                        start += 1;
                        end += 1;
                    }
                }

                for (; i < end && i < _skippedCharOffsets.Length; ++i)
                {
                    if (_skippedCharOffsets[i])
                    {
                        end += 1;
                    }
                }
            }

            return new InternalScriptExtent(_positionHelper, start, end);
        }

        internal IScriptExtent GetScriptExtent()
        {
            return NewScriptExtent(0, _script.Length);
        }

        private Token NewCommentToken()
        {
            return SaveToken(new Token(CurrentExtent(), TokenKind.Comment, TokenFlags.None));
        }

        private T SaveToken<T>(T token) where T : Token
        {
            if (TokenList != null)
            {
                TokenList.Add(token);
            }

            // Keep track of the first and last token even if we're not saving tokens
            // for the special variables $$ and $^.
            switch (token.Kind)
            {
                case TokenKind.NewLine:
                case TokenKind.LineContinuation:
                case TokenKind.Comment:
                case TokenKind.EndOfInput:
                    // Don't remember these tokens, they aren't useful in $$ and $^.
                    break;
                default:
                    if (FirstToken == null)
                    {
                        FirstToken = token;
                    }

                    LastToken = token;
                    break;
            }

            return token;
        }

        private Token NewToken(TokenKind kind)
        {
            return SaveToken(new Token(CurrentExtent(), kind, TokenFlags.None));
        }

        private Token NewNumberToken(object value)
        {
            return SaveToken(new NumberToken(CurrentExtent(), value, TokenFlags.None));
        }

        private Token NewParameterToken(string name, bool sawColon)
        {
            return SaveToken(new ParameterToken(CurrentExtent(), name, sawColon));
        }

        private VariableToken NewVariableToken(VariablePath path, bool splatted)
        {
            return SaveToken(new VariableToken(CurrentExtent(), path, TokenFlags.None, splatted));
        }

        private StringToken NewStringLiteralToken(string value, TokenKind tokenKind, TokenFlags flags)
        {
            return SaveToken(new StringLiteralToken(CurrentExtent(), flags, tokenKind, value));
        }

        private StringToken NewStringExpandableToken(string value, string formatString, TokenKind tokenKind, List<Token> nestedTokens, TokenFlags flags)
        {
            if (nestedTokens != null && nestedTokens.Count == 0)
            {
                nestedTokens = null;
            }
            else if ((flags & TokenFlags.TokenInError) == 0)
            {
                if (nestedTokens.Any(tok => tok.HasError))
                {
                    flags |= TokenFlags.TokenInError;
                }
            }

            return SaveToken(new StringExpandableToken(CurrentExtent(), tokenKind, value, formatString, nestedTokens, flags));
        }

        private Token NewGenericExpandableToken(string value, string formatString, List<Token> nestedTokens)
        {
            return NewStringExpandableToken(value, formatString, TokenKind.Generic, nestedTokens, TokenFlags.None);
        }

        private Token NewGenericToken(string value)
        {
            return NewStringLiteralToken(value, TokenKind.Generic, TokenFlags.None);
        }

        private Token NewInputRedirectionToken()
        {
            return SaveToken(new InputRedirectionToken(CurrentExtent()));
        }

        private Token NewFileRedirectionToken(int from, bool append, bool fromSpecifiedExplicitly)
        {
            if (fromSpecifiedExplicitly && InExpressionMode())
            {
                UngetChar();
                if (append)
                {
                    UngetChar();
                }

                return NewNumberToken(from);
            }

            return SaveToken(new FileRedirectionToken(CurrentExtent(), (RedirectionStream)from, append));
        }

        private Token NewMergingRedirectionToken(int from, int to)
        {
            return SaveToken(new MergingRedirectionToken(CurrentExtent(), (RedirectionStream)from, (RedirectionStream)to));
        }

        private LabelToken NewLabelToken(string value)
        {
            return SaveToken(new LabelToken(CurrentExtent(), TokenFlags.None, value));
        }

        internal bool IsAtEndOfScript(IScriptExtent extent, bool checkCommentsAndWhitespace = false)
        {
            var scriptExtent = (InternalScriptExtent)extent;
            return scriptExtent.EndOffset >= _script.Length
                || (checkCommentsAndWhitespace && OnlyWhitespaceOrCommentsAfterExtent(scriptExtent));
        }

        private bool OnlyWhitespaceOrCommentsAfterExtent(InternalScriptExtent extent)
        {
            for (int i = extent.EndOffset; i < _script.Length; ++i)
            {
                if (_script[i] == '#')
                {
                    // SkipLineComment will return the position after the comment end
                    // which is either at the end of the file, or a cr or lf.
                    i = SkipLineComment(i + 1) - 1;
                    continue;
                }

                if (_script[i] == '<' && (i + 1) < _script.Length && _script[i + 1] == '#')
                {
                    i = SkipBlockComment(i + 2) - 1;
                    continue;
                }

                if (!_script[i].IsWhitespace())
                {
                    return false;
                }
            }

            return true;
        }

        internal bool IsPipeContinuation(IScriptExtent extent)
        {
            // If the first non-whitespace & non-comment (regular or block) character following a newline is a pipe, we have
            // pipe continuation.
            return extent.EndOffset < _script.Length && ContinuationAfterExtent(extent, continuationChar: '|');
        }

        private bool ContinuationAfterExtent(IScriptExtent extent, char continuationChar)
        {
            bool lastNonWhitespaceIsNewline = true;
            int i = extent.EndOffset;

            // Since some token pattern matching looks for multiple characters (e.g. newline or block comment)
            // we stop searching at _script.Length - 1 and perform one additional check after the while loop.
            // This avoids having to compare i + 1 against the script length in multiple locations inside the
            // loop.
            while (i < _script.Length - 1)
            {
                char c = _script[i];

                if (c.IsWhitespace())
                {
                    i++;
                    continue;
                }

                if (c == '\n')
                {
                    if (lastNonWhitespaceIsNewline)
                    {
                        // blank or whitespace-only lines are not allowed in automatic line continuation
                        return false;
                    }

                    lastNonWhitespaceIsNewline = true;
                    i++;
                    continue;
                }
                else if (c == '\r')
                {
                    if (lastNonWhitespaceIsNewline)
                    {
                        // blank or whitespace-only lines are not allowed in automatic line continuation
                        return false;
                    }

                    lastNonWhitespaceIsNewline = true;
                    i += _script[i + 1] == '\n' ? 2 : 1;
                    continue;
                }

                lastNonWhitespaceIsNewline = false;

                if (c == '#')
                {
                    // SkipLineComment will return the position after the comment end
                    // which is either at the end of the file, or a cr or lf.
                    i = SkipLineComment(i + 1);
                    continue;
                }

                if (c == '<' && _script[i + 1] == '#')
                {
                    i = SkipBlockComment(i + 2);
                    continue;
                }

                return c == continuationChar;
            }

            return _script[_script.Length - 1] == continuationChar;
        }

        private int SkipLineComment(int i)
        {
            for (; i < _script.Length; ++i)
            {
                char c = _script[i];

                if (c == '\r' || c == '\n')
                {
                    break;
                }
            }

            return i;
        }

        private int SkipBlockComment(int i)
        {
            for (; i < _script.Length; ++i)
            {
                char c = _script[i];

                if (c == '#' && (i + 1) < _script.Length && _script[i + 1] == '>')
                {
                    return i + 2;
                }
            }

            return i;
        }

        private char Backtick(char c, out char surrogateCharacter)
        {
            surrogateCharacter = s_invalidChar;

            switch (c)
            {
                case '0': return '\0';
                case 'a': return '\a';
                case 'b': return '\b';
                case 'e': return '\u001b';
                case 'f': return '\f';
                case 'n': return '\n';
                case 'r': return '\r';
                case 't': return '\t';
                case 'u': return ScanUnicodeEscape(out surrogateCharacter);
                case 'v': return '\v';
                default: return c;
            }
        }

        private char ScanUnicodeEscape(out char surrogateCharacter)
        {
            int escSeqStartIndex = _currentIndex - 2;
            surrogateCharacter = s_invalidChar;

            char c = GetChar();
            if (c != '{')
            {
                UngetChar();

                IScriptExtent errorExtent = NewScriptExtent(escSeqStartIndex, _currentIndex);
                ReportError(errorExtent,
                    nameof(ParserStrings.InvalidUnicodeEscapeSequence),
                    ParserStrings.InvalidUnicodeEscapeSequence);
                return s_invalidChar;
            }

            // Scan the rest of the Unicode escape sequence - one to six hex digits terminated plus the closing '}'.
            var sb = GetStringBuilder();
            int i;
            for (i = 0; i < s_maxNumberOfUnicodeHexDigits + 1; i++)
            {
                c = GetChar();

                // Sequence has been terminated.
                if (c == '}')
                {
                    if (i == 0)
                    {
                        // Sequence must have at least one hex char.
                        Release(sb);
                        IScriptExtent errorExtent = NewScriptExtent(escSeqStartIndex, _currentIndex);
                        ReportError(errorExtent,
                            nameof(ParserStrings.InvalidUnicodeEscapeSequence),
                            ParserStrings.InvalidUnicodeEscapeSequence);
                        return s_invalidChar;
                    }

                    break;
                }
                else if (!c.IsHexDigit())
                {
                    UngetChar();

                    Release(sb);
                    if (i < s_maxNumberOfUnicodeHexDigits)
                    {
                        ReportError(_currentIndex,
                            nameof(ParserStrings.InvalidUnicodeEscapeSequence),
                            ParserStrings.InvalidUnicodeEscapeSequence);
                    }
                    else
                    {
                        ReportError(_currentIndex,
                            nameof(ParserStrings.MissingUnicodeEscapeSequenceTerminator),
                            ParserStrings.MissingUnicodeEscapeSequenceTerminator);
                    }

                    return s_invalidChar;
                }
                else if (i == s_maxNumberOfUnicodeHexDigits)
                {
                    UngetChar();

                    Release(sb);
                    ReportError(_currentIndex,
                        nameof(ParserStrings.TooManyDigitsInUnicodeEscapeSequence),
                        ParserStrings.TooManyDigitsInUnicodeEscapeSequence);
                    return s_invalidChar;
                }

                sb.Append(c);
            }

            string hexStr = GetStringAndRelease(sb);

            uint unicodeValue = uint.Parse(hexStr, NumberStyles.AllowHexSpecifier, NumberFormatInfo.InvariantInfo);
            if (unicodeValue <= char.MaxValue)
            {
                return ((char)unicodeValue);
            }
            else if (unicodeValue <= 0x10FFFF)
            {
                return GetCharsFromUtf32(unicodeValue, out surrogateCharacter);
            }
            else
            {
                // Place the error indicator under only the hex digits in the esc sequence.
                IScriptExtent errorExtent = NewScriptExtent(escSeqStartIndex + 3, _currentIndex - 1);
                ReportError(errorExtent,
                    nameof(ParserStrings.InvalidUnicodeEscapeSequenceValue),
                    ParserStrings.InvalidUnicodeEscapeSequenceValue);
                return s_invalidChar;
            }
        }

        private static char GetCharsFromUtf32(uint codepoint, out char lowSurrogate)
        {
            if (codepoint < (uint)0x00010000)
            {
                lowSurrogate = s_invalidChar;
                return (char)codepoint;
            }
            else
            {
                Diagnostics.Assert((codepoint > 0x0000FFFF) && (codepoint <= 0x0010FFFF), "Codepoint is out of range for a surrogate pair");
                lowSurrogate = (char)((codepoint - 0x00010000) % 0x0400 + 0xDC00);
                return (char)((codepoint - 0x00010000) / 0x0400 + 0xD800);
            }
        }

        private void ScanToEndOfCommentLine(out bool sawBeginSig, out bool matchedRequires)
        {
            // When we get here, we are scanning a line comment.  To avoid rescanning,
            // we look for a script signature while we scan to the end of the line.
            //
            // We want to find both real signatures and fake signatures, with the goal of disallowing any
            // code after anything that looks like a signature because people often stop reading a script
            // once they see a signature - making it relatively easy to "hide" trojan like code in a script
            // after a fake signature.
            //
            // To "match" a signature, we compare its similarity (using Levenshtein Distance) to find
            // comments that look confusingly similar to the actual signature block (mapping to lowercase,
            // and ignoring spaces).
            //
            // At the same time, we also want to match #requires.  We do this with a simple state machine,
            // incrementing the state as we continue to match, or set requiresMatchState to -1 if we failed to match.

            var commentLine = GetStringBuilder();

            int requiresMatchState = 0;
            matchedRequires = false;
            while (true)
            {
                char c = GetChar();

                if (!c.IsWhitespace())
                {
                    commentLine.Append(c);
                }

                switch (c)
                {
                    case 'e':
                    case 'E':
                        if (requiresMatchState == 1 || requiresMatchState == 6)
                            requiresMatchState += 1;
                        else
                            requiresMatchState = -1;
                        break;
                    case 'i':
                    case 'I':
                        if (requiresMatchState == 4)
                            requiresMatchState += 1;
                        else
                            requiresMatchState = -1;
                        break;
                    case 'q':
                    case 'Q':
                        if (requiresMatchState == 2)
                            requiresMatchState += 1;
                        else
                            requiresMatchState = -1;
                        break;
                    case 'r':
                    case 'R':
                        if (requiresMatchState == 0 || requiresMatchState == 5)
                            requiresMatchState += 1;
                        else
                            requiresMatchState = -1;
                        break;
                    case 's':
                    case 'S':
                        if (requiresMatchState == 7)
                            matchedRequires = true;
                        else
                            requiresMatchState = -1;
                        break;
                    case 'u':
                    case 'U':
                        if (requiresMatchState == 3)
                            requiresMatchState += 1;
                        else
                            requiresMatchState = -1;
                        break;
                    case '\0':
                        if (AtEof())
                        {
                            goto case '\n';
                        }

                        goto default;
                    case '\r':
                    case '\n':
                        UngetChar();

                        // Detect a line comment that disguises itself to look like the beginning of a signature block.
                        // This could be used to hide code at the bottom of a script, since people might assume there is nothing else after the signature.
                        //
                        // The token similarity threshold was chosen by instrumenting the tokenizer and
                        // analyzing every comment from PoshCode, Technet Script Center, and Windows.
                        //
                        // The closest comments above "10" had a score of 11, which are marginal and
                        // appropriately close to being tricky.
                        //
                        // # END BEGIN SCRIPT BLOCK
                        // # SET TEXT SIGNATURE
                        //
                        // Below 11 were only actual signature blocks:
                        //
                        // # SIG # END SIGNATURE BLOCK
                        // # SIG # BEGIN SIGNATURE BLOCK
                        //
                        // There were only 279 (out of 269,387) comments with a similarity of 11,12,13,14, or 15.
                        // At a similarity of 16-77, there were thousands of comments per similarity bucket.

                        const string beginSignatureTextNoSpace = "sig#beginsignatureblock\n";
                        const int beginTokenSimilarityThreshold = 10;

                        const int beginTokenSimilarityUpperBound = 34; // beginSignatureTextNoSpace.Length + beginTokenSimilarityThreshold
                        const int beginTokenSimilarityLowerBound = 14; // beginSignatureTextNoSpace.Length - beginTokenSimilarityThreshold

                        // Quick exit - the comment line is more than 'threshold' longer, or is less than 'threshold' shorter. Therefore,
                        // its similarity will be over the threshold.
                        if (commentLine.Length > beginTokenSimilarityUpperBound || commentLine.Length < beginTokenSimilarityLowerBound)
                        {
                            sawBeginSig = false;
                        }
                        else
                        {
                            // Perf note - the GetStringSimilarity function is able to evaluate approximately 50kb of pure comments
                            // (1000 lines, each of length between 10 and 80 characters) in about 40ms, compared to 6ms it took to
                            // doing the error-prone hashing approach we had implemented before.
                            //
                            // The average script is 14% comments and parses in about 5.05 ms with this algorithm,
                            // about 4.45 ms with the more simplistic algorithm.

                            string commentLineComparison = commentLine.ToString().ToLowerInvariant();
                            if (_beginTokenSimilarity2dArray == null)
                            {
                                // Create the 2 dimensional array for edit distance calculation if it hasn't been created yet.
                                _beginTokenSimilarity2dArray = new int[beginTokenSimilarityUpperBound + 1, beginSignatureTextNoSpace.Length + 1];
                            }
                            else
                            {
                                // Zero out the 2 dimensional array before using it.
                                Array.Clear(_beginTokenSimilarity2dArray, 0, _beginTokenSimilarity2dArray.Length);
                            }

                            int sawBeginTokenSimilarity = GetStringSimilarity(commentLineComparison, beginSignatureTextNoSpace, _beginTokenSimilarity2dArray);
                            sawBeginSig = sawBeginTokenSimilarity < beginTokenSimilarityThreshold;
                        }

                        Release(commentLine);
                        return;
                    default:
                        requiresMatchState = -1;
                        break;
                }
            }
        }

        #endregion Utilities

        #region Object reuse

        // A two-dimensional integer array reused for calculating string similarity.
        private int[,] _beginTokenSimilarity2dArray;

        private readonly Queue<StringBuilder> _stringBuilders = new Queue<StringBuilder>();

        private StringBuilder GetStringBuilder()
        {
            return _stringBuilders.Count == 0 ? new StringBuilder() : _stringBuilders.Dequeue();
        }

        private void Release(StringBuilder sb)
        {
            // We don't want to cache too much, so limit to 10 string builders
            // and don't keep any that have > 1kb
            if (_stringBuilders.Count < 10 && sb.Capacity < 1024)
            {
                sb.Clear();
                _stringBuilders.Enqueue(sb);
            }
        }

        private string GetStringAndRelease(StringBuilder sb)
        {
            var result = sb.ToString();
            Release(sb);
            return result;
        }

        #endregion Object reuse

        #region Comments

        private void ScanLineComment()
        {
            bool sawBeginSig;
            bool matchedRequires;
            ScanToEndOfCommentLine(out sawBeginSig, out matchedRequires);
            var token = NewCommentToken();
            if (sawBeginSig)
            {
                _beginSignatureExtent = CurrentExtent();
            }
            else if (matchedRequires && _nestedTokensAdjustment == 0)
            {
                if (RequiresTokens == null)
                    RequiresTokens = new List<Token>();
                RequiresTokens.Add(token);
                if (_requiresDeclarationsComplete) {
                    string warningMessage = string.Format(@"
Requires statement

+ {0} 

at char {1} is not at the top of the script, but it will behave as if it was at the top of the script.", token, _currentIndex);
                    WarningException requiresWarning=new WarningException(warningMessage);        
                    Console.WriteLine(requiresWarning.ToString());  
                }
            }
        }

        private void ScanBlockComment()
        {
            int errorIndex = _currentIndex - 2;
            while (true)
            {
                char c = GetChar();

                if (c == '#' && PeekChar() == '>')
                {
                    SkipChar();
                    break;
                }

                if (c == '\r')
                {
                    NormalizeCRLF(c);
                }
                else if (c == '\0' && AtEof())
                {
                    UngetChar();
                    ReportIncompleteInput(errorIndex,
                        nameof(ParserStrings.MissingTerminatorMultiLineComment),
                        ParserStrings.MissingTerminatorMultiLineComment);
                    break;
                }
            }

            NewCommentToken();
        }

        // Implementation of the Levenshtein Distance algorithm
        // https://en.wikipedia.org/wiki/Levenshtein_distance
        private static int GetStringSimilarity(string first, string second, int[,] distanceMap = null)
        {
            Diagnostics.Assert(!string.IsNullOrEmpty(first) && !string.IsNullOrEmpty(second), "Caller never calls us with empty strings");

            // Store a distance map to store the number of edits required to
            // convert the first <row> letters of First to the first <column>
            // letters of Second.
            distanceMap ??= new int[first.Length + 1, second.Length + 1];

            // Initialize the first row and column of the matrix - the number
            // of edits required when one of the strings is empty is just
            // the length of the non-empty string
            for (int row = 0; row <= first.Length; row++)
            {
                distanceMap[row, 0] = row;
            }

            for (int column = 0; column <= second.Length; column++)
            {
                distanceMap[0, column] = column;
            }

            // Visit all prefixes and determine the minimum edit distance
            for (int row = 1; row <= first.Length; row++)
            {
                for (int column = 1; column <= second.Length; column++)
                {
                    // If these two characters are the same, then
                    // The edit distance is the same as it was for the
                    // two shorter substrings without this character.
                    if (first[row - 1] == second[column - 1])
                    {
                        distanceMap[row, column] = distanceMap[row - 1, column - 1];
                    }
                    else
                    {
                        // Otherwise, the edit distance is the minimum
                        // of doing an addition of a character, a deletion
                        // of a character, or a substitution of a character
                        distanceMap[row, column] = Math.Min(
                            Math.Min(
                                distanceMap[row - 1, column] + 1,
                                distanceMap[row, column - 1] + 1),
                                distanceMap[row - 1, column - 1] + 1);
                    }
                }
            }

            return distanceMap[first.Length, second.Length];
        }

        #region Requires

        internal ScriptRequirements GetScriptRequirements()
        {
            if (RequiresTokens == null)
                return null;

            // Make sure a nested scan of the #requires lines don't affect our processing here.
            var requiresTokens = RequiresTokens.ToArray();
            RequiresTokens = null;

            string requiredShellId = null;
            Version requiredVersion = null;
            Version requiredMaximumPSVersion = null;
            List<string> requiredEditions = null;
            List<ModuleSpecification> requiredModules = null;
            List<PSSnapInSpecification> requiredSnapins = null;
            List<string> requiredAssemblies = null;
            bool requiresElevation = false;
            List<string> requiredOSVersions = null;
            foreach (var token in requiresTokens)
            {
                var requiresExtent = new InternalScriptExtent(_positionHelper, token.Extent.StartOffset + 1, token.Extent.EndOffset);
                var state = StartNestedScan(new UnscannedSubExprToken(requiresExtent, TokenFlags.None, requiresExtent.Text, null));
                var commandAst = _parser.CommandRule(forDynamicKeyword: false) as CommandAst;
                _parser._ungotToken = null;
                FinishNestedScan(state);

                string snapinName = null;
                Version snapinVersion = null;

                if (commandAst != null)
                {
                    var commandName = commandAst.GetCommandName();
                    if (!string.Equals(commandName, "requires", StringComparison.OrdinalIgnoreCase))
                    {
                        ReportError(commandAst.Extent,
                            nameof(DiscoveryExceptions.ScriptRequiresInvalidFormat),
                            DiscoveryExceptions.ScriptRequiresInvalidFormat);
                    }

                    var snapinSpecified = false;
                    for (int i = 1; i < commandAst.CommandElements.Count; i++)
                    {
                        var parameter = commandAst.CommandElements[i] as CommandParameterAst;

                        if (parameter != null &&
                            PSSnapinToken.StartsWith(parameter.ParameterName, StringComparison.OrdinalIgnoreCase))
                        {
                            snapinSpecified = true;
                            if (requiredSnapins == null)
                            {
                                requiredSnapins = new List<PSSnapInSpecification>();
                            }

                            break;
                        }
                    }

                    for (int i = 1; i < commandAst.CommandElements.Count; i++)
                    {
                        var parameter = commandAst.CommandElements[i] as CommandParameterAst;
                        if (parameter != null)
                        {
                            HandleRequiresParameter(parameter, commandAst.CommandElements, snapinSpecified,
                                ref i, ref snapinName, ref snapinVersion,
                                ref requiredShellId, ref requiredVersion, ref requiredMaximumPSVersion, ref requiredEditions, ref requiredModules, ref requiredAssemblies, ref requiresElevation, ref requiredOSVersions);
                        }
                        else
                        {
                            ReportError(commandAst.CommandElements[i].Extent,
                                nameof(DiscoveryExceptions.ScriptRequiresInvalidFormat),
                                DiscoveryExceptions.ScriptRequiresInvalidFormat);
                        }
                    }

                    if (snapinName != null)
                    {
                        Diagnostics.Assert(PSSnapInInfo.IsPSSnapinIdValid(snapinName), "we shouldn't set snapinName if it wasn't valid");
                        requiredSnapins.Add(new PSSnapInSpecification(snapinName) { Version = snapinVersion });
                    }
                }
            }
            return new ScriptRequirements
            {
                RequiredApplicationId = requiredShellId,
                RequiredPSVersion = requiredVersion,
                RequiredMaximumPSVersion = requiredMaximumPSVersion,
                RequiredPSEditions = requiredEditions != null
                                                    ? new ReadOnlyCollection<string>(requiredEditions)
                                                    : ScriptRequirements.EmptyEditionCollection,
                RequiresPSSnapIns = requiredSnapins != null
                                                   ? new ReadOnlyCollection<PSSnapInSpecification>(requiredSnapins)
                                                   : ScriptRequirements.EmptySnapinCollection,
                RequiredAssemblies = requiredAssemblies != null
                                                    ? new ReadOnlyCollection<string>(requiredAssemblies)
                                                    : ScriptRequirements.EmptyAssemblyCollection,
                RequiredModules = requiredModules != null
                                                    ? new ReadOnlyCollection<ModuleSpecification>(requiredModules)
                                                    : ScriptRequirements.EmptyModuleCollection,
                IsElevationRequired = requiresElevation,
                RequiredOSVersions = requiredOSVersions != null
                                                    ? new ReadOnlyCollection<string>(requiredOSVersions)
                                                    : ScriptRequirements.EmptyEditionCollection
            };
        }

        private const string shellIDToken = "shellid";
        private const string PSSnapinToken = "pssnapin";
        private const string versionToken = "version";
        private const string editionToken = "psedition";
        private const string assemblyToken = "assembly";
        private const string modulesToken = "modules";
        private const string elevationToken = "runasadministrator";
        private const string osVersionsToken = "os";
        private const string maximumPSVersionToken = "maximumpsversion";
        private void HandleRequiresParameter(CommandParameterAst parameter,
                                             ReadOnlyCollection<CommandElementAst> commandElements,
                                             bool snapinSpecified,
                                             ref int index,
                                             ref string snapinName,
                                             ref Version snapinVersion,
                                             ref string requiredShellId,
                                             ref Version requiredVersion,
                                             ref Version requiredMaximumPSVersion,
                                             ref List<string> requiredEditions,
                                             ref List<ModuleSpecification> requiredModules,
                                             ref List<string> requiredAssemblies,
                                             ref bool requiresElevation,
                                             ref List<string> requiredOSVersions)
        {
            Ast argumentAst = parameter.Argument ?? (index + 1 < commandElements.Count ? commandElements[++index] : null);

            if (elevationToken.StartsWith(parameter.ParameterName, StringComparison.OrdinalIgnoreCase))
            {
                requiresElevation = true;
                if (argumentAst != null)
                {
                    ReportError(parameter.Extent,
                        nameof(ParserStrings.ParameterCannotHaveArgument),
                        ParserStrings.ParameterCannotHaveArgument,
                        parameter.ParameterName);
                }

                return;
            }

            if (argumentAst == null)
            {
                ReportError(parameter.Extent,
                    nameof(ParserStrings.ParameterRequiresArgument),
                    ParserStrings.ParameterRequiresArgument,
                    parameter.ParameterName);
                return;
            }

            object argumentValue;
            if (!IsConstantValueVisitor.IsConstant(argumentAst, out argumentValue, forRequires: true))
            {
                ReportError(argumentAst.Extent,
                    nameof(ParserStrings.RequiresArgumentMustBeConstant),
                    ParserStrings.RequiresArgumentMustBeConstant);
                return;
            }

            if (shellIDToken.StartsWith(parameter.ParameterName, StringComparison.OrdinalIgnoreCase))
            {
                if (requiredShellId != null)
                {
                    ReportError(parameter.Extent,
                        nameof(ParameterBinderStrings.ParameterAlreadyBound),
                        ParameterBinderStrings.ParameterAlreadyBound,
                        null,
                        shellIDToken);
                    return;
                }

                if (!(argumentValue is string))
                {
                    ReportError(argumentAst.Extent,
                        nameof(ParserStrings.RequiresInvalidStringArgument),
                        ParserStrings.RequiresInvalidStringArgument,
                        shellIDToken);
                    return;
                }

                requiredShellId = (string)argumentValue;
            }
            else if (PSSnapinToken.StartsWith(parameter.ParameterName, StringComparison.OrdinalIgnoreCase))
            {
                if (!(argumentValue is string))
                {
                    ReportError(argumentAst.Extent,
                        nameof(ParserStrings.RequiresInvalidStringArgument),
                        ParserStrings.RequiresInvalidStringArgument,
                        PSSnapinToken);
                    return;
                }

                if (snapinName != null)
                {
                    ReportError(parameter.Extent,
                        nameof(ParameterBinderStrings.ParameterAlreadyBound),
                        ParameterBinderStrings.ParameterAlreadyBound,
                        null,
                        PSSnapinToken);
                    return;
                }

                if (!PSSnapInInfo.IsPSSnapinIdValid((string)argumentValue))
                {
                    ReportError(argumentAst.Extent,
                        nameof(MshSnapInCmdletResources.InvalidPSSnapInName),
                        MshSnapInCmdletResources.InvalidPSSnapInName);
                    return;
                }

                snapinName = (string)argumentValue;
            }
            else if (editionToken.StartsWith(parameter.ParameterName, StringComparison.OrdinalIgnoreCase))
            {
                if (requiredEditions != null)
                {
                    ReportError(parameter.Extent,
                        nameof(ParameterBinderStrings.ParameterAlreadyBound),
                        ParameterBinderStrings.ParameterAlreadyBound,
                        null,
                        editionToken);
                    return;
                }

                if (argumentValue is string || !(argumentValue is IEnumerable))
                {
                    requiredEditions = HandleRequiresPSEditionArgument(argumentAst, argumentValue, ref requiredEditions);
                }
                else
                {
                    foreach (var arg in (IEnumerable)argumentValue)
                    {
                        requiredEditions = HandleRequiresPSEditionArgument(argumentAst, arg, ref requiredEditions);
                    }
                }
            } else if (osVersionsToken.StartsWith(parameter.ParameterName, StringComparison.OrdinalIgnoreCase))
            {
                if (requiredOSVersions != null)
                {
                    ReportError(parameter.Extent,
                        nameof(ParameterBinderStrings.ParameterAlreadyBound),
                        ParameterBinderStrings.ParameterAlreadyBound,
                        null,
                        osVersionsToken);
                    return;
                }
                if (argumentValue is string || !(argumentValue is IEnumerable))
                {
                    requiredOSVersions = HandleRequiresOSVersionsArgument(argumentAst, argumentValue, ref requiredOSVersions);
                }
                else
                {
                    foreach (var arg in (IEnumerable)argumentValue)
                    {
                        requiredOSVersions = HandleRequiresOSVersionsArgument(argumentAst, arg, ref requiredOSVersions);
                    }
                }                
            }
            else if (versionToken.StartsWith(parameter.ParameterName, StringComparison.OrdinalIgnoreCase))
            {
                var argumentText = argumentValue as string ?? argumentAst.Extent.Text;
                var version = Utils.StringToVersion(argumentText);
                if (version == null)
                {
                    ReportError(argumentAst.Extent,
                        nameof(ParserStrings.RequiresVersionInvalid),
                        ParserStrings.RequiresVersionInvalid);
                    return;
                }

                if (snapinSpecified)
                {
                    if (snapinVersion != null)
                    {
                        ReportError(parameter.Extent,
                            nameof(ParameterBinderStrings.ParameterAlreadyBound),
                            ParameterBinderStrings.ParameterAlreadyBound,
                            null,
                            versionToken);
                        return;
                    }

                    snapinVersion = version;
                }
                else
                {
                    if (requiredVersion != null && !requiredVersion.Equals(version))
                    {
                        ReportError(parameter.Extent,
                            nameof(ParameterBinderStrings.ParameterAlreadyBound),
                            ParameterBinderStrings.ParameterAlreadyBound,
                            null,
                            versionToken);
                        return;
                    }

                    requiredVersion = version;
                }
            }
            else if (maximumPSVersionToken.StartsWith(parameter.ParameterName, StringComparison.OrdinalIgnoreCase)) {
                var argumentText = argumentValue as string ?? argumentAst.Extent.Text;
                var version = Utils.StringToVersion(argumentText);
                if (version == null)
                {
                    ReportError(argumentAst.Extent,
                        nameof(ParserStrings.RequiresVersionInvalid),
                        ParserStrings.RequiresVersionInvalid);
                    return;
                }
                if (requiredMaximumPSVersion != null && !requiredMaximumPSVersion.Equals(version))
                {
                    ReportError(parameter.Extent,
                        nameof(ParameterBinderStrings.ParameterAlreadyBound),
                        ParameterBinderStrings.ParameterAlreadyBound,
                        null,
                        maximumPSVersionToken);
                    return;
                }
                requiredMaximumPSVersion = version;
            }
            else if (assemblyToken.StartsWith(parameter.ParameterName, StringComparison.OrdinalIgnoreCase))
            {
                if (argumentValue is string || !(argumentValue is IEnumerable))
                {
                    requiredAssemblies = HandleRequiresAssemblyArgument(argumentAst, argumentValue, requiredAssemblies);
                }
                else
                {
                    foreach (var arg in (IEnumerable)argumentValue)
                    {
                        requiredAssemblies = HandleRequiresAssemblyArgument(argumentAst, arg, requiredAssemblies);
                    }
                }
            }
            else if (modulesToken.StartsWith(parameter.ParameterName, StringComparison.OrdinalIgnoreCase))
            {
                var enumerable = argumentValue as object[] ?? new[] { argumentValue };
                foreach (var arg in enumerable)
                {
                    ModuleSpecification moduleSpecification;
                    try
                    {
                        moduleSpecification = LanguagePrimitives.ConvertTo<ModuleSpecification>(arg);
                    }
                    catch (InvalidCastException e)
                    {
                        ReportError(argumentAst.Extent,
                            nameof(ParserStrings.RequiresModuleInvalid),
                            ParserStrings.RequiresModuleInvalid,
                            e.Message);
                        return;
                    }
                    catch (ArgumentException e)
                    {
                        ReportError(argumentAst.Extent,
                            nameof(ParserStrings.RequiresModuleInvalid),
                            ParserStrings.RequiresModuleInvalid,
                            e.Message);
                        return;
                    }

                    if (requiredModules == null)
                        requiredModules = new List<ModuleSpecification>();
                    requiredModules.Add(moduleSpecification);
                }
            }
            else
            {
                ReportError(parameter.Extent,
                    nameof(DiscoveryExceptions.ScriptRequiresInvalidFormat),
                    DiscoveryExceptions.ScriptRequiresInvalidFormat);
            }
        }

        private List<string> HandleRequiresOSVersionsArgument(Ast argumentAst, object arg, ref List<string> requiredOSVersions)
        {
            if (!(arg is string))
            {
                ReportError(argumentAst.Extent,
                    nameof(ParserStrings.RequiresInvalidStringArgument),
                    ParserStrings.RequiresInvalidStringArgument,
                    osVersionsToken);
            }
            else
            {
                if (requiredOSVersions == null)
                    requiredOSVersions = new List<string>();

                if (!requiredOSVersions.Contains((string)arg))
                {
                    requiredOSVersions.Add((string)arg);
                }
            }
            return requiredOSVersions;
        }

        private List<string> HandleRequiresAssemblyArgument(Ast argumentAst, object arg, List<string> requiredAssemblies)
        {
            if (!(arg is string))
            {
                ReportError(argumentAst.Extent,
                    nameof(ParserStrings.RequiresInvalidStringArgument),
                    ParserStrings.RequiresInvalidStringArgument,
                    assemblyToken);
            }
            else
            {
                if (requiredAssemblies == null)
                    requiredAssemblies = new List<string>();

                if (!requiredAssemblies.Contains((string)arg))
                {
                    requiredAssemblies.Add((string)arg);
                }
            }

            return requiredAssemblies;
        }

        private List<string> HandleRequiresPSEditionArgument(Ast argumentAst, object arg, ref List<string> requiredEditions)
        {
            if (!(arg is string))
            {
                ReportError(argumentAst.Extent,
                    nameof(ParserStrings.RequiresInvalidStringArgument),
                    ParserStrings.RequiresInvalidStringArgument,
                    editionToken);
            }
            else
            {
                if (requiredEditions == null)
                    requiredEditions = new List<string>();

                var edition = (string)arg;
                if (!Utils.IsValidPSEditionValue(edition))
                {
                    ReportError(argumentAst.Extent,
                        nameof(ParserStrings.RequiresPSEditionInvalid),
                        ParserStrings.RequiresPSEditionInvalid,
                        editionToken);
                }

                if (!requiredEditions.Contains(edition, StringComparer.OrdinalIgnoreCase))
                {
                    requiredEditions.Add(edition);
                }
                else
                {
                    ReportError(argumentAst.Extent,
                        nameof(ParserStrings.RequiresPSEditionValueIsAlreadySpecified),
                        ParserStrings.RequiresPSEditionValueIsAlreadySpecified,
                        editionToken);
                }
            }

            return requiredEditions;
        }
        #endregion Requires

        #endregion Comments

        #region Strings

        // When processing a verbatim command argument, read until the end
        // of line completely ignoring all PowerShell semantics.
        internal StringToken GetVerbatimCommandArgument()
        {
            SkipWhiteSpace();
            _tokenStart = _currentIndex;

            bool inQuotes = false;
            while (true)
            {
                char c = GetChar();

                if (c == '\r' || c == '\n' || (c == '\0' && AtEof()))
                {
                    UngetChar();
                    break;
                }

                if (c.IsDoubleQuote())
                {
                    inQuotes = !inQuotes;
                    continue;
                }

                if (!inQuotes && (c == '|' || (c == '&' && !AtEof() && PeekChar() == '&')))
                {
                    UngetChar();
                    break;
                }
            }

            InternalScriptExtent currentExtent = CurrentExtent();
            string tokenValue = currentExtent.Text;
            return NewStringLiteralToken(tokenValue, TokenKind.Generic, TokenFlags.None);
        }

        private TokenFlags ScanStringLiteral(StringBuilder sb)
        {
            int errorIndex = _currentIndex - 1;
            TokenFlags flags = TokenFlags.None;

            char c = GetChar();
            while (c != '\0' || !AtEof())
            {
                if (c.IsSingleQuote())
                {
                    // Check for 2 quotes in a row.  If so, the first is the "escape"
                    // and append the second quote.  Otherwise, we're done collecting.
                    if (!PeekChar().IsSingleQuote())
                    {
                        break;
                    }

                    c = GetChar();
                }

                sb.Append(c);
                c = GetChar();
            }

            if (c == '\0')
            {
                // error - reached end of input without seeing terminator
                UngetChar();
                ReportIncompleteInput(errorIndex,
                    nameof(ParserStrings.TerminatorExpectedAtEndOfString),
                    ParserStrings.TerminatorExpectedAtEndOfString,
                    "'");
                flags = TokenFlags.TokenInError;
            }

            return flags;
        }

        private Token ScanStringLiteral()
        {
            var sb = GetStringBuilder();
            var flags = ScanStringLiteral(sb);
            return NewStringLiteralToken(GetStringAndRelease(sb), TokenKind.StringLiteral, flags);
        }

        private Token ScanSubExpression(bool hereString)
        {
            RuntimeHelpers.EnsureSufficientExecutionStack();
            _tokenStart = _currentIndex - 2;
            var sb = GetStringBuilder();
            sb.Append("$(");
            int parenCount = 1;
            TokenFlags flags = TokenFlags.None;
            bool scanning = true;
            List<int> skippedCharOffsets = new List<int>();
            while (scanning)
            {
                char c = GetChar();
                switch (c)
                {
                    case '(':
                        sb.Append(c);
                        ++parenCount;
                        break;

                    case ')':
                        sb.Append(c);
                        if (--parenCount == 0)
                        {
                            scanning = false;
                        }

                        break;

                    case '`':
                    case '"':
                    case SpecialChars.QuoteDoubleLeft:
                    case SpecialChars.QuoteDoubleRight:
                    case SpecialChars.QuoteLowDoubleLeft:
                        char c1 = PeekChar();
                        if (!hereString && c1.IsDoubleQuote())
                        {
                            SkipChar();
                            sb.Append(c1);
                            skippedCharOffsets.Add(_currentIndex - 2 + _nestedTokensAdjustment);
                        }
                        else
                        {
                            sb.Append(c);
                        }

                        break;

                    case '\0':
                        if (!AtEof())
                            goto default;

                        UngetChar();
                        ReportIncompleteInput(_tokenStart,
                            nameof(ParserStrings.IncompleteDollarSubexpressionReference),
                            ParserStrings.IncompleteDollarSubexpressionReference);
                        flags = TokenFlags.TokenInError;
                        scanning = false;
                        break;

                    default:
                        sb.Append(c);
                        break;
                }
            }

            BitArray skippedCharBitArray;
            if (skippedCharOffsets.Count > 0)
            {
                skippedCharBitArray = new BitArray(skippedCharOffsets.Last() + 1);
                foreach (int i in skippedCharOffsets)
                {
                    skippedCharBitArray.Set(i, true);
                }
            }
            else
            {
                skippedCharBitArray = _skippedCharOffsets;
            }

            var extent = CurrentExtent();
            Diagnostics.Assert(
                (extent.Text[0] == '$' && extent.Text[1] == '(' && extent.Text[extent.Text.Length - 1] == ')') || (flags & TokenFlags.TokenInError) != 0,
                "Extent computed incorrectly.");
            return new UnscannedSubExprToken(extent, flags, GetStringAndRelease(sb), skippedCharBitArray);
        }

        private TokenFlags ScanStringExpandable(StringBuilder sb, StringBuilder formatSb, List<Token> nestedTokens)
        {
            TokenFlags flags = TokenFlags.None;
            int errorIndex = _currentIndex - 1;

            char c = GetChar();
            for (; c != '\0' || !AtEof(); c = GetChar())
            {
                if (c.IsDoubleQuote())
                {
                    // Check for 2 quotes in a row.  If so, the first is the "escape"
                    // and append the second quote.  Otherwise, we're done collecting.
                    if (!PeekChar().IsDoubleQuote())
                    {
                        break;
                    }

                    c = GetChar();
                }
                else if (c == '$')
                {
                    if (ScanDollarInStringExpandable(sb, formatSb, false, nestedTokens))
                    {
                        continue;
                    }
                }
                else if (c == '`')
                {
                    // If end of input, go ahead and append the backtick and issue an error later
                    char c1 = PeekChar();
                    if (c1 != 0)
                    {
                        SkipChar();
                        c = Backtick(c1, out char surrogateCharacter);
                        if (surrogateCharacter != s_invalidChar)
                        {
                            sb.Append(c).Append(surrogateCharacter);
                            formatSb.Append(c).Append(surrogateCharacter);
                            continue;
                        }
                    }
                }

                if (c == '{' || c == '}')
                {
                    // In the format string, we need to double up the curlies because we're
                    // replacing variable references and sub-expressions with the appropriate
                    // format expression for string.Format.
                    formatSb.Append(c);
                }

                sb.Append(c);
                formatSb.Append(c);
            }

            if (c == '\0')
            {
                UngetChar();
                ReportIncompleteInput(errorIndex,
                    nameof(ParserStrings.TerminatorExpectedAtEndOfString),
                    ParserStrings.TerminatorExpectedAtEndOfString,
                    "\"");
                flags = TokenFlags.TokenInError;
            }

            return flags;
        }

        // Returns true if a variable or sub-expression is successfully scanned, false otherwise.
        private bool ScanDollarInStringExpandable(StringBuilder sb, StringBuilder formatSb, bool hereString, List<Token> nestedTokens)
        {
            int dollarIndex = _currentIndex - 1;
            char c1 = PeekChar();
            int saveTokenStart = _tokenStart;
            var oldTokenizerMode = Mode;
            var oldTokenList = TokenList;
            Token nestedToken = null;

            try
            {
                // None of these tokens should be saved
                TokenList = null;
                Mode = TokenizerMode.Expression;

                if (c1 == '(')
                {
                    SkipChar();
                    nestedToken = ScanSubExpression(hereString);
                }
                else if (c1.IsVariableStart() || c1 == '{')
                {
                    _tokenStart = _currentIndex - 1;
                    nestedToken = ScanVariable(false, true);
                }
            }
            finally
            {
                TokenList = oldTokenList;
                _tokenStart = saveTokenStart;
                Mode = oldTokenizerMode;
            }

            if (nestedToken != null)
            {
                sb.Append(_script, dollarIndex, _currentIndex - dollarIndex);
                formatSb.Append('{');
                formatSb.Append(nestedTokens.Count);
                formatSb.Append('}');
                nestedTokens.Add(nestedToken);
                return true;
            }

            // Make sure we didn't consume anything because we didn't find
            // any nested tokens (no variable or subexpression.)
            Diagnostics.Assert(PeekChar() == c1, "We accidently consumed a character we shouldn't have.");

            return false;
        }

        private Token ScanStringExpandable()
        {
            var sb = GetStringBuilder();
            var formatSb = GetStringBuilder();
            List<Token> nestedTokens = new List<Token>();

            TokenFlags flags = ScanStringExpandable(sb, formatSb, nestedTokens);
            return NewStringExpandableToken(GetStringAndRelease(sb), GetStringAndRelease(formatSb), TokenKind.StringExpandable, nestedTokens, flags);
        }

        private bool ScanAfterHereStringHeader(string header)
        {
            // On entry, we've see the header.  We allow whitespace and require a newline before the actual string starts
            int headerOffset = _currentIndex - 2;

            char c;
            do
            {
                c = GetChar();
            } while (c.IsWhitespace());

            if (c == '\r')
            {
                NormalizeCRLF(c);
            }
            else if (c != '\n')
            {
                if (c == '\0' && AtEof())
                {
                    UngetChar();
                    ReportIncompleteInput(headerOffset,
                        nameof(ParserStrings.TerminatorExpectedAtEndOfString),
                        ParserStrings.TerminatorExpectedAtEndOfString,
                        string.Concat(header[1], '@'));
                    return false;
                }

                UngetChar();

                // ErrorRecovery: just ignore the characters and look for a terminator.  If no terminator is found, resume
                // scanning at the end of the line.  Don't skip the newline so we have a newline to terminate the current
                // expression.

                ReportError(_currentIndex,
                    nameof(ParserStrings.UnexpectedCharactersAfterHereStringHeader),
                    ParserStrings.UnexpectedCharactersAfterHereStringHeader);

                do
                {
                    c = GetChar();
                    if (c == header[1] && (PeekChar() == '@'))
                    {
                        SkipChar();
                        break;
                    }

                    if (c == '\r' || c == '\n' || (c == '\0' && AtEof()))
                    {
                        UngetChar();
                        break;
                    }
                } while (true);

                return false;
            }

            return true;
        }

        private bool ScanPossibleHereStringFooter(Func<char, bool> test, Action<char> appendChar, ref int falseFooterOffset)
        {
            char c = GetChar();

            // First, check if we found the real terminator.
            if (test(c) && PeekChar() == '@')
            {
                SkipChar();
                return true;
            }

            // Catch whitespace before the terminator so we can issue
            // a better error message than "missing terminator".

            while (c.IsWhitespace())
            {
                appendChar(c);
                c = GetChar();
            }

            if (c == '\r' || c == '\n' || (c == '\0' && AtEof()))
            {
                UngetChar();
                return false;
            }

            if (test(c) && PeekChar() == '@')
            {
                appendChar(c);
                if (falseFooterOffset == -1)
                {
                    // If we don't find a real footer, we'll use this position
                    // to give a helpful error message.
                    falseFooterOffset = _currentIndex - 1;
                }

                appendChar(GetChar());  // append the '@'
            }
            else
            {
                // Unget the character, it might be a '$' or '`' and if we're in a expandable here string, the caller must
                // handle the character.
                UngetChar();
            }

            return false;
        }

        private Token ScanHereStringLiteral()
        {
            // On entry, we've see @'.  Remember the position in case we reach the end of file and want
            // to use this position as the error position.
            int headerOffset = _currentIndex - 2;
            int falseFooterOffset = -1;

            if (!ScanAfterHereStringHeader("@'"))
            {
                return NewStringLiteralToken(string.Empty, TokenKind.HereStringLiteral, TokenFlags.TokenInError);
            }

            TokenFlags flags = TokenFlags.None;
            var sb = GetStringBuilder();
            Action<char> appendChar = c => sb.Append(c);
            if (!ScanPossibleHereStringFooter(CharExtensions.IsSingleQuote, appendChar, ref falseFooterOffset))
            {
                while (true)
                {
                    char c = GetChar();

                    if (c == '\r' || c == '\n')
                    {
                        // Remember the length, we may remove this newline (which is 1 or 2 characters).
                        int length = sb.Length;

                        sb.Append(c);
                        if (c == '\r' && PeekChar() == '\n')
                        {
                            SkipChar();
                            sb.Append('\n');
                        }

                        if (ScanPossibleHereStringFooter(CharExtensions.IsSingleQuote, appendChar, ref falseFooterOffset))
                        {
                            // Remove the last newline appended.
                            sb.Length = length;
                            break;
                        }
                    }
                    else if (c != '\0' || !AtEof())
                    {
                        sb.Append(c);
                    }
                    else
                    {
                        UngetChar();
                        if (falseFooterOffset != -1)
                        {
                            ReportIncompleteInput(falseFooterOffset,
                                nameof(ParserStrings.WhitespaceBeforeHereStringFooter),
                                ParserStrings.WhitespaceBeforeHereStringFooter);
                        }
                        else
                        {
                            ReportIncompleteInput(headerOffset,
                                nameof(ParserStrings.TerminatorExpectedAtEndOfString),
                                ParserStrings.TerminatorExpectedAtEndOfString,
                                "'@");
                        }

                        flags = TokenFlags.TokenInError;
                        break;
                    }
                }
            }

            return NewStringLiteralToken(GetStringAndRelease(sb), TokenKind.HereStringLiteral, flags);
        }

        private Token ScanHereStringExpandable()
        {
            // On entry, we've see @'.  Remember the position in case we reach the end of file and want
            // to use this position as the error position.
            int headerOffset = _currentIndex - 2;

            if (!ScanAfterHereStringHeader("@\""))
            {
                return NewStringExpandableToken(string.Empty, string.Empty, TokenKind.HereStringExpandable, null, TokenFlags.TokenInError);
            }

            TokenFlags flags = TokenFlags.None;
            List<Token> nestedTokens = new List<Token>();
            int falseFooterOffset = -1;
            var sb = GetStringBuilder();
            var formatSb = GetStringBuilder();
            Action<char> appendChar = c => { sb.Append(c); formatSb.Append(c); };
            if (!ScanPossibleHereStringFooter(CharExtensions.IsDoubleQuote, appendChar, ref falseFooterOffset))
            {
                while (true)
                {
                    char c = GetChar();

                    if (c == '\r' || c == '\n')
                    {
                        // Remember the length, we may remove this newline (which is 1 or 2 characters).
                        int length = sb.Length;
                        int formatLength = formatSb.Length;

                        sb.Append(c);
                        formatSb.Append(c);
                        if (c == '\r' && PeekChar() == '\n')
                        {
                            SkipChar();
                            sb.Append('\n');
                            formatSb.Append('\n');
                        }

                        if (ScanPossibleHereStringFooter(CharExtensions.IsDoubleQuote, appendChar, ref falseFooterOffset))
                        {
                            // Remove the last newline appended.
                            sb.Length = length;
                            formatSb.Length = formatLength;
                            break;
                        }

                        continue;
                    }

                    if (c == '$')
                    {
                        if (ScanDollarInStringExpandable(sb, formatSb, true, nestedTokens))
                        {
                            continue;
                        }
                    }
                    else if (c == '`')
                    {
                        // If end of input, go ahead and append the backtick and issue an error later
                        char c1 = PeekChar();
                        if (c1 != 0)
                        {
                            SkipChar();
                            c = Backtick(c1, out char surrogateCharacter);
                            if (surrogateCharacter != s_invalidChar)
                            {
                                sb.Append(c).Append(surrogateCharacter);
                                formatSb.Append(c).Append(surrogateCharacter);
                                continue;
                            }
                        }
                    }

                    if (c == '{' || c == '}')
                    {
                        // In the format string, we need to double up the curlies because we're
                        // replacing variable references and sub-expressions with the appropriate
                        // format expression for string.Format.
                        formatSb.Append(c);
                    }

                    if (c != '\0' || !AtEof())
                    {
                        sb.Append(c);
                        formatSb.Append(c);
                    }
                    else
                    {
                        UngetChar();
                        if (falseFooterOffset != -1)
                        {
                            ReportIncompleteInput(falseFooterOffset,
                                nameof(ParserStrings.WhitespaceBeforeHereStringFooter),
                                ParserStrings.WhitespaceBeforeHereStringFooter);
                        }
                        else
                        {
                            ReportIncompleteInput(headerOffset,
                                nameof(ParserStrings.TerminatorExpectedAtEndOfString),
                                ParserStrings.TerminatorExpectedAtEndOfString,
                                "\"@");
                        }

                        flags = TokenFlags.TokenInError;
                        break;
                    }
                }
            }

            return NewStringExpandableToken(GetStringAndRelease(sb), GetStringAndRelease(formatSb), TokenKind.HereStringExpandable, nestedTokens, flags);
        }

        #endregion Strings

        #region Variables

        // Scan a variable - the first character ($ or @) has been consumed already.
        private Token ScanVariable(bool splatted, bool inStringExpandable)
        {
            int errorStartPosition = _currentIndex;

            var sb = GetStringBuilder();
            char c = GetChar();

            VariablePath path;
            if (c == '{')
            {
                // Braced variable
                Diagnostics.Assert(!splatted, "Splatting is not supported with braced variables.");

                while (true)
                {
                    c = GetChar();

                    switch (c)
                    {
                        case '}':
                            goto end_braced_variable_scan;
                        case '`':
                            {
                                char c1 = GetChar();
                                if (c1 == '\0' && AtEof())
                                {
                                    UngetChar();
                                    goto end_braced_variable_scan;
                                }

                                c = Backtick(c1, out char surrogateCharacter);
                                if (surrogateCharacter != s_invalidChar)
                                {
                                    sb.Append(c).Append(surrogateCharacter);
                                    continue;
                                }

                                break;
                            }
                        case '"':
                        case SpecialChars.QuoteDoubleLeft:
                        case SpecialChars.QuoteDoubleRight:
                        case SpecialChars.QuoteLowDoubleLeft:
                            if (inStringExpandable)
                            {
                                char c1 = GetChar();
                                if (c1 == '\0' && AtEof())
                                {
                                    UngetChar();
                                    goto end_braced_variable_scan;
                                }

                                if (c1.IsDoubleQuote())
                                {
                                    c = c1;
                                }
                                else
                                {
                                    UngetChar();
                                }
                            }

                            break;
                        case '{':
                            ReportError(_currentIndex,
                                nameof(ParserStrings.OpenBraceNeedsToBeBackTickedInVariableName),
                                ParserStrings.OpenBraceNeedsToBeBackTickedInVariableName);
                            break;
                        case '\0':
                            if (AtEof())
                            {
                                UngetChar();
                                goto end_braced_variable_scan;
                            }

                            break;
                    }

                    sb.Append(c);
                }

            end_braced_variable_scan:

                string name = GetStringAndRelease(sb);
                if (c != '}')
                {
                    ReportIncompleteInput(errorStartPosition,
                        nameof(ParserStrings.IncompleteDollarVariableReference),
                        ParserStrings.IncompleteDollarVariableReference);
                }

                if (name.Length == 0)
                {
                    if (c == '}')
                    {
                        ReportError(_currentIndex - 1,
                            nameof(ParserStrings.EmptyVariableReference),
                            ParserStrings.EmptyVariableReference);
                    }

                    name = ":Error:";
                }

                if (InCommandMode())
                {
                    char c1 = PeekChar();

                    // A '.' or '[' after the variable name in command mode is an operator, not part of the current token.
                    if (!c1.ForceStartNewToken() && c1 != '.' && c1 != '[')
                    {
                        // The simple way to get this variable included in the nested tokens is to just start
                        // scanning all over again, but from the context of scanning a generic token.
                        _currentIndex = _tokenStart;
                        return ScanGenericToken(GetStringBuilder());
                    }
                }

                path = new VariablePath(name);
                if (string.IsNullOrEmpty(path.UnqualifiedPath))
                {
                    // Enable if we decide we still need to support
                    //     "${}"  or "$var:"
                    // if (inStringExpandable)
                    // {
                    //    return NewToken(TokenKind.Unknown);
                    // }

                    ReportError(NewScriptExtent(_tokenStart, _currentIndex),
                        nameof(ParserStrings.InvalidBracedVariableReference),
                        ParserStrings.InvalidBracedVariableReference);
                }

                return NewVariableToken(path, false);
            }

            if (!c.IsVariableStart())
            {
                UngetChar();
                sb.Append('$');
                return ScanGenericToken(sb);
            }

            // Normal variable, not braced.
            sb.Append(c);

            // $$, $?, and $^ can only be single character variables.  Otherwise keep scanning.
            if (!(c == '$' || c == '?' || c == '^'))
            {
                bool scanning = true;
                while (scanning)
                {
                    c = GetChar();
                    switch (c)
                    {
                        case 'a':
                        case 'b':
                        case 'c':
                        case 'd':
                        case 'e':
                        case 'f':
                        case 'g':
                        case 'h':
                        case 'i':
                        case 'j':
                        case 'k':
                        case 'l':
                        case 'm':
                        case 'n':
                        case 'o':
                        case 'p':
                        case 'q':
                        case 'r':
                        case 's':
                        case 't':
                        case 'u':
                        case 'v':
                        case 'w':
                        case 'x':
                        case 'y':
                        case 'z':
                        case 'A':
                        case 'B':
                        case 'C':
                        case 'D':
                        case 'E':
                        case 'F':
                        case 'G':
                        case 'H':
                        case 'I':
                        case 'J':
                        case 'K':
                        case 'L':
                        case 'M':
                        case 'N':
                        case 'O':
                        case 'P':
                        case 'Q':
                        case 'R':
                        case 'S':
                        case 'T':
                        case 'U':
                        case 'V':
                        case 'W':
                        case 'X':
                        case 'Y':
                        case 'Z':
                        case '0':
                        case '1':
                        case '2':
                        case '3':
                        case '4':
                        case '5':
                        case '6':
                        case '7':
                        case '8':
                        case '9':
                        case '_':
                        case '?':
                            sb.Append(c);
                            break;

                        case ':':
                            if (PeekChar() == ':')
                            {
                                // Something like $a::b is static member access
                                UngetChar();
                                scanning = false;
                            }
                            else
                            {
                                sb.Append(c);
                            }

                            break;

                        case '\0':
                        case '\t':
                        case '\r':
                        case '\n':
                        case ' ':
                        case '&':
                        case '(':
                        case ')':
                        case ',':
                        case ';':
                        case '{':
                        case '}':
                        case '|':
                        // The above cases would also be handled correctly below in the default case,
                        // but we can avoid extra checks on some of these characters which commonly
                        // occur after a variable.
                        case '.':
                        case '[':
                        // Something like $a.b or $a[1].
                        case '=':
                            // Something like $a=
                            UngetChar();
                            scanning = false;
                            break;

                        default:
                            if (char.IsLetterOrDigit(c))
                            {
                                sb.Append(c);
                            }
                            else if (InCommandMode() && !c.ForceStartNewToken())
                            {
                                _currentIndex = _tokenStart;
                                sb.Clear();
                                return ScanGenericToken(sb);
                            }
                            else
                            {
                                UngetChar();
                                scanning = false;
                            }

                            break;
                    }
                }
            }
            else if (InCommandMode() && !PeekChar().ForceStartNewToken())
            {
                _currentIndex = _tokenStart;
                sb.Clear();
                return ScanGenericToken(sb);
            }

            path = new VariablePath(GetStringAndRelease(sb));
            if (string.IsNullOrEmpty(path.UnqualifiedPath))
            {
                string errorId;
                string errorMsg;
                if (path.IsDriveQualified)
                {
                    errorId = nameof(ParserStrings.InvalidVariableReferenceWithDrive);
                    errorMsg = ParserStrings.InvalidVariableReferenceWithDrive;
                }
                else
                {
                    errorId = nameof(ParserStrings.InvalidVariableReference);
                    errorMsg = ParserStrings.InvalidVariableReference;
                }

                ReportError(NewScriptExtent(_tokenStart, _currentIndex), errorId, errorMsg);
            }

            return NewVariableToken(path, splatted);
        }

        #endregion Variables

        // Scan either a parameter or an operator, in either case it must start with a dash.
        private Token ScanParameter()
        {
            var sb = GetStringBuilder();

            bool scanning = true;
            bool sawColonAtEnd = false;
            while (scanning)
            {
                char c = GetChar();

                if (c.IsWhitespace())
                {
                    UngetChar();
                    break;
                }

                switch (c)
                {
                    case '{':
                    case '}':
                    case '(':
                    case ')':
                    case ';':
                    case ',':
                    case '|':
                    case '&':
                    case '.':
                    case '[':
                    case '\r':
                    case '\n':
                    case '\0':
                        UngetChar();
                        scanning = false;
                        break;

                    case ':':
                        scanning = false;
                        sawColonAtEnd = true;
                        if (!InCommandMode())
                        {
                            UngetChar();
                        }

                        break;

                    case 'a':
                    case 'b':
                    case 'c':
                    case 'd':
                    case 'e':
                    case 'f':
                    case 'g':
                    case 'h':
                    case 'i':
                    case 'j':
                    case 'k':
                    case 'l':
                    case 'm':
                    case 'n':
                    case 'o':
                    case 'p':
                    case 'q':
                    case 'r':
                    case 's':
                    case 't':
                    case 'u':
                    case 'v':
                    case 'w':
                    case 'x':
                    case 'y':
                    case 'z':
                    case 'A':
                    case 'B':
                    case 'C':
                    case 'D':
                    case 'E':
                    case 'F':
                    case 'G':
                    case 'H':
                    case 'I':
                    case 'J':
                    case 'K':
                    case 'L':
                    case 'M':
                    case 'N':
                    case 'O':
                    case 'P':
                    case 'Q':
                    case 'R':
                    case 'S':
                    case 'T':
                    case 'U':
                    case 'V':
                    case 'W':
                    case 'X':
                    case 'Y':
                    case 'Z':
                        sb.Append(c);
                        break;

                    case '\'':
                    case SpecialChars.QuoteSingleLeft:
                    case SpecialChars.QuoteSingleRight:
                    case SpecialChars.QuoteSingleBase:
                    case SpecialChars.QuoteReversed:
                    case '"':
                    case SpecialChars.QuoteDoubleLeft:
                    case SpecialChars.QuoteDoubleRight:
                    case SpecialChars.QuoteLowDoubleLeft:
                        if (InCommandMode())
                        {
                            // Quotes are never part of a parameter.  Treat the token as an argument.
                            UngetChar();
                            sb.Insert(0, _script[_tokenStart]); // Insert the '-' that we skipped.
                            return ScanGenericToken(sb);
                        }

                        UngetChar();
                        scanning = false;
                        break;

                    default:
                        if (InCommandMode())
                        {
                            sb.Append(c);
                        }
                        else
                        {
                            UngetChar();
                            scanning = false;
                        }

                        break;
                }
            }

            var str = GetStringAndRelease(sb);

            if (InExpressionMode())
            {
                TokenKind operatorKind;
                if (s_operatorTable.TryGetValue(str, out operatorKind))
                {
                    return NewToken(operatorKind);
                }
            }

            if (str.Length == 0)
            {
                return NewToken(TokenKind.Minus);
            }

            return NewParameterToken(str, sawColonAtEnd);
        }

        private Token CheckOperatorInCommandMode(char c, TokenKind tokenKind)
        {
            if (InCommandMode() && !PeekChar().ForceStartNewToken())
            {
                return ScanGenericToken(c);
            }

            return NewToken(tokenKind);
        }

        private Token CheckOperatorInCommandMode(char c1, char c2, TokenKind tokenKind)
        {
            if (InCommandMode() && !PeekChar().ForceStartNewToken())
            {
                var sb = GetStringBuilder();
                sb.Append(c1);
                sb.Append(c2);
                return ScanGenericToken(sb);
            }

            return NewToken(tokenKind);
        }

        private Token ScanGenericToken(char firstChar)
        {
            var sb = GetStringBuilder();
            sb.Append(firstChar);
            return ScanGenericToken(sb);
        }

        private Token ScanGenericToken(char firstChar, char surrogateCharacter)
        {
            var sb = GetStringBuilder();
            sb.Append(firstChar);
            if (surrogateCharacter != s_invalidChar)
            {
                sb.Append(surrogateCharacter);
            }

            return ScanGenericToken(sb);
        }

        private Token ScanGenericToken(StringBuilder sb)
        {
            // On entry, we've already scanned an unknown number of characters
            // and found a character that didn't end the token, but made the
            // token something other than what we thought it was.  Examples:
            //    77z   <= it looks like a number, but the 'z' makes it an argument
            //    $+    <= it looks like a variable, but the '+' makes it an argument
            //
            // A generic token is typically either command name or command argument
            // (though a generic token is accepted in other places, such as a hash key
            // or function name.)
            //
            // A generic token can be taken literally or treated as an expandable
            // string, depending on the context.  A command argument would treat
            // a generic token as an expandable string whereas a command name would
            // not.
            //
            // We optimize for the command argument case - if we find anything expandable,
            // we continue processing assuming the string is expandable, so we'll tokenize
            // sub-expressions and variable names.  This would be considered extra work
            // if the token was a command name, so we assume that will happen rarely, and
            // indeed, '$' is not commonly used in command names.

            // Make sure our token does not start with any of these characters.
            // Contract.Requires(Contract.ForAll("{}()@#;,|&\r\n\t ", c1 => sb[0] != c1));

            List<Token> nestedTokens = new List<Token>();
            var formatSb = GetStringBuilder();
            formatSb.Append(sb);

            char c = GetChar();
            for (; !c.ForceStartNewToken(); c = GetChar())
            {
                if (c == '`')
                {
                    // If end of input, we'll just append the backtick - there should be no error.
                    char c1 = PeekChar();
                    if (c1 != 0)
                    {
                        SkipChar();
                        c = Backtick(c1, out char surrogateCharacter);
                        if (surrogateCharacter != s_invalidChar)
                        {
                            sb.Append(c).Append(surrogateCharacter);
                            formatSb.Append(c).Append(surrogateCharacter);
                            continue;
                        }
                    }
                }
                else if (c.IsSingleQuote())
                {
                    int len = sb.Length;
                    ScanStringLiteral(sb);
                    for (int i = len; i < sb.Length; ++i)
                    {
                        formatSb.Append(sb[i]);
                    }

                    continue;
                }
                else if (c.IsDoubleQuote())
                {
                    ScanStringExpandable(sb, formatSb, nestedTokens);
                    continue;
                }
                else if (c == '$')
                {
                    if (ScanDollarInStringExpandable(sb, formatSb, false, nestedTokens))
                    {
                        continue;
                    }
                }

                sb.Append(c);
                formatSb.Append(c);
                if (c == '{' || c == '}')
                {
                    formatSb.Append(c);
                }
            }

            UngetChar();

            var str = GetStringAndRelease(sb);
            if (nestedTokens.Count > 0)
            {
                return NewGenericExpandableToken(str, GetStringAndRelease(formatSb), nestedTokens);
            }

            Release(formatSb);

            if (DynamicKeyword.ContainsKeyword(str) && !DynamicKeyword.IsHiddenKeyword(str))
            {
                return NewToken(TokenKind.DynamicKeyword);
            }

            return NewGenericToken(str);
        }

        #region Numbers

        private void ScanHexDigits(StringBuilder sb)
        {
            char c = PeekChar();
            while (c.IsHexDigit())
            {
                SkipChar();
                sb.Append(c);
                c = PeekChar();
            }
        }

        private int ScanDecimalDigits(StringBuilder sb)
        {
            int countDigits = 0;
            char c = PeekChar();
            while (c.IsDecimalDigit())
            {
                countDigits += 1;
                SkipChar();
                sb.Append(c);
                c = PeekChar();
            }

            return countDigits;
        }

        private void ScanBinaryDigits(StringBuilder sb)
        {
            char c = PeekChar();
            while (c.IsBinaryDigit())
            {
                SkipChar();
                sb.Append(c);
                c = PeekChar();
            }
        }

        private void ScanExponent(StringBuilder sb, ref int signIndex, ref bool notNumber)
        {
            char c = PeekChar();
            if (c == '+' || c.IsDash())
            {
                SkipChar();
                // Append the sign - but remember where it was appended.  If we really
                // do have a number, we'll replace en-dash/em-dash/horizontal-bar with dash,
                // but if it's a generic token, we don't want to do the replacement.
                signIndex = sb.Length;
                sb.Append(c);
            }

            if (ScanDecimalDigits(sb) == 0)
            {
                notNumber = true;
            }
        }

        private void ScanNumberAfterDot(StringBuilder sb, ref int signIndex, ref bool notNumber)
        {
            ScanDecimalDigits(sb);
            // No need to verify we saw a digit here.
            //    1.e1 is valid
            //    .e1 is not, but ScanDot ensures the next character is a digit

            char c = PeekChar();
            if (c == 'e' || c == 'E')
            {
                SkipChar();
                sb.Append(c);
                ScanExponent(sb, ref signIndex, ref notNumber);
            }
        }

        private static bool TryGetNumberValue(
            ReadOnlySpan<char> strNum,
            NumberFormat format,
            NumberSuffixFlags suffix,
            bool real,
            long multiplier,
            out object result)
        {
            checked
            {
                try
                {
                    NumberStyles style = NumberStyles.AllowLeadingSign | NumberStyles.AllowDecimalPoint |
                                         NumberStyles.AllowExponent;

                    if (real)
                    {
                        // Decimal parser does not accept hex literals, and 'd' is a valid hex character, so will
                        // never be read as Decimal literal
                        // e.g., 0x1d == 29
                        if (suffix == NumberSuffixFlags.Decimal)
                        {
                            if (decimal.TryParse(strNum, style, NumberFormatInfo.InvariantInfo, out decimal d))
                            {
                                result = d * multiplier;
                                return true;
                            }

                            result = null;
                            return false;
                        }

                        if (double.TryParse(strNum, style, NumberFormatInfo.InvariantInfo, out double doubleValue))
                        {
                            // TryParse incorrectly return +0 when the result should be -0, so check for that case
                            if (doubleValue == 0.0 && strNum[0] == '-')
                            {
                                doubleValue = -0.0;
                            }

                            doubleValue *= multiplier;
                            switch (suffix)
                            {
                                case NumberSuffixFlags.None:
                                    result = doubleValue;
                                    return true;
                                case NumberSuffixFlags.SignedByte:
                                    if (Utils.TryCast(doubleValue.AsBigInt(), out sbyte sb))
                                    {
                                        result = sb;
                                        return true;
                                    }

                                    break;
                                case NumberSuffixFlags.UnsignedByte:
                                    if (Utils.TryCast(doubleValue.AsBigInt(), out byte b))
                                    {
                                        result = b;
                                        return true;
                                    }

                                    break;
                                case NumberSuffixFlags.Short:
                                    if (Utils.TryCast(doubleValue.AsBigInt(), out short s))
                                    {
                                        result = s;
                                        return true;
                                    }

                                    break;
                                case NumberSuffixFlags.Long:
                                    if (Utils.TryCast(doubleValue.AsBigInt(), out long l))
                                    {
                                        result = l;
                                        return true;
                                    }

                                    break;
                                case NumberSuffixFlags.UnsignedShort:
                                    if (Utils.TryCast(doubleValue.AsBigInt(), out ushort us))
                                    {
                                        result = us;
                                        return true;
                                    }

                                    break;
                                case NumberSuffixFlags.Unsigned:
                                    BigInteger testValue = doubleValue.AsBigInt();
                                    if (Utils.TryCast(testValue, out uint u))
                                    {
                                        result = u;
                                        return true;
                                    }
                                    else if (Utils.TryCast(testValue, out ulong ul))
                                    {
                                        result = ul;
                                        return true;
                                    }

                                    break;
                                case NumberSuffixFlags.UnsignedLong:
                                    if (Utils.TryCast(doubleValue.AsBigInt(), out ulong ulValue))
                                    {
                                        result = ulValue;
                                        return true;
                                    }

                                    break;
                                case NumberSuffixFlags.BigInteger:
                                    result = doubleValue.AsBigInt();
                                    return true;
                            }

                            // Invalid NumberSuffixFlags combination, or outside bounds of specified type.
                            result = null;
                            return false;
                        }

                        // TryParse for real numeric literal failed
                        result = null;
                        return false;
                    }

                    BigInteger bigValue;

                    switch (format)
                    {
                        case NumberFormat.Hex:
                            if (!strNum[0].IsHexDigit())
                            {
                                if (strNum[0] == '-')
                                {
                                    multiplier = -multiplier;
                                }

                                // Remove leading char (expected: - or +)
                                strNum = strNum.Slice(1);
                            }

                            // If we're expecting a sign bit, remove the leading 0 added in ScanNumberHelper
                            if (!suffix.HasFlag(NumberSuffixFlags.Unsigned) && ((strNum.Length - 1) & 7) == 0)
                            {
                                strNum = strNum.Slice(1);
                            }

                            style = NumberStyles.AllowHexSpecifier;
                            if (!BigInteger.TryParse(strNum, style, NumberFormatInfo.InvariantInfo, out bigValue))
                            {
                                result = null;
                                return false;
                            }

                            // If we have a hex literal denoting (u)int64, treat it as such, even if the value is low
                            if (strNum.Length == 16 && (suffix == NumberSuffixFlags.None || suffix == NumberSuffixFlags.Unsigned))
                            {
                                suffix |= NumberSuffixFlags.Long;
                            }

                            break;
                        case NumberFormat.Binary:
                            if (!strNum[0].IsBinaryDigit())
                            {
                                if (strNum[0] == '-')
                                {
                                    multiplier = -multiplier;
                                }

                                // Remove leading char (expected: - or +)
                                strNum = strNum.Slice(1);
                            }

                            bigValue = Utils.ParseBinary(strNum, suffix.HasFlag(NumberSuffixFlags.Unsigned));

                            // If we have a binary literal denoting (u)int64, treat it as such
                            if (strNum.Length == 64 && (suffix == NumberSuffixFlags.None || suffix == NumberSuffixFlags.Unsigned))
                            {
                                suffix |= NumberSuffixFlags.Long;
                            }

                            break;
                        default:
                            style = NumberStyles.AllowLeadingSign;
                            if (!BigInteger.TryParse(strNum, style, NumberFormatInfo.InvariantInfo, out bigValue))
                            {
                                result = null;
                                return false;
                            }

                            break;
                    }

                    // Apply multiplier before attempting casting to prevent overflow
                    bigValue *= multiplier;

                    switch (suffix)
                    {
                        case NumberSuffixFlags.SignedByte:
                            if (Utils.TryCast(bigValue, out sbyte sb))
                            {
                                result = sb;
                                return true;
                            }

                            break;
                        case NumberSuffixFlags.UnsignedByte:
                            if (Utils.TryCast(bigValue, out byte b))
                            {
                                result = b;
                                return true;
                            }

                            break;
                        case NumberSuffixFlags.Short:
                            if (Utils.TryCast(bigValue, out short s))
                            {
                                result = s;
                                return true;
                            }

                            break;
                        case NumberSuffixFlags.Long:
                            if (Utils.TryCast(bigValue, out long l))
                            {
                                result = l;
                                return true;
                            }

                            break;
                        case NumberSuffixFlags.UnsignedShort:
                            if (Utils.TryCast(bigValue, out ushort us))
                            {
                                result = us;
                                return true;
                            }

                            break;
                        case NumberSuffixFlags.Unsigned:
                            if (Utils.TryCast(bigValue, out uint u))
                            {
                                result = u;
                                return true;
                            }
                            else if (Utils.TryCast(bigValue, out ulong ul))
                            {
                                result = ul;
                                return true;
                            }

                            break;
                        case NumberSuffixFlags.UnsignedLong:
                            if (Utils.TryCast(bigValue, out ulong ulValue))
                            {
                                result = ulValue;
                                return true;
                            }

                            break;
                        case NumberSuffixFlags.Decimal:
                            if (Utils.TryCast(bigValue, out decimal dm))
                            {
                                result = dm;
                                return true;
                            }

                            break;
                        case NumberSuffixFlags.BigInteger:
                            result = bigValue;
                            return true;
                        case NumberSuffixFlags.None:
                            // Type not specified; fit value into narrowest signed type available, int32 minimum
                            if (Utils.TryCast(bigValue, out int i))
                            {
                                result = i;
                                return true;
                            }

                            if (Utils.TryCast(bigValue, out long lValue))
                            {
                                result = lValue;
                                return true;
                            }

                            // Result is too big for anything else; fallback to decimal or double
                            if (format == NumberFormat.Decimal)
                            {
                                if (Utils.TryCast(bigValue, out decimal dmValue))
                                {
                                    result = dmValue;
                                    return true;
                                }

                                if (Utils.TryCast(bigValue, out double d))
                                {
                                    result = d;
                                    return true;
                                }
                            }

                            // Hex or Binary value, too big for generic non-suffixed parsing
                            result = null;
                            return false;
                    }

                    // Value cannot be contained in type specified by suffix, or invalid suffix flags.
                    result = null;
                    return false;
                }
                catch (Exception)
                {
                }
            }

            result = null;
            return false;
        }

        private Token ScanNumber(char firstChar)
        {
            Diagnostics.Assert(
                firstChar == '.' || (firstChar >= '0' && firstChar <= '9')
                || (AllowSignedNumbers && (firstChar == '+' || firstChar.IsDash())), "Number must start with '.', '-', or digit.");

            string strNum = ScanNumberHelper(firstChar, out NumberFormat format, out NumberSuffixFlags suffix, out bool real, out long multiplier);

            // the token is not a number. i.e. 77z.exe
            if (strNum == null)
            {
                // Rescan the characters, this is simpler than keeping track of the suffix, multiplier, and 0x prefix.
                _currentIndex = _tokenStart;
                return ScanGenericToken(GetStringBuilder());
            }

            object value;
            if (!TryGetNumberValue(strNum, format, suffix, real, multiplier, out value))
            {
                if (!InExpressionMode())
                {
                    // Rescan the characters, this is simpler than keeping track of the dashes and the hex prefix.
                    _currentIndex = _tokenStart;
                    return ScanGenericToken(GetStringBuilder());
                }

                ReportError(_currentIndex,
                    nameof(ParserStrings.BadNumericConstant),
                    ParserStrings.BadNumericConstant,
                    _script.Substring(_tokenStart, _currentIndex - _tokenStart));
            }

            return NewNumberToken(value);
        }

        /// <summary>
        /// Scans a numeric string to determine its characteristics.
        /// </summary>
        /// <param name="firstChar">The first character.</param>
        /// <param name="format">Indicate if it's a hex, binary, or decimal number.</param>
        /// <param name="suffix">Indicate the format suffix.</param>
        /// <param name="real">Indicate if the number is real (non-integer).</param>
        /// <param name="multiplier">Indicate the specified multiplier.</param>
        /// <returns>
        /// Return null if the token is not a number
        /// OR
        /// Return the string format of the number.
        /// </returns>
        private string ScanNumberHelper(char firstChar, out NumberFormat format, out NumberSuffixFlags suffix, out bool real, out long multiplier)
        {
            format = NumberFormat.Decimal;
            suffix = NumberSuffixFlags.None;
            real = false;
            multiplier = 1;

            bool notNumber = false;
            int signIndex = -1;
            char c;
            var sb = GetStringBuilder();

            if (firstChar.IsDash() || firstChar == '+')
            {
                sb.Append(firstChar);
                firstChar = GetChar();
            }

            if (firstChar == '.')
            {
                sb.Append('.');
                ScanNumberAfterDot(sb, ref signIndex, ref notNumber);
                real = true;
            }
            else
            {
                c = PeekChar();
                bool isHexOrBinary = firstChar == '0' && (c == 'x' || c == 'X' || c == 'b' || c == 'B');

                if (isHexOrBinary)
                {
                    SkipChar();

                    switch (c)
                    {
                        case 'x':
                        case 'X':
                            sb.Append('0'); // Prepend a 0 to the number before any numeric digits are added
                            ScanHexDigits(sb);
                            if (sb.Length == 0)
                            {
                                notNumber = true;
                            }

                            format = NumberFormat.Hex;
                            break;
                        case 'b':
                        case 'B':
                            ScanBinaryDigits(sb);
                            if (sb.Length == 0)
                            {
                                notNumber = true;
                            }

                            format = NumberFormat.Binary;
                            break;
                    }
                }
                else
                {
                    sb.Append(firstChar);
                    ScanDecimalDigits(sb);
                    c = PeekChar();
                    switch (c)
                    {
                        case '.':
                            SkipChar();
                            if (PeekChar() == '.')
                            {
                                // We just found the range operator, so unget the first dot so
                                // we can stop scanning as a number.
                                UngetChar();
                            }
                            else
                            {
                                sb.Append(c);
                                real = true;
                                ScanNumberAfterDot(sb, ref signIndex, ref notNumber);
                            }

                            break;
                        case 'E':
                        case 'e':
                            SkipChar();
                            sb.Append(c);
                            real = true;
                            ScanExponent(sb, ref signIndex, ref notNumber);
                            break;
                    }
                }
            }

            c = PeekChar();
            if (c.IsTypeSuffix())
            {
                SkipChar();
                switch (c)
                {
                    case 'u':
                    case 'U':
                        suffix |= NumberSuffixFlags.Unsigned;
                        break;
                    case 's':
                    case 'S':
                        suffix |= NumberSuffixFlags.Short;
                        break;
                    case 'l':
                    case 'L':
                        suffix |= NumberSuffixFlags.Long;
                        break;
                    case 'd':
                    case 'D':
                        suffix |= NumberSuffixFlags.Decimal;
                        break;
                    case 'y':
                    case 'Y':
                        suffix |= NumberSuffixFlags.SignedByte;
                        break;
                    case 'n':
                    case 'N':
                        suffix |= NumberSuffixFlags.BigInteger;
                        break;
                    default:
                        notNumber = true;
                        break;
                }

                c = PeekChar();

                if (c.IsTypeSuffix())
                {
                    SkipChar();
                    switch (suffix)
                    {
                        case NumberSuffixFlags.Unsigned:
                            switch (c)
                            {
                                case 'l':
                                case 'L':
                                    suffix |= NumberSuffixFlags.Long;
                                    break;
                                case 's':
                                case 'S':
                                    suffix |= NumberSuffixFlags.Short;
                                    break;
                                case 'y':
                                case 'Y':
                                    suffix |= NumberSuffixFlags.SignedByte;
                                    break;
                                default:
                                    notNumber = true;
                                    break;
                            }

                            break;
                        default:
                            notNumber = true;
                            break;
                    }

                    c = PeekChar();
                }
            }

            if (c.IsMultiplierStart())
            {
                SkipChar();

                switch (c)
                {
                    case 'k':
                    case 'K':
                        multiplier = 1024;
                        break;
                    case 'm':
                    case 'M':
                        multiplier = 1024 * 1024;
                        break;
                    case 'g':
                    case 'G':
                        multiplier = 1024 * 1024 * 1024;
                        break;
                    case 't':
                    case 'T':
                        multiplier = 1024L * 1024 * 1024 * 1024;
                        break;
                    case 'p':
                    case 'P':
                        multiplier = 1024L * 1024 * 1024 * 1024 * 1024;
                        break;
                }

                char c1 = PeekChar();
                if (c1 == 'b' || c1 == 'B')
                {
                    SkipChar();
                    c = PeekChar();
                }
                else
                {
                    notNumber = true;
                }
            }

            if (!c.ForceStartNewToken())
            {
                if (!InExpressionMode() || !c.ForceStartNewTokenAfterNumber(ForceEndNumberOnTernaryOpChars))
                {
                    notNumber = true;
                }
            }

            if (notNumber)
            {
                Release(sb);
                return null;
            }

            // TryParse won't accept odd dashes for a sign, so replace them.
            if (signIndex != -1 && sb[signIndex] != '-' && sb[signIndex].IsDash())
            {
                sb[signIndex] = '-';
            }

            if (sb[0] != '-' && sb[0].IsDash())
            {
                sb[0] = '-';
            }

            return GetStringAndRelease(sb);
        }

        #endregion Numbers

        internal Token GetMemberAccessOperator(bool allowLBracket)
        {
            // No skipping whitespace here - whitespace isn't allowed before member access operators.
            // We do skip multi-line comments though, they are allowed (mostly for backwards compatibility.)

            char c = PeekChar();

            while (c == '<')
            {
                _tokenStart = _currentIndex;
                SkipChar();
                if (PeekChar() == '#')
                {
                    SkipChar();
                    ScanBlockComment();
                    c = PeekChar();
                }
                else
                {
                    UngetChar();
                    return null;
                }
            }

            if (c == '.')
            {
                _tokenStart = _currentIndex;
                SkipChar();
                c = PeekChar();
                if (c != '.')
                {
                    if (InCommandMode() && (c.IsWhitespace() || c == '\0' || c == '\r' || c == '\n'))
                    {
                        UngetChar();
                        return null;
                    }

                    return NewToken(TokenKind.Dot);
                }

                UngetChar();
                return null;
            }

            if (c == ':')
            {
                _tokenStart = _currentIndex;
                SkipChar();
                c = PeekChar();
                if (c == ':')
                {
                    SkipChar();
                    c = PeekChar();
                    if (InCommandMode() && (c.IsWhitespace() || c == '\0' || c == '\r' || c == '\n'))
                    {
                        UngetChar();
                        UngetChar();
                        return null;
                    }

                    return NewToken(TokenKind.ColonColon);
                }

                UngetChar();
                return null;
            }

            if (c == '[' && allowLBracket)
            {
                _tokenStart = _currentIndex;
                SkipChar();
                return NewToken(TokenKind.LBracket);
            }

            return null;
        }

        internal Token GetInvokeMemberOpenParen()
        {
            // No skipping whitespace here - whitespace isn't allowed before the open paren of a function invocation.
            var c = PeekChar();
            if (c == '(')
            {
                _tokenStart = _currentIndex;
                SkipChar();
                return NewToken(TokenKind.LParen);
            }

            if (c == '{')
            {
                _tokenStart = _currentIndex;
                SkipChar();
                return NewToken(TokenKind.LCurly);
            }

            return null;
        }

        internal Token GetLBracket()
        {
            // We know we want a '[' token or no token.  We are in a context where we expect an attribute/type constraint
            // and allow any whitespace/comments before the '[', but nothing else (the caller has already skipped newlines
            // if appropriate.)  This is handled specially because in command mode, a generic token may begin with '[', but
            // we don't want anything more than the '['.

            // Remember where we started.  In some rare cases, we may need to sync back to make things a little
            // simpler in the parser.

            int resyncPoint = _currentIndex;
            bool resyncIfMemberAccess = false;
        again:
            _tokenStart = _currentIndex;
            char c = GetChar();
            switch (c)
            {
                case ' ':
                case '\t':
                case '\f':
                case '\v':
                case SpecialChars.NoBreakSpace:
                case SpecialChars.NextLine:
                    resyncIfMemberAccess = true;
                    SkipWhiteSpace();
                    goto again;

                case '#':
                    resyncIfMemberAccess = true;
                    ScanLineComment();
                    goto again;

                case '<':
                    if (PeekChar() == '#')
                    {
                        // We resync if we find any whitespace, but only if the whitespace occurs after a
                        // multi-line comment (rationale: backwards compatibility.)
                        resyncIfMemberAccess = false;
                        SkipChar();
                        ScanBlockComment();
                        _requiresDeclarationsComplete = true;
                        goto again;
                    }

                    UngetChar();
                    break;

                case '[':
                    _requiresDeclarationsComplete = true;
                    return NewToken(TokenKind.LBracket);

                case '.':
                case ':':
                    // We don't call resync here unless we might have a member access token, in which case
                    // we want to rescan the comments to ensure there is no whitespace between the expression
                    // and the member access token.  The resync here should rarely do much other than move
                    // the _currentIndex because there will rarely be any comment tokens after the closing ']'
                    // in an attribute and the member access token.
                    if (resyncIfMemberAccess)
                    {
                        _requiresDeclarationsComplete = true;
                        Resync(resyncPoint);
                    }
                    else
                    {
                        UngetChar();
                    }

                    break;

                default:
                    if (c.IsWhitespace())
                    {
                        resyncIfMemberAccess = true;
                        SkipWhiteSpace();
                        goto again;
                    }

                    UngetChar();
                    break;
            }

            return null;
        }

        private Token ScanDot()
        {
            char c = PeekChar();
            if (c == '.')
            {
                SkipChar();
                c = PeekChar();
                if (InCommandMode() && !c.ForceStartNewToken())
                {
                    UngetChar();  // Unget the second dot, let ScanGenericToken consume it.
                    return ScanGenericToken('.');
                }

                return NewToken(TokenKind.DotDot);
            }

            if (c.IsDecimalDigit())
            {
                return ScanNumber('.');
            }

            // The following are all dotting commands, not a command starting with dot:
            //     .$command
            //     ."command with spaces"
            //     .'command with spaces'
            if (InCommandMode() && !c.ForceStartNewToken() && c != '$' && c != '"' && c != '\'')
            {
                return ScanGenericToken('.');
            }

            return NewToken(TokenKind.Dot);
        }

        // The first character is an ascii letter.  We could be scanning a keyword,
        // a command name or argument, or a method or property name.
        private Token ScanIdentifier(char firstChar)
        {
            var sb = GetStringBuilder();
            char c;
            sb.Append(firstChar);

            while (true)
            {
                c = GetChar();

                if (c.IsIdentifierFollow())
                {
                    sb.Append(c);
                }
                else
                {
                    UngetChar();
                    break;
                }
            }

            // In typename mode, we want, well, typenames.
            if (InTypeNameMode())
            {
                Release(sb);
                return ScanTypeName();
            }

            // In expression mode, we only want simple identifiers so we're done,
            // but in command mode, we keep scanning if the current character
            // doesn't terminate the token.
            if (!WantSimpleName && InCommandMode() && !c.ForceStartNewToken())
            {
                return ScanGenericToken(sb);
            }

            if (!WantSimpleName && (InCommandMode() || InSignatureMode()))
            {
                TokenKind tokenKind;
                var ident = GetStringAndRelease(sb);
                sb = null;
                if (s_keywordTable.TryGetValue(ident, out tokenKind))
                {
                    if (tokenKind != TokenKind.InlineScript || InWorkflowContext)
                        return NewToken(tokenKind);
                }

                if (DynamicKeyword.ContainsKeyword(ident) && !DynamicKeyword.IsHiddenKeyword(ident))
                {
                    return NewToken(TokenKind.DynamicKeyword);
                }
            }

            if (sb != null)
                Release(sb);
            return NewToken(TokenKind.Identifier);
        }

        #region Type Names

        private Token ScanTypeName()
        {
            while (true)
            {
                char c = GetChar();

                switch (c)
                {
                    case '.':
                    case '`':
                    case '_':
                    case '+':
                    case '#':
                    case '\\':
                        continue;
                    default:
                        if (char.IsLetterOrDigit(c))
                        {
                            continue;
                        }

                        break;
                }

                UngetChar();
                break;
            }

            var result = NewToken(TokenKind.Identifier);
            result.TokenFlags |= TokenFlags.TypeName;
            return result;
        }

        private void ScanAssemblyNameSpecToken(StringBuilder sb)
        {
            // Whitespace, ',', '=', ']', and newlines terminate a token.

            SkipWhiteSpace();

            _tokenStart = _currentIndex;
            while (true)
            {
                char c = GetChar();
                if (c.ForceStartNewTokenInAssemblyNameSpec())
                {
                    UngetChar();
                    break;
                }

                sb.Append(c);
            }

            var token = NewToken(TokenKind.Identifier);
            token.TokenFlags |= TokenFlags.TypeName;
            SkipWhiteSpace();
        }

        internal string GetAssemblyNameSpec()
        {
            // G  assembly-name-spec:
            // G      assembly-name
            // G      assembly-name   ','   assembly-properties
            // G  assembly-name:
            // G      assembly-token
            // G  assembly-properties:
            // G      assembly-property
            // G      assembly-properties   ','   assembly-property
            // G  assembly-property:
            // G      assembly-property-name   '='   assembly-property-value
            // G  assembly-property-name:  one of
            // G      'Version'
            // G      'PublicKey'
            // G      'PublicKeyToken'
            // G      'Culture'
            // G      'Custom'
            // G  assembly-property:
            // G      assembly-token
            // G  assembly-token:
            // G      any sequence of characters not ending in whitespace, newlines, ',', '=', or ']'.

            // The above grammar is specified by the CLR (except assembly-token).  We defer validation to the CLR, but
            // use the above grammar to collect the name of the assembly.

            var sb = GetStringBuilder();

            // Assembly name first, followed by optional properties.
            ScanAssemblyNameSpecToken(sb);

            while (PeekChar() == ',')
            {
                _tokenStart = _currentIndex;
                sb.Append(", ");
                SkipChar();
                NewToken(TokenKind.Comma);

                ScanAssemblyNameSpecToken(sb);
                if (PeekChar() == '=')
                {
                    _tokenStart = _currentIndex;
                    sb.Append("=");
                    SkipChar();
                    NewToken(TokenKind.Equals);
                    ScanAssemblyNameSpecToken(sb);
                }
                // else error?
            }

            return GetStringAndRelease(sb);
        }

        #endregion Type Names

        private Token ScanLabel()
        {
            var sb = GetStringBuilder();

            char c = GetChar();
            if (!c.IsIdentifierStart())
            {
                // Must be a generic token then
                sb.Append(':');
                if (c == '\0')
                {
                    UngetChar();
                    return NewGenericToken(GetStringAndRelease(sb));
                }

                UngetChar();
                return ScanGenericToken(sb);
            }

            while (c.IsIdentifierFollow())
            {
                sb.Append(c);
                c = GetChar();
            }

            // In command mode, we keep scanning if the current character
            // doesn't terminate the token.
            if (InCommandMode() && !c.ForceStartNewToken())
            {
                sb.Insert(0, ':');
                sb.Append(c);
                return ScanGenericToken(sb);
            }

            UngetChar();
            return NewLabelToken(GetStringAndRelease(sb));
        }

        internal Token NextToken()
        {
            char c1;

        again:
            _tokenStart = _currentIndex;
            char c = GetChar();
            switch (c)
            {
                case ' ':
                case '\t':
                case '\f':
                case '\v':
                case SpecialChars.NoBreakSpace:
                case SpecialChars.NextLine:
                    SkipWhiteSpace();
                    goto again;

                case '\'':
                case SpecialChars.QuoteSingleLeft:
                case SpecialChars.QuoteSingleRight:
                case SpecialChars.QuoteSingleBase:
                case SpecialChars.QuoteReversed:
                    _requiresDeclarationsComplete = true;
                    return ScanStringLiteral();

                case '"':
                case SpecialChars.QuoteDoubleLeft:
                case SpecialChars.QuoteDoubleRight:
                case SpecialChars.QuoteLowDoubleLeft:
                    _requiresDeclarationsComplete = true;
                    return ScanStringExpandable();

                case '@':
                    // Could be start of hash literal, array operator, multi-line string, splatted variable
                    c1 = GetChar();
                    _requiresDeclarationsComplete = true;
                    if (c1 == '{')
                    {
                        return NewToken(TokenKind.AtCurly);
                    }

                    if (c1 == '(')
                    {
                        return NewToken(TokenKind.AtParen);
                    }

                    if (c1.IsSingleQuote())
                    {
                        return ScanHereStringLiteral();
                    }

                    if (c1.IsDoubleQuote())
                    {
                        return ScanHereStringExpandable();
                    }

                    UngetChar();
                    if (c1.IsVariableStart())
                    {
                        return ScanVariable(true, false);
                    }

                    ReportError(_currentIndex - 1,
                        nameof(ParserStrings.UnrecognizedToken),
                        ParserStrings.UnrecognizedToken);
                    return NewToken(TokenKind.Unknown);

                case '#':
                    ScanLineComment();
                    goto again;

                case '\n':
                    return NewToken(TokenKind.NewLine);

                case '\r':
                    NormalizeCRLF(c);
                    goto case '\n';

                case '`':
                    c1 = GetChar();
                    _requiresDeclarationsComplete = true;
                    if (c1 == '\r')
                    {
                        NormalizeCRLF(c1);
                    }

                    if (c1 == '\n' || c1 == '\r')
                    {
                        NewToken(TokenKind.LineContinuation);
                        goto again;
                    }

                    if (char.IsWhiteSpace(c1))
                    {
                        SkipWhiteSpace();
                        goto again;
                    }

                    if (c1 == '\0' && AtEof())
                    {
                        ReportIncompleteInput(_currentIndex,
                            nameof(ParserStrings.IncompleteString),
                            ParserStrings.IncompleteString);

                        // Unget the EOF so we can return an EOF token.
                        UngetChar();
                        goto again;
                    }

                    c = Backtick(c1, out char surrogateCharacter);
                    return ScanGenericToken(c, surrogateCharacter);

                case '=':
                    _requiresDeclarationsComplete = true;
                    return CheckOperatorInCommandMode(c, TokenKind.Equals);

                case '+':
                    _requiresDeclarationsComplete = true;
                    c1 = PeekChar();
                    if (c1 == '+')
                    {
                        SkipChar();
                        return CheckOperatorInCommandMode(c, c1, TokenKind.PlusPlus);
                    }

                    if (c1 == '=')
                    {
                        SkipChar();
                        return CheckOperatorInCommandMode(c, c1, TokenKind.PlusEquals);
                    }

                    if (AllowSignedNumbers && (char.IsDigit(c1) || c1 == '.'))
                    {
                        return ScanNumber(c);
                    }

                    return CheckOperatorInCommandMode(c, TokenKind.Plus);

                case '-':
                case SpecialChars.EmDash:
                case SpecialChars.EnDash:
                case SpecialChars.HorizontalBar:
                    _requiresDeclarationsComplete = true;
                    c1 = PeekChar();
                    if (c1.IsDash())
                    {
                        SkipChar();
                        return CheckOperatorInCommandMode(c, c1, TokenKind.MinusMinus);
                    }

                    if (c1 == '=')
                    {
                        SkipChar();
                        return CheckOperatorInCommandMode(c, c1, TokenKind.MinusEquals);
                    }

                    if (char.IsLetter(c1) || c1 == '_' || c1 == '?')
                    {
                        return ScanParameter();
                    }

                    if (AllowSignedNumbers && (char.IsDigit(c1) || c1 == '.'))
                    {
                        return ScanNumber(c);
                    }

                    return CheckOperatorInCommandMode(c, TokenKind.Minus);

                case '*':
                    _requiresDeclarationsComplete = true;
                    c1 = PeekChar();
                    if (c1 == '=')
                    {
                        SkipChar();
                        return CheckOperatorInCommandMode(c, c1, TokenKind.MultiplyEquals);
                    }

                    if (c1 == '>')
                    {
                        SkipChar();
                        c1 = PeekChar();
                        if (c1 == '>')
                        {
                            SkipChar();
                            return NewFileRedirectionToken(0, append: true, fromSpecifiedExplicitly: false);
                        }

                        if (c1 == '&')
                        {
                            SkipChar();
                            c1 = PeekChar();
                            if (c1 == '1')
                            {
                                SkipChar();
                                return NewMergingRedirectionToken(0, 1);
                            }

                            UngetChar();
                        }

                        return NewFileRedirectionToken(0, append: false, fromSpecifiedExplicitly: false);
                    }

                    return CheckOperatorInCommandMode(c, TokenKind.Multiply);

                case '/':
                    _requiresDeclarationsComplete = true;
                    c1 = PeekChar();
                    if (c1 == '=')
                    {
                        SkipChar();
                        return CheckOperatorInCommandMode(c, c1, TokenKind.DivideEquals);
                    }

                    return CheckOperatorInCommandMode(c, TokenKind.Divide);

                case '%':
                    _requiresDeclarationsComplete = true;
                    c1 = PeekChar();
                    if (c1 == '=')
                    {
                        SkipChar();
                        return CheckOperatorInCommandMode(c, c1, TokenKind.RemainderEquals);
                    }

                    return CheckOperatorInCommandMode(c, TokenKind.Rem);

                case '$':
                    _requiresDeclarationsComplete = true;
                    if (PeekChar() == '(')
                    {
                        SkipChar();
                        return NewToken(TokenKind.DollarParen);
                    }

                    return ScanVariable(false, false);

                case '<':
                    _requiresDeclarationsComplete = true;
                    if (PeekChar() == '#')
                    {
                        SkipChar();
                        ScanBlockComment();
                        goto again;
                    }

                    return NewInputRedirectionToken();

                case '>':
                    _requiresDeclarationsComplete = true;
                    if (PeekChar() == '>')
                    {
                        SkipChar();
                        return NewFileRedirectionToken(1, append: true, fromSpecifiedExplicitly: false);
                    }

                    return NewFileRedirectionToken(1, append: false, fromSpecifiedExplicitly: false);

                case 'a':
                case 'b':
                case 'c':
                case 'd':
                case 'e':
                case 'f':
                case 'g':
                case 'h':
                case 'i':
                case 'j':
                case 'k':
                case 'l':
                case 'm':
                case 'n':
                case 'o':
                case 'p':
                case 'q':
                case 'r':
                case 's':
                case 't':
                case 'u':
                case 'v':
                case 'w':
                case 'x':
                case 'y':
                case 'z':
                case 'A':
                case 'B':
                case 'C':
                case 'D':
                case 'E':
                case 'F':
                case 'G':
                case 'H':
                case 'I':
                case 'J':
                case 'K':
                case 'L':
                case 'M':
                case 'N':
                case 'O':
                case 'P':
                case 'Q':
                case 'R':
                case 'S':
                case 'T':
                case 'U':
                case 'V':
                case 'W':
                case 'X':
                case 'Y':
                case 'Z':
                case '_':
                    _requiresDeclarationsComplete = true;
                    return ScanIdentifier(c);

                case '(':
                    _requiresDeclarationsComplete = true;
                    return NewToken(TokenKind.LParen);
                case ')':
                    _requiresDeclarationsComplete = true;
                    return NewToken(TokenKind.RParen);
                case '[':
                    _requiresDeclarationsComplete = true;
                    if (InCommandMode() && !PeekChar().ForceStartNewToken())
                    {
                        return ScanGenericToken('[');
                    }

                    return NewToken(TokenKind.LBracket);
                case ']':
                    _requiresDeclarationsComplete = true;
                    return NewToken(TokenKind.RBracket);
                case '{':
                    _requiresDeclarationsComplete = true;
                    return NewToken(TokenKind.LCurly);
                case '}':
                    _requiresDeclarationsComplete = true;
                    return NewToken(TokenKind.RCurly);
                case '.':
                    _requiresDeclarationsComplete = true;
                    return ScanDot();
                case ';':
                    return NewToken(TokenKind.Semi);
                case ',':
                    _requiresDeclarationsComplete = true;
                    return NewToken(TokenKind.Comma);

                case '0':
                case '7':
                case '8':
                case '9':
                    _requiresDeclarationsComplete = true;
                    return ScanNumber(c);

                case '1':
                case '2':
                case '3':
                case '4':
                case '5':
                case '6':
                    _requiresDeclarationsComplete = true;
                    if (PeekChar() == '>')
                    {
                        SkipChar();
                        c1 = PeekChar();
                        if (c1 == '>')
                        {
                            SkipChar();
                            return NewFileRedirectionToken(c - '0', append: true, fromSpecifiedExplicitly: true);
                        }

                        if (c1 == '&')
                        {
                            SkipChar();
                            c1 = PeekChar();
                            if (c1 == '1' || c1 == '2')
                            {
                                SkipChar();
                                return NewMergingRedirectionToken(c - '0', c1 - '0');
                            }

                            UngetChar();
                        }

                        return NewFileRedirectionToken(c - '0', append: false, fromSpecifiedExplicitly: true);
                    }

                    return ScanNumber(c);

                case '&':
                    if (PeekChar() == '&')
                    {
                        SkipChar();
                        return NewToken(TokenKind.AndAnd);
                    }
                    _requiresDeclarationsComplete = true;
                    return NewToken(TokenKind.Ampersand);

                case '|':
                    if (PeekChar() == '|')
                    {
                        SkipChar();
                        return NewToken(TokenKind.OrOr);
                    }
                    _requiresDeclarationsComplete = true;
                    return NewToken(TokenKind.Pipe);

                case '!':
                    _requiresDeclarationsComplete = true;
                    c1 = PeekChar();
                    if ((InCommandMode() && !c1.ForceStartNewToken()) ||
                        (InExpressionMode() && c1.IsIdentifierStart()))
                    {
                        return ScanGenericToken(c);
                    }

                    if (InExpressionMode() && (char.IsDigit(c1) || c1 == '.'))
                    {
                        // check if the next token is actually a number
                        string strNum = ScanNumberHelper(c, out _, out _, out _, out _);
                        // rescan characters after the check
                        _currentIndex = _tokenStart;
                        c = GetChar();

                        if (strNum == null) { return ScanGenericToken(c); }
                    }

                    return NewToken(TokenKind.Exclaim);

                case ':':
                    _requiresDeclarationsComplete = true;
                    if (PeekChar() == ':')
                    {
                        SkipChar();
                        if (InCommandMode() && !WantSimpleName && !PeekChar().ForceStartNewToken())
                        {
                            var sb = GetStringBuilder();
                            sb.Append("::");
                            return ScanGenericToken(sb);
                        }

                        return NewToken(TokenKind.ColonColon);
                    }

                    if (InCommandMode())
                    {
                        return ScanLabel();
                    }

                    return this.NewToken(TokenKind.Colon);

                case '?' when InExpressionMode():
<<<<<<< HEAD
                    _requiresDeclarationsComplete = true;
=======
                    if (ExperimentalFeature.IsEnabled("PSCoalescingOperators"))
                    {
                        c1 = PeekChar();

                        if (c1 == '?')
                        {
                            SkipChar();
                            c1 = PeekChar();

                            if (c1 == '=')
                            {
                                SkipChar();
                                return this.NewToken(TokenKind.QuestionQuestionEquals);
                            }

                            return this.NewToken(TokenKind.QuestionQuestion);
                        }
                    }

>>>>>>> 3806c396
                    return this.NewToken(TokenKind.QuestionMark);

                case '\0':
                    if (AtEof())
                    {
                        return SaveToken(new Token(NewScriptExtent(_tokenStart + 1, _tokenStart + 1), TokenKind.EndOfInput, TokenFlags.None));
                    }
                    return ScanGenericToken(c);

                default:
                    if (c.IsWhitespace())
                    {
                        SkipWhiteSpace();
                        goto again;
                    }

                    if (char.IsLetter(c))
                    {
                        return ScanIdentifier(c);
                    }

                    return ScanGenericToken(c);
            }
        }
    }
}<|MERGE_RESOLUTION|>--- conflicted
+++ resolved
@@ -5111,9 +5111,7 @@
                     return this.NewToken(TokenKind.Colon);
 
                 case '?' when InExpressionMode():
-<<<<<<< HEAD
                     _requiresDeclarationsComplete = true;
-=======
                     if (ExperimentalFeature.IsEnabled("PSCoalescingOperators"))
                     {
                         c1 = PeekChar();
@@ -5133,7 +5131,6 @@
                         }
                     }
 
->>>>>>> 3806c396
                     return this.NewToken(TokenKind.QuestionMark);
 
                 case '\0':
