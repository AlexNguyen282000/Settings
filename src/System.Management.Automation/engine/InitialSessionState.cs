// Copyright (c) Microsoft Corporation. All rights reserved.
// Licensed under the MIT License.

using System.Collections;
using System.Collections.Concurrent;
using System.Collections.Generic;
using System.Collections.ObjectModel;
using System.Diagnostics.CodeAnalysis;
using System.Diagnostics.Tracing;
using System.IO;
using System.Linq;
using System.Management.Automation.Internal;
using System.Management.Automation.Provider;
using System.Management.Automation.Language;
using System.Reflection;
using System.Threading;
using Microsoft.PowerShell.Commands;
using Debug = System.Management.Automation.Diagnostics;
using System.Management.Automation.Host;
using System.Text;
using System.Threading.Tasks;

namespace System.Management.Automation.Runspaces
{
    internal class EarlyStartup
    {
        internal static void Init()
        {
            // Code added here should:
            //   * run every time we start PowerSHell
            //   * have high CPU cost
            //   * be ordered from most expensive to least expensive, or at least needed earliest
            //   * this method should return quickly, so all work should be run in one or more tasks.
            //   * code called from here should correctly handle being called twice, in case initialization
            //     is needed in the main code path before the task completes.
            //
            // Code added here should not:
            //   * count on running - not all hosts will call this method
            //   * have high disk cost

            // We shouldn't create too many tasks.

            // This task takes awhile, so it gets it's own task
            Task.Run(() =>
            {
                // Building the catalog is expensive, so force that to happen early on a background thread, and do so
                // on a file we are very likely to read anyway.
                var pshome = Utils.DefaultPowerShellAppBase;
                var unused = SecuritySupport.IsProductBinary(Path.Combine(pshome, "Modules", "Microsoft.PowerShell.Utility", "Microsoft.PowerShell.Utility.psm1"));
            });

            // One other task for other stuff that's faster, but still a little slow.
            Task.Run(() =>
            {
                // Loading the resources for System.Management.Automation can be expensive, so force that to
                // happen early on a background thread.
                var unused0 = RunspaceInit.OutputEncodingDescription;

                // Amsi initialize can also be a little slow
                if (Platform.IsWindows)
                {
                    AmsiUtils.Init();
                }

                // This will init some tables and could load some assemblies.
                var unused1 = TypeAccelerators.builtinTypeAccelerators;

                // This will init some tables and could load some assemblies.
                var unused2 = LanguagePrimitives.GetEnumerator(null);
            });
        }
    }

    /// <summary>
    /// Baseclass for defining elements that can be added
    /// to an InitialSessionState object.
    /// </summary>
    public abstract class InitialSessionStateEntry
    {
        /// <summary>
        /// ctor so that each derived class has a name
        /// </summary>
        /// <param name="name"></param>
        protected InitialSessionStateEntry(string name)
        {
            Name = name;
        }

        /// <summary>
        /// The name of this entry
        /// </summary>
        public string Name { get; internal set; }

        /// <summary>
        /// The SnapIn to load from initially
        /// </summary>
        public PSSnapInInfo PSSnapIn { get; private set; }

        internal void SetPSSnapIn(PSSnapInInfo psSnapIn)
        {
            PSSnapIn = psSnapIn;
        }

        /// <summary>
        /// The SnapIn to load from initially
        /// </summary>
        public PSModuleInfo Module { get; private set; }

        internal void SetModule(PSModuleInfo module)
        {
            Module = module;
        }

        /// <summary>
        /// Shallow-clone this object
        /// </summary>
        /// <returns>The cloned object...</returns>
        public abstract InitialSessionStateEntry Clone();
    }

    /// <summary>
    /// Class to constrain session state entries
    /// </summary>
    public abstract class ConstrainedSessionStateEntry : InitialSessionStateEntry
    {
        /// <summary>
        ///
        /// </summary>
        /// <param name="name"></param>
        /// <param name="visibility"></param>
        protected ConstrainedSessionStateEntry(string name, SessionStateEntryVisibility visibility)
            : base(name)
        {
            Visibility = visibility;
        }

        /// <summary>
        ///
        /// </summary>
        public SessionStateEntryVisibility Visibility { get; set; }
    }

    /// <summary>
    /// Command class so that all the commands can derive off this one.
    /// Adds the flexibility of adding additional derived class,
    /// such as ProxyCommand for Exchange.
    /// Derived classes - Alias, Application, Cmdlet, Function, Script.
    /// </summary>
    public abstract class SessionStateCommandEntry : ConstrainedSessionStateEntry
    {
        /// <summary>
        /// Base constructor for all SessionState commands.
        /// </summary>
        /// <param name="name"></param>
        protected SessionStateCommandEntry(string name)
            : base(name, SessionStateEntryVisibility.Public)
        {
        }

        /// <summary>
        ///
        /// </summary>
        /// <param name="name"></param>
        /// <param name="visibility"></param>
        protected internal SessionStateCommandEntry(string name, SessionStateEntryVisibility visibility)
            : base(name, visibility)
        {
        }

        /// <summary>
        /// Returns the type of the command using an enum
        /// instead of requiring a full reflection type check.
        /// </summary>
        public CommandTypes CommandType { get; internal set; }

        /// <summary>
        /// Is internal so it can be set by the engine code...
        /// This is used to specify whether this command was imported or not
        /// If noClobber is specified during Import-Module, it is set to false
        /// </summary>
        internal bool _isImported = true;
    }

    /// <summary>
    /// Type file configuration entry...
    /// </summary>
    public sealed class SessionStateTypeEntry : InitialSessionStateEntry
    {
        /// <summary>
        /// Loads all entries from the types file.
        /// </summary>
        /// <param name="fileName"></param>
        public SessionStateTypeEntry(string fileName)
            : base(fileName)
        {
            if (string.IsNullOrWhiteSpace(fileName))
            {
                throw PSTraceSource.NewArgumentException("fileName");
            }

            FileName = fileName.Trim();
        }

        /// <summary>
        /// Loads all the types specified in the typeTable
        /// </summary>
        /// <param name="typeTable"></param>
        public SessionStateTypeEntry(TypeTable typeTable)
            : base("*")
        {
            if (typeTable == null)
            {
                throw PSTraceSource.NewArgumentNullException("typeTable");
            }
            TypeTable = typeTable;
        }

        /// <summary>
        /// Loads all entries from the typeData
        /// </summary>
        /// <param name="typeData"></param>
        /// <param name="isRemove"></param>
        public SessionStateTypeEntry(TypeData typeData, bool isRemove)
            : base("*")
        {
            if (typeData == null)
            {
                throw PSTraceSource.NewArgumentNullException("typeData");
            }
            TypeData = typeData;
            IsRemove = isRemove;
        }

        /// <summary>
        /// Shallow-clone this object
        /// </summary>
        /// <returns>The cloned object</returns>
        public override InitialSessionStateEntry Clone()
        {
            SessionStateTypeEntry entry;
            if (FileName != null)
            {
                entry = new SessionStateTypeEntry(FileName);
            }
            else if (TypeTable != null)
            {
                entry = new SessionStateTypeEntry(TypeTable);
            }
            else
            {
                entry = new SessionStateTypeEntry(TypeData, IsRemove);
            }

            entry.SetPSSnapIn(this.PSSnapIn);
            entry.SetModule(this.Module);
            return entry;
        }

        /// <summary>
        /// The pathname of the types.ps1xml file. This can be null if
        /// TypeTable constructor or TypeData constructor is used.
        /// </summary>
        public string FileName { get; }

        /// <summary>
        /// The TypeTable specified with constructor. This can be null if
        /// FileName constructor or TypeData constructor is used.
        /// </summary>
        public TypeTable TypeTable { get; }

        /// <summary>
        /// The TypeData we want to update with. This can be null if
        /// FileName constructor or TypeTable constructor is used.
        /// </summary>
        public TypeData TypeData { get; }

        /// <summary>
        /// The operation will be done on the typedata. This is only
        /// meaningful when the TypeData constructor is used.
        /// </summary>
        public bool IsRemove { get; }

        //So that we can specify the type information on the fly,
        //without using Types.ps1xml file
        //public SessionStateTypeEntry(string name, xmlreader definition);
        //public string Definition { get; }
    }

    /// <summary>
    /// Format file configuration entry...
    /// </summary>
    public sealed class SessionStateFormatEntry : InitialSessionStateEntry
    {
        /// <summary>
        /// Loads the entire formats file
        /// </summary>
        /// <param name="fileName"></param>
        public SessionStateFormatEntry(string fileName)
            : base("*")
        {
            if (string.IsNullOrWhiteSpace(fileName))
            {
                throw PSTraceSource.NewArgumentException("fileName");
            }

            FileName = fileName.Trim();
        }

        /// <summary>
        /// Loads all the format data specified in the formatTable
        /// </summary>
        /// <param name="formattable"></param>
        public SessionStateFormatEntry(FormatTable formattable)
            : base("*")
        {
            if (formattable == null)
            {
                throw PSTraceSource.NewArgumentNullException("formattable");
            }
            Formattable = formattable;
        }

        /// <summary>
        /// Loads all the format data specified in the typeDefinition
        /// </summary>
        /// <param name="typeDefinition"></param>
        public SessionStateFormatEntry(ExtendedTypeDefinition typeDefinition)
            : base("*")
        {
            if (typeDefinition == null)
            {
                throw PSTraceSource.NewArgumentNullException("typeDefinition");
            }
            FormatData = typeDefinition;
        }

        /// <summary>
        /// Shallow-clone this object...
        /// </summary>
        /// <returns>The cloned object</returns>
        public override InitialSessionStateEntry Clone()
        {
            SessionStateFormatEntry entry;

            if (FileName != null)
            {
                entry = new SessionStateFormatEntry(FileName);
            }
            else if (Formattable != null)
            {
                entry = new SessionStateFormatEntry(Formattable);
            }
            else
            {
                entry = new SessionStateFormatEntry(FormatData);
            }

            entry.SetPSSnapIn(this.PSSnapIn);
            entry.SetModule(this.Module);
            return entry;
        }

        /// <summary>
        /// The name of the format file referenced by this entry...
        /// </summary>
        public string FileName { get; }

        /// <summary>
        /// The FormatTable specified with constructor. This can be null if
        /// FileName constructor is used.
        /// </summary>
        public FormatTable Formattable { get; }

        /// <summary>
        /// The FormatData specified with constructor. This can be null if
        /// FileName or FormatTable constructor is used
        /// </summary>
        public ExtendedTypeDefinition FormatData { get; }

        //So that we can specify the format information on the fly,
        //without using Format.ps1xml file
        //public SessionStateFormatEntry(string name, xmlreader definition);
        //public string Definition { get; }
    }

    /// <summary>
    /// An assembly to load for this sessionstate...
    /// </summary>
    public sealed class SessionStateAssemblyEntry : InitialSessionStateEntry
    {
        /// <summary>
        /// Create a named entry for the assembly to load with both the
        /// name and the path to the assembly as a backup.
        /// </summary>
        /// <param name="name">The name of the assembly to load</param>
        /// <param name="fileName">The path to the assembly to use as an alternative</param>
        public SessionStateAssemblyEntry(string name, string fileName)
            : base(name)
        {
            FileName = fileName;
        }

        /// <summary>
        /// Create a named entry for the assembly to load, specifying
        /// just the name
        /// </summary>
        /// <param name="name">The name of the assembly to load</param>
        public SessionStateAssemblyEntry(string name)
            : base(name)
        {
            ;
        }

        /// <summary>
        /// Shallow-clone this object
        /// </summary>
        /// <returns>The cloned object</returns>
        public override InitialSessionStateEntry Clone()
        {
            SessionStateAssemblyEntry entry = new SessionStateAssemblyEntry(Name, FileName);
            entry.SetPSSnapIn(this.PSSnapIn);
            entry.SetModule(this.Module);
            return entry;
        }

        /// <summary>
        /// Return the assembly file name...
        /// </summary>
        public string FileName { get; }
    }

    /// <summary>
    /// List a cmdlet to add to this session state entry
    /// </summary>
    public sealed class SessionStateCmdletEntry : SessionStateCommandEntry
    {
        /// <summary>
        ///
        /// </summary>
        /// <param name="name"></param>
        /// <param name="implementingType"></param>
        /// <param name="helpFileName"></param>
        public SessionStateCmdletEntry(string name, Type implementingType, string helpFileName)
            : base(name, SessionStateEntryVisibility.Public)
        {
            ImplementingType = implementingType;
            HelpFileName = helpFileName;
            CommandType = CommandTypes.Cmdlet;
        }

        /// <summary>
        ///
        /// </summary>
        /// <param name="name"></param>
        /// <param name="implementingType"></param>
        /// <param name="helpFileName"></param>
        /// <param name="visibility"></param>
        internal SessionStateCmdletEntry(string name, Type implementingType, string helpFileName, SessionStateEntryVisibility visibility)
            : base(name, visibility)
        {
            ImplementingType = implementingType;
            HelpFileName = helpFileName;
            CommandType = CommandTypes.Cmdlet;
        }

        /// <summary>
        /// Shallow-clone this object...
        /// </summary>
        /// <returns></returns>
        public override InitialSessionStateEntry Clone()
        {
            SessionStateCmdletEntry entry = new SessionStateCmdletEntry(Name, ImplementingType, HelpFileName, Visibility);
            entry.SetPSSnapIn(this.PSSnapIn);
            entry.SetModule(this.Module);
            return entry;
        }

        /// <summary>
        ///
        /// </summary>
        public Type ImplementingType { get; }

        /// <summary>
        ///
        /// </summary>
        public string HelpFileName { get; }
    }

    /// <summary>
    ///
    /// </summary>
    public sealed class SessionStateProviderEntry : ConstrainedSessionStateEntry
    {
        /// <summary>
        ///
        /// </summary>
        /// <param name="name"></param>
        /// <param name="implementingType"></param>
        /// <param name="helpFileName"></param>
        public SessionStateProviderEntry(string name, Type implementingType, string helpFileName)
            : base(name, SessionStateEntryVisibility.Public)
        {
            ImplementingType = implementingType;
            HelpFileName = helpFileName;
        }

        internal SessionStateProviderEntry(string name, Type implementingType, string helpFileName, SessionStateEntryVisibility visibility)
            : base(name, visibility)
        {
            ImplementingType = implementingType;
            HelpFileName = helpFileName;
        }

        /// <summary>
        /// Shallow-clone this object...
        /// </summary>
        /// <returns>The cloned object</returns>
        public override InitialSessionStateEntry Clone()
        {
            SessionStateProviderEntry entry = new SessionStateProviderEntry(Name, ImplementingType, HelpFileName, this.Visibility);
            entry.SetPSSnapIn(this.PSSnapIn);
            entry.SetModule(this.Module);
            return entry;
        }

        /// <summary>
        ///
        /// </summary>
        public Type ImplementingType { get; }

        /// <summary>
        ///
        /// </summary>
        public string HelpFileName { get; }
    }

    /// <summary>
    ///
    /// </summary>
    public sealed class SessionStateScriptEntry : SessionStateCommandEntry
    {
        /// <summary>
        /// Create a session state command entry instance.
        /// </summary>
        /// <param name="path">The path to the script</param>
        public SessionStateScriptEntry(string path)
            : base(path, SessionStateEntryVisibility.Public)
        {
            Path = path;
            CommandType = CommandTypes.ExternalScript;
        }

        /// <summary>
        /// Create a session state command entry instance with the specified visibility.
        /// </summary>
        /// <param name="path">The path to the script</param>
        /// <param name="visibility">Visibility of the script.</param>
        internal SessionStateScriptEntry(string path, SessionStateEntryVisibility visibility)
            : base(path, visibility)
        {
            Path = path;
            CommandType = CommandTypes.ExternalScript;
        }

        /// <summary>
        /// Shallow-clone this object...
        /// </summary>
        /// <returns>The cloned object</returns>
        public override InitialSessionStateEntry Clone()
        {
            SessionStateScriptEntry entry = new SessionStateScriptEntry(Path, Visibility);
            entry.SetModule(this.Module);
            return entry;
        }

        /// <summary>
        ///
        /// </summary>
        public string Path { get; }
    }

    /// <summary>
    ///
    /// </summary>
    public sealed class SessionStateAliasEntry : SessionStateCommandEntry
    {
        /// <summary>
        ///  Define an alias entry to add to the initial session state
        /// </summary>
        /// <param name="name">Name of the alias</param>
        /// <param name="definition">The name of the command it resolves to</param>
        public SessionStateAliasEntry(string name, string definition)
            : base(name, SessionStateEntryVisibility.Public)
        {
            Definition = definition;
            CommandType = CommandTypes.Alias;
        }

        /// <summary>
        ///  Define an alias entry to add to the initial session state
        /// </summary>
        /// <param name="name">Name of the alias</param>
        /// <param name="definition">The name of the command it resolves to</param>
        /// <param name="description">A description of the purpose of the alias.</param>
        public SessionStateAliasEntry(string name, string definition, string description)
            : base(name, SessionStateEntryVisibility.Public)
        {
            Definition = definition;
            CommandType = CommandTypes.Alias;
            Description = description;
        }

        /// <summary>
        ///  Define an alias entry to add to the initial session state
        /// </summary>
        /// <param name="name">Name of the alias</param>
        /// <param name="definition">The name of the command it resolves to</param>
        /// <param name="description">A description of the purpose of the alias.</param>
        /// <param name="options">Options defining the scope visibility, readonly and constant</param>
        public SessionStateAliasEntry(string name, string definition, string description, ScopedItemOptions options)
            : base(name, SessionStateEntryVisibility.Public)
        {
            Definition = definition;
            CommandType = CommandTypes.Alias;
            Description = description;
            Options = options;
        }

        /// <summary>
        ///  Define an alias entry to add to the initial session state
        /// </summary>
        /// <param name="name">Name of the alias</param>
        /// <param name="definition">The name of the command it resolves to</param>
        /// <param name="description">A description of the purpose of the alias.</param>
        /// <param name="options">Options defining the scope visibility, readonly and constant</param>
        /// <param name="visibility"></param>
        internal SessionStateAliasEntry(string name, string definition, string description,
            ScopedItemOptions options, SessionStateEntryVisibility visibility)
            : base(name, visibility)
        {
            Definition = definition;
            CommandType = CommandTypes.Alias;
            Description = description;
            Options = options;
        }
        /// <summary>
        /// Shallow-clone this object...
        /// </summary>
        /// <returns>The cloned object</returns>
        public override InitialSessionStateEntry Clone()
        {
            SessionStateAliasEntry entry = new SessionStateAliasEntry(Name, Definition, Description, Options, Visibility);
            entry.SetModule(this.Module);
            return entry;
        }

        /// <summary>
        /// The string defining the body of this alias...
        /// </summary>
        public string Definition { get; }

        /// <summary>
        /// A string describing this alias...
        /// </summary>
        public string Description { get; } = String.Empty;

        /// <summary>
        /// Options controling scope visibility and setability for this entry.
        /// </summary>
        public ScopedItemOptions Options { get; } = ScopedItemOptions.None;
    }

    /// <summary>
    ///
    /// </summary>
    public sealed class SessionStateApplicationEntry : SessionStateCommandEntry
    {
        /// <summary>
        /// Used to define a permitted script in this session state. If the path is
        /// "*", then any path is permitted.
        /// </summary>
        /// <param name="path">The full path to the application</param>
        public SessionStateApplicationEntry(string path)
            : base(path, SessionStateEntryVisibility.Public)
        {
            Path = path;
            CommandType = CommandTypes.Application;
        }

        /// <summary>
        /// Used to define a permitted script in this session state. If the path is
        /// "*", then any path is permitted.
        /// </summary>
        /// <param name="path">The full path to the application</param>
        /// <param name="visibility">Sets the external visibility of the path.</param>
        internal SessionStateApplicationEntry(string path, SessionStateEntryVisibility visibility)
            : base(path, visibility)
        {
            Path = path;
            CommandType = CommandTypes.Application;
        }

        /// <summary>
        /// Shallow-clone this object...
        /// </summary>
        /// <returns>The cloned object</returns>
        public override InitialSessionStateEntry Clone()
        {
            SessionStateApplicationEntry entry = new SessionStateApplicationEntry(Path, Visibility);
            entry.SetModule(this.Module);
            return entry;
        }

        /// <summary>
        /// The path to this application...
        /// </summary>
        public string Path { get; }
    }

    /// <summary>
    ///
    /// </summary>
    public sealed class SessionStateFunctionEntry : SessionStateCommandEntry
    {
        /// <summary>
        /// Represents a function definition in an Initial session state object.
        /// </summary>
        /// <param name="name">The name of the function</param>
        /// <param name="definition">The definition of the function</param>
        /// <param name="options">Options controlling scope-related elements of this object</param>
        /// <param name="helpFile">The name of the help file associated with the function</param>
        public SessionStateFunctionEntry(string name, string definition, ScopedItemOptions options, string helpFile)
            : base(name, SessionStateEntryVisibility.Public)
        {
            Definition = definition;
            CommandType = CommandTypes.Function;
            Options = options;
            ScriptBlock = ScriptBlock.Create(Definition);
            ScriptBlock.LanguageMode = PSLanguageMode.FullLanguage;

            HelpFile = helpFile;
        }

        /// <summary>
        /// Represents a function definition in an Initial session state object.
        /// </summary>
        /// <param name="name">The name of the function</param>
        /// <param name="definition">The definition of the function</param>
        /// <param name="helpFile">The name of the help file associated with the function</param>
        public SessionStateFunctionEntry(string name, string definition, string helpFile)
            : this(name, definition, ScopedItemOptions.None, helpFile)
        {
        }

        /// <summary>
        /// Represents a function definition in an Initial session state object.
        /// </summary>
        /// <param name="name">The name of the function</param>
        /// <param name="definition">The definition of the function</param>
        public SessionStateFunctionEntry(string name, string definition)
            : this(name, definition, ScopedItemOptions.None, null)
        {
        }

        /// <summary>
        /// This is an internal copy constructor.
        /// </summary>
        internal SessionStateFunctionEntry(string name, string definition, ScopedItemOptions options,
            SessionStateEntryVisibility visibility, ScriptBlock scriptBlock, string helpFile)
            : base(name, visibility)
        {
            Definition = definition;
            CommandType = CommandTypes.Function;
            Options = options;
            ScriptBlock = scriptBlock;
            HelpFile = helpFile;
        }

        internal static SessionStateFunctionEntry GetDelayParsedFunctionEntry(string name, string definition, bool isProductCode)
        {
            var sb = ScriptBlock.CreateDelayParsedScriptBlock(definition, isProductCode);
            return new SessionStateFunctionEntry(name, definition, ScopedItemOptions.None,
                SessionStateEntryVisibility.Public, sb, null);
        }

        internal static SessionStateFunctionEntry GetDelayParsedFunctionEntry(string name, string definition, ScriptBlock sb)
        {
            return new SessionStateFunctionEntry(name, definition, ScopedItemOptions.None,
                SessionStateEntryVisibility.Public, sb, null);
        }

        /// <summary>
        /// Shallow-clone this object...
        /// </summary>
        /// <returns>The cloned object</returns>
        public override InitialSessionStateEntry Clone()
        {
            SessionStateFunctionEntry entry = new SessionStateFunctionEntry(Name, Definition, Options, Visibility, ScriptBlock, HelpFile);
            entry.SetModule(this.Module);
            return entry;
        }

        /// <summary>
        /// Sets the name of the help file associated with the function.
        /// </summary>
        internal void SetHelpFile(string help)
        {
            HelpFile = help;
        }

        /// <summary>
        /// The string to use to define this function...
        /// </summary>
        public string Definition { get; }

        /// <summary>
        /// The script block for this function.
        /// </summary>
        internal ScriptBlock ScriptBlock { get; set; }

        /// <summary>
        /// Options controling scope visibility and setability for this entry.
        /// </summary>
        public ScopedItemOptions Options { get; } = ScopedItemOptions.None;

        /// <summary>
        /// The name of the help file associated with the function.
        /// </summary>
        public string HelpFile { get; private set; }
    }

    /// <summary>
    ///
    /// </summary>
    public sealed class SessionStateVariableEntry : ConstrainedSessionStateEntry
    {
        /// <summary>
        /// Is used to define a variable that should be created when
        /// the runspace is opened. Note - if this object is cloned,
        /// then the clone will contain a reference to the original object
        /// not a clone of it.
        /// </summary>
        /// <param name="name">The name of the variable</param>
        /// <param name="value">The value to set the variable to</param>
        /// <param name="description">A descriptive string to attach to the variable.</param>
        public SessionStateVariableEntry(string name, object value, string description)
            : base(name, SessionStateEntryVisibility.Public)
        {
            Value = value;
            Description = description;
        }

        /// <summary>
        /// Is used to define a variable that should be created when
        /// the runspace is opened. Note - if this object is cloned,
        /// then the clone will contain a reference to the original object
        /// not a clone of it.
        /// </summary>
        /// <param name="name">The name of the variable</param>
        /// <param name="value">The value to set the variable to</param>
        /// <param name="description">A descriptive string to attach to the variable.</param>
        /// <param name="options">Options like readonly, constant, allscope, etc.</param>
        public SessionStateVariableEntry(string name, object value, string description, ScopedItemOptions options)
            : base(name, SessionStateEntryVisibility.Public)
        {
            Value = value;
            Description = description;
            Options = options;
        }

        /// <summary>
        /// Is used to define a variable that should be created when
        /// the runspace is opened. Note - if this object is cloned,
        /// then the clone will contain a reference to the original object
        /// not a clone of it.
        /// </summary>
        /// <param name="name">The name of the variable</param>
        /// <param name="value">The value to set the variable to</param>
        /// <param name="description">A descriptive string to attach to the variable.</param>
        /// <param name="options">Options like readonly, constant, allscope, etc.</param>
        /// <param name="attributes">A list of attributes to attach to the variable.</param>
        public SessionStateVariableEntry(string name, object value, string description,
            ScopedItemOptions options, Collection<Attribute> attributes)
            : base(name, SessionStateEntryVisibility.Public)
        {
            Value = value;
            Description = description;
            Options = options;
            _attributes = attributes;
        }

        /// <summary>
        /// Is used to define a variable that should be created when
        /// the runspace is opened. Note - if this object is cloned,
        /// then the clone will contain a reference to the original object
        /// not a clone of it.
        /// </summary>
        /// <param name="name">The name of the variable</param>
        /// <param name="value">The value to set the variable to</param>
        /// <param name="description">A descriptive string to attach to the variable.</param>
        /// <param name="options">Options like readonly, constant, allscope, etc.</param>
        /// <param name="attribute">A single attribute to attach to the variable.</param>
        public SessionStateVariableEntry(string name, object value, string description,
            ScopedItemOptions options, Attribute attribute)
            : base(name, SessionStateEntryVisibility.Public)
        {
            Value = value;
            Description = description;
            Options = options;
            _attributes = new Collection<Attribute>();
            _attributes.Add(attribute);
        }

        /// <summary>
        /// Is used to define a variable that should be created when
        /// the runspace is opened. Note - if this object is cloned,
        /// then the clone will contain a reference to the original object
        /// not a clone of it.
        /// </summary>
        /// <param name="name">The name of the variable</param>
        /// <param name="value">The value to set the variable to</param>
        /// <param name="description">A descriptive string to attach to the variable.</param>
        /// <param name="options">Options like readonly, constant, allscope, etc.</param>
        /// <param name="attributes">A single attribute to attach to the variable.</param>
        /// <param name="visibility"></param>
        internal SessionStateVariableEntry(string name, object value, string description,
            ScopedItemOptions options, Collection<Attribute> attributes, SessionStateEntryVisibility visibility)
            : base(name, visibility)
        {
            Value = value;
            Description = description;
            Options = options;
            _attributes = attributes;
        }

        /// <summary>
        /// Shallow-clone this object...
        /// </summary>
        /// <returns>The cloned object</returns>
        public override InitialSessionStateEntry Clone()
        {
            // Copy the attribute collection if necessary...
            Collection<Attribute> attrs = null;
            if (_attributes != null && _attributes.Count > 0)
                attrs = new Collection<Attribute>(_attributes);
            return new SessionStateVariableEntry(Name, Value, Description, Options, attrs, Visibility);
        }

        /// <summary>
        /// The value to bind to this variable.
        /// </summary>
        public object Value { get; }

        /// <summary>
        /// The description associated with this variable.
        /// </summary>
        public string Description { get; } = String.Empty;

        /// <summary>
        /// The options associated with this variable (e.g. readonly, allscope, etc.)
        /// </summary>
        public ScopedItemOptions Options { get; } = ScopedItemOptions.None;

        /// <summary>
        /// The attributes that will be attached to this object.
        /// </summary>
        public Collection<Attribute> Attributes
        {
            get { return _attributes ?? (_attributes = new Collection<Attribute>()); }
        }
        private Collection<Attribute> _attributes;
    }

    /// <summary>
    ///
    /// </summary>
    /// <typeparam name="T"></typeparam>
    public sealed class InitialSessionStateEntryCollection<T> : IEnumerable<T> where T : InitialSessionStateEntry
    {
        /// <summary>
        /// Create an empty collection...
        /// </summary>
        public InitialSessionStateEntryCollection()
        {
            _internalCollection = new Collection<T>();
        }

        /// <summary>
        /// Create an new collection, copying in the passed items...
        /// </summary>
        /// <param name="items"></param>
        public InitialSessionStateEntryCollection(IEnumerable<T> items)
        {
            if (items == null)
            {
                throw new ArgumentNullException("items");
            }

            _internalCollection = new Collection<T>();

            foreach (T item in items)
            {
                _internalCollection.Add(item);
            }
        }

        /// <summary>
        /// Clone this collection
        /// </summary>
        /// <returns>The cloned object</returns>
        public InitialSessionStateEntryCollection<T> Clone()
        {
            InitialSessionStateEntryCollection<T> result;
            lock (_syncObject)
            {
                result = new InitialSessionStateEntryCollection<T>();

                foreach (T item in _internalCollection)
                {
                    result.Add((T)item.Clone());
                }
            }
            return result;
        }

        /// <summary>
        /// Reset the collection
        /// </summary>
        public void Reset()
        {
            lock (_syncObject)
            {
                _internalCollection.Clear();
            }
        }

        /// <summary>
        /// Returns a count of the number of items in the collection...
        /// </summary>
        public int Count
        {
            get { return _internalCollection.Count; }
        }

        /// <summary>
        ///
        /// </summary>
        /// <param name="index"></param>
        /// <returns></returns>
        public T this[int index]
        {
            get
            {
                T result;
                lock (_syncObject)
                {
                    result = _internalCollection[index];
                }
                return result;
            }
        }

        //To find the entries based on name.
        //Why collection - Different SnapIn/modules and same entity names.
        //If used on command collection entry, then for the same name, one can have multiple output
        /// <summary>
        /// To find the entries based on name.
        /// Why collection - Different SnapIn/modules and same entity names.
        /// If used on command collection entry, then for the same name, one can have multiple output
        /// </summary>
        /// <param name="name"></param>
        /// <returns></returns>
        public Collection<T> this[string name]
        {
            get
            {
                Collection<T> result = new Collection<T>();
                lock (_syncObject)
                {
                    foreach (T element in _internalCollection)
                    {
                        if (element.Name.Equals(name, StringComparison.OrdinalIgnoreCase))
                        {
                            result.Add(element);
                        }
                    }
                }
                return result;
            }
        }

        /// <summary>
        /// Find entries based on string name which can include wildcards.
        /// </summary>
        /// <param name="name"></param>
        /// <returns></returns>
        internal Collection<T> LookUpByName(string name)
        {
            if (name == null) { throw new PSArgumentNullException("name"); }

            Collection<T> result = new Collection<T>();
            WildcardPattern namePattern = WildcardPattern.Get(name, WildcardOptions.IgnoreCase);
            lock (_syncObject)
            {
                foreach (T element in _internalCollection)
                {
                    if (namePattern.IsMatch(element.Name))
                    {
                        result.Add(element);
                    }
                }
            }

            return result;
        }

        /// <summary>
        ///
        /// </summary>
        /// <param name="index"></param>
        public void RemoveItem(int index)
        {
            lock (_syncObject)
            {
                _internalCollection.RemoveAt(index);
            }
        }

        /// <summary>
        /// Remove a number of items starting at the specified index.
        /// </summary>
        /// <param name="index"></param>
        /// <param name="count"></param>
        public void RemoveItem(int index, int count)
        {
            lock (_syncObject)
            {
                while (count-- > 0)
                {
                    _internalCollection.RemoveAt(index);
                }
            }
        }

        /// <summary>
        /// Clears the collection...
        /// </summary>
        public void Clear()
        {
            lock (_syncObject)
            {
                _internalCollection.Clear();
            }
        }

        /// <summary>
        /// This overload exists so that we can remove items based on the item name, rather than
        /// its position in the collection. The type argument can be null but we'll throw an error if
        /// we can't distinguish between multiple entries of the same name but different types
        /// and the type hasn't been specified.
        /// BUGBUG - brucepay - the throw thing is not implemented yet...
        /// </summary>
        /// <param name="name">The name of the element to remove</param>
        /// <param name="type">The type of object to remove, can be null to remove any type.</param>
        public void Remove(string name, object type)
        {
            if (name == null)
                throw new ArgumentNullException("name");

            lock (_syncObject)
            {
                Type objType = null;

                if (type != null)
                {
                    objType = type as Type ?? type.GetType();
                }

                // Work backwards through the collection...
                for (int i = _internalCollection.Count - 1; i >= 0; i--)
                {
                    T element = _internalCollection[i];
                    if (element == null)
                        continue;
                    if ((objType == null || element.GetType() == objType) &&
                        String.Equals(element.Name, name, StringComparison.OrdinalIgnoreCase))
                    {
                        _internalCollection.RemoveAt(i);
                    }
                }
            }
        }

        /// <summary>
        /// Add an item to this collection.
        /// </summary>
        /// <param name="item">The item to add...</param>
        public void Add(T item)
        {
            if (item == null)
                throw new ArgumentNullException("item");

            lock (_syncObject)
            {
                _internalCollection.Add(item);
            }
        }

        /// <summary>
        /// Add items to this collection.
        /// </summary>
        /// <param name="items"></param>
        public void Add(IEnumerable<T> items)
        {
            if (items == null)
                throw new ArgumentNullException("items");

            lock (_syncObject)
            {
                foreach (T element in items)
                {
                    _internalCollection.Add(element);
                }
            }
        }

        /// <summary>
        /// Special add for TypeTable type entries that removes redundant file entries.
        /// </summary>
        internal void AddTypeTableTypesInfo(IEnumerable<T> items)
        {
            if (typeof(T) != typeof(SessionStateTypeEntry)) { throw new PSInvalidOperationException(); }

            lock (_syncObject)
            {
                foreach (var element in items)
                {
                    var typeEntry = element as SessionStateTypeEntry;
                    if (typeEntry.TypeData != null)
                    {
                        // Skip type file entries.
                        _internalCollection.Add(element);
                    }
                }
            }
        }

        /// <summary>
        /// Get enumerator for this collection.
        /// </summary>
        /// <returns></returns>
        /// <!--
        /// Enumerator work is not thread safe by default. Any code trying
        /// to do enumeration on this collection should lock it first.
        ///
        /// Need to document this.
        /// -->
        IEnumerator System.Collections.IEnumerable.GetEnumerator()
        {
            return _internalCollection.GetEnumerator();
        }

        /// <summary>
        /// Get enumerator for this collection.
        /// </summary>
        /// <returns></returns>
        /// <!--
        /// Enumerator work is not thread safe by default. Any code trying
        /// to do enumeration on this collection should lock it first.
        ///
        /// Need to document this.
        /// -->
        IEnumerator<T> System.Collections.Generic.IEnumerable<T>.GetEnumerator()
        {
            return _internalCollection.GetEnumerator();
        }

        private Collection<T> _internalCollection;

        //object to use for locking
        private object _syncObject = new object();
    }

    /// <summary>
    /// Allows you to define the set of elements that should be
    /// present when Session State is created.
    /// </summary>
    public class InitialSessionState
    {
        #region Helper methods for restricting commands needed by implicit and interactive remoting

        private static void RemoveDisallowedEntries<T>(InitialSessionStateEntryCollection<T> list, List<string> allowedNames, Func<T, string> nameGetter)
            where T : InitialSessionStateEntry
        {
            List<string> namesToRemove = new List<string>();
            foreach (T entry in list)
            {
                string entryName = nameGetter(entry);

                // if entryName is not present in allowedNames list, then remove it
                if (!allowedNames.Exists(allowedName => allowedName.Equals(entryName, StringComparison.OrdinalIgnoreCase)))
                {
                    namesToRemove.Add(entry.Name);
                }
            }

            foreach (string nameToRemove in namesToRemove)
            {
                list.Remove(nameToRemove, null /* remove any type with this name */);
            }
        }

        private static void MakeDisallowedEntriesPrivate<T>(InitialSessionStateEntryCollection<T> list, List<string> allowedNames, Func<T, string> nameGetter)
            where T : ConstrainedSessionStateEntry
        {
            foreach (T entry in list)
            {
                string entryName = nameGetter(entry);

                // Aliases to allowed commands are OK
                SessionStateAliasEntry aliasEntry = entry as SessionStateAliasEntry;
                if (aliasEntry != null)
                {
                    if (allowedNames.Exists(allowedName => allowedName.Equals(aliasEntry.Definition, StringComparison.OrdinalIgnoreCase)))
                    {
                        aliasEntry.Visibility = SessionStateEntryVisibility.Public;
                        continue;
                    }
                }

                // if entryName is not present in allowedNames list, then remove it
                if (!allowedNames.Exists(allowedName => allowedName.Equals(entryName, StringComparison.OrdinalIgnoreCase)))
                {
                    entry.Visibility = SessionStateEntryVisibility.Private;
                }
            }
        }

        /// <summary>
        /// Creates an initial session state from a PSSC configuration file
        /// </summary>
        /// <param name="path">The path to the PSSC session configuration file</param>
        /// <returns></returns>
        public static InitialSessionState CreateFromSessionConfigurationFile(string path)
        {
            return CreateFromSessionConfigurationFile(path, null);
        }

        /// <summary>
        /// Creates an initial session state from a PSSC configuration file
        /// </summary>
        /// <param name="path">The path to the PSSC session configuration file</param>
        /// <param name="roleVerifier">
        /// The verifier that PowerShell should call to determine if groups in the Role entry apply to the
        /// target session. If you have a WindowsPrincipal for a user, for example, create a Function that
        /// checks windowsPrincipal.IsInRole().
        /// </param>
        /// <returns></returns>
        public static InitialSessionState CreateFromSessionConfigurationFile(string path, Func<string, bool> roleVerifier)
        {
            Remoting.DISCPowerShellConfiguration discConfiguration = new Remoting.DISCPowerShellConfiguration(path, roleVerifier);
            return discConfiguration.GetInitialSessionState(null);
        }

        /// <summary>
        /// Creates an <see cref="InitialSessionState"/> instance that exposes only the minimal
        /// set of commands needed by give set of <paramref name="sessionCapabilities"/>
        /// All commands that are not needed are made private in order to minimize the attack surface.
        /// </summary>
        /// <param name="sessionCapabilities">
        /// What capabilities the session should have.
        /// </param>
        /// <returns></returns>
        public static InitialSessionState CreateRestricted(SessionCapabilities sessionCapabilities)
        {
            // only remote server has been requested
            if (SessionCapabilities.RemoteServer == sessionCapabilities)
            {
                return CreateRestrictedForRemoteServer();
            }

            return Create();
        }

        private static InitialSessionState CreateRestrictedForRemoteServer()
        {
            InitialSessionState iss = Create();
            iss.LanguageMode = PSLanguageMode.NoLanguage;
            iss.ThrowOnRunspaceOpenError = true;
            iss.UseFullLanguageModeInDebugger = false;

            iss.Commands.Add(BuiltInFunctions);
            iss.Commands.Add(BuiltInAliases);

            // Load the default snapins - all commands will be private by default.
            Collection<PSSnapInInfo> defaultSnapins = PSSnapInReader.ReadEnginePSSnapIns();
            foreach (PSSnapInInfo si in defaultSnapins)
            {
                // ImportPSSnapIn always sets "out warning" to "null";  all our internal calls ignore/discard "out warning"
                PSSnapInException warning;
                iss.ImportPSSnapIn(si, out warning);
            }

            //
            // restrict what gets exposed
            //

            List<string> allowedCommands = new List<string>();

            // required by implicit remoting and interactive remoting
            allowedCommands.Add("Get-Command");
            allowedCommands.Add("Get-FormatData");
            allowedCommands.Add("Clear-Host");
            allowedCommands.Add("Select-Object"); // used to serialize exactly the properties that we need (+ at the right depth)
            // used if available by implicit remoting
            allowedCommands.Add("Get-Help"); // used when displaying help for implicit remoting proxy functions
            allowedCommands.Add("Measure-Object"); // used to have nice progress bars when import/export-pssession is running
            // required by interactive remoting
            allowedCommands.Add("Out-Default"); // appended to every command line
            allowedCommands.Add("Exit-PSSession"); // used by the user to exit the session

            // We don't remove these entries so that they can be called by commands in the runspace.
            // Setting them to 'Private' ensures that the user can't call them.
            MakeDisallowedEntriesPrivate(
                iss.Commands,
                allowedCommands,
                commandEntry => commandEntry.Name);

            // Ensure that only PowerShell core formats are included in the restricted session.
            IncludePowerShellCoreFormats(iss);

            List<string> allowedTypes = new List<string>();
            allowedTypes.Add("types.ps1xml");
            allowedTypes.Add("typesV3.ps1xml");
            RemoveDisallowedEntries(
                iss.Types,
                allowedTypes,
                typeEntry => IO.Path.GetFileName(typeEntry.FileName));

            // No providers are visible by default
            foreach (SessionStateProviderEntry provider in iss.Providers)
            {
                provider.Visibility = SessionStateEntryVisibility.Private;
            }

            // Add built-in variables.
            iss.Variables.Add(BuiltInVariables);

            //
            // wrap some commands in a proxy function to restrict their parameters
            //
            foreach (KeyValuePair<string, CommandMetadata> proxyFunction in CommandMetadata.GetRestrictedCommands(SessionCapabilities.RemoteServer))
            {
                string commandName = proxyFunction.Key;

                // make the cmdlet private
                Collection<SessionStateCommandEntry> originalCmdlet = iss.Commands[commandName];
                Diagnostics.Assert(originalCmdlet != null, "Proxied cmdlets should be imported at this point");
                Diagnostics.Assert(originalCmdlet.Count == 1, "Exactly one cmdlet with a given name");
                originalCmdlet[0].Visibility = SessionStateEntryVisibility.Private;

                // and add a public proxy function
                string proxyBody = ProxyCommand.Create(proxyFunction.Value, "", false);
                iss.Commands.Add(new SessionStateFunctionEntry(commandName, proxyBody));
            }

            return iss;
        }

        // Porting note: moved to Platform so we have one list to maintain
        private static string[] s_PSCoreFormatFileNames = Platform.FormatFileNames.ToArray();

        private static void IncludePowerShellCoreFormats(InitialSessionState iss)
        {
            string psHome = Utils.DefaultPowerShellAppBase;
            if (string.IsNullOrEmpty(psHome))
            {
                return;
            }

            iss.Formats.Clear();
            foreach (var coreFormat in s_PSCoreFormatFileNames)
            {
                iss.Formats.Add(new SessionStateFormatEntry(Path.Combine(psHome, coreFormat)));
            }
        }

        #endregion

        /// <summary>
        /// ctor for Custom-Shell - Do we need this?
        /// </summary>
        protected InitialSessionState()
        {
        }

        // Creates an empty EE
        /// <summary>
        /// Creates an empty InitialSessionState object...
        /// </summary>
        /// <returns></returns>
        public static InitialSessionState Create()
        {
            InitialSessionState iss = new InitialSessionState();

            //TODO: the following code is probably needed for the hosted constrained runspace
            // There are too many things that depend on the built-in variables. At the same time,
            // these variables can't be public or they become a security issue.
            // This change still needs to be spec-reviewed before turning it on. It also seems to
            // be causing test failures - i suspect due to lack test isolation - brucepay Mar 06/2008
#if false
            // Add the default variables and make them private...
            iss.Variables.Add(BuiltInVariables);
            foreach (SessionStateVariableEntry v in iss.Variables)
            {
                v.Visibility = SessionStateEntryVisibility.Private;
            }
#endif
            return iss;
        }

        /// <summary>
        /// Creates the default PowerShell one with default cmdlets, provider etc.
        /// BuiltIn functions, aliases need to be available through default
        /// InitialSessionstate constructor. Need to have this discussion for packaging as well.
        /// </summary>
        /// <returns></returns>
        public static InitialSessionState CreateDefault()
        {
            // Read all of the registered PSSnapins
            Collection<PSSnapInInfo> defaultSnapins;
            PSSnapInException warning;

            InitialSessionState ss = new InitialSessionState();

            ss.Variables.Add(BuiltInVariables);
            ss.Commands.Add(new SessionStateApplicationEntry("*"));
            ss.Commands.Add(new SessionStateScriptEntry("*"));
            ss.Commands.Add(BuiltInFunctions);
            ss.Commands.Add(BuiltInAliases);

            defaultSnapins = PSSnapInReader.ReadEnginePSSnapIns();

            foreach (PSSnapInInfo si in defaultSnapins)
            {
                try
                {
                    ss.ImportPSSnapIn(si, out warning);
                }
                catch (PSSnapInException pse)
                {
                    throw pse;
                }
#if DEBUG
                //NOTE:
                // This code is for testing a module-based shell. It is only available when the shell is complied
                // in debug mode and is not intended to be a feature.
                // July 31 2008 - brucepay
                // Only load the core snapins at this point...
                if (Environment.GetEnvironmentVariable("PowerShellMinimal") != null)
                {
                    if (si.Name.Equals("Microsoft.PowerShell.Host", StringComparison.OrdinalIgnoreCase))
                        break;
                }
#endif
            }

            // Remove duplicated assemblies
            HashSet<string> assemblyList = new HashSet<string>();

            for (int i = ss.Assemblies.Count - 1; i >= 0; i--)
            {
                string assembly = ss.Assemblies[i].FileName;
                if (!string.IsNullOrEmpty(assembly))
                {
                    if (assemblyList.Contains(assembly))
                    {
                        ss.Assemblies.RemoveItem(i);
                    }
                    else
                    {
                        assemblyList.Add(assembly);
                    }
                }
            }

            ss.LanguageMode = PSLanguageMode.FullLanguage;
            ss.AuthorizationManager = new Microsoft.PowerShell.PSAuthorizationManager(Utils.DefaultPowerShellShellID);

            return ss.Clone();
        }

        /// <summary>
        /// Creates the default PowerShell one with default cmdlets, provider etc.
        /// The default cmdlets, provider, etc are loaded via Modules
        /// For loading Microsoft.PowerShell.Core module only.
        /// </summary>
        /// <returns></returns>
        public static InitialSessionState CreateDefault2()
        {
            InitialSessionState ss = new InitialSessionState();

            ss.Variables.Add(BuiltInVariables);
            ss.Commands.Add(new SessionStateApplicationEntry("*"));
            ss.Commands.Add(new SessionStateScriptEntry("*"));
            ss.Commands.Add(BuiltInFunctions);
            ss.Commands.Add(BuiltInAliases);

            ss.ImportCorePSSnapIn();
            ss.LanguageMode = PSLanguageMode.FullLanguage;
            ss.AuthorizationManager = new Microsoft.PowerShell.PSAuthorizationManager(Utils.DefaultPowerShellShellID);

            return ss.Clone();
        }

        internal static bool IsEngineModule(string moduleName)
        {
            return EngineModules.Contains(moduleName) || NestedEngineModules.Contains(moduleName);
        }

        internal static bool IsNestedEngineModule(string moduleName)
        {
            return NestedEngineModules.Contains(moduleName);
        }

        internal static bool IsConstantEngineModule(string moduleName)
        {
            return ConstantEngineModules.Contains(moduleName) || ConstantEngineNestedModules.Contains(moduleName);
        }

        /// <summary>
        /// Clone this InitialSessionState object. The collections are
        /// recursively cloned as well as the elements in the collections.
        /// Note however, that the contents of the individual entries
        /// are not deep-cloned. This is only an issue for variable
        /// entries which may have reference types. These objects
        /// will be added by reference rather than by value.
        /// </summary>
        /// <returns>The cloned object.</returns>
        public InitialSessionState Clone()
        {
            InitialSessionState ss = new InitialSessionState();

            ss.Variables.Add(this.Variables.Clone());
            ss.EnvironmentVariables.Add(this.EnvironmentVariables.Clone());
            ss.Commands.Add(this.Commands.Clone());
            ss.Assemblies.Add(this.Assemblies.Clone());
            ss.Providers.Add(this.Providers.Clone());
            ss.Types.Add(this.Types.Clone());
            ss.Formats.Add(this.Formats.Clone());

            foreach (string startupScript in this.StartupScripts)
            {
                ss.StartupScripts.Add(startupScript);
            }

            foreach (string unresolvedCommandsToExpose in this.UnresolvedCommandsToExpose)
            {
                ss.UnresolvedCommandsToExpose.Add(unresolvedCommandsToExpose);
            }

            foreach (Hashtable dynamicVariableToDefine in this.DynamicVariablesToDefine)
            {
                ss.DynamicVariablesToDefine.Add(dynamicVariableToDefine);
            }

            foreach (var pair in this.CommandModifications)
            {
                ss.CommandModifications.Add(pair.Key, pair.Value);
            }

            ss.DefaultCommandVisibility = this.DefaultCommandVisibility;
            ss.AuthorizationManager = this.AuthorizationManager;
            ss.LanguageMode = this.LanguageMode;
            ss.TranscriptDirectory = this.TranscriptDirectory;
            ss.UserDriveEnabled = this.UserDriveEnabled;
            ss.UserDriveUserName = this.UserDriveUserName;
            ss.UserDriveMaximumSize = this.UserDriveMaximumSize;

            if (_wasExecutionPolicySet)
            {
                ss.ExecutionPolicy = this.ExecutionPolicy;
            }

            ss.UseFullLanguageModeInDebugger = this.UseFullLanguageModeInDebugger;
            ss.ThreadOptions = this.ThreadOptions;
            ss.ThrowOnRunspaceOpenError = this.ThrowOnRunspaceOpenError;
#if !CORECLR // No ApartmentState In CoreCLR
            ss.ApartmentState = this.ApartmentState;
#endif

            foreach (ModuleSpecification modSpec in this.ModuleSpecificationsToImport)
            {
                ss.ModuleSpecificationsToImport.Add(modSpec);
            }

            foreach (string mod in this.CoreModulesToImport)
            {
                ss.CoreModulesToImport.Add(mod);
            }
            ss.DisableFormatUpdates = this.DisableFormatUpdates;

            foreach (var s in this.defaultSnapins)
            {
                ss.defaultSnapins.Add(s);
            }

            foreach (var s in ImportedSnapins)
            {
                ss.ImportedSnapins.Add(s.Key, s.Value);
            }

            return ss;
        }

        /// <summary>
        /// Want to get away from SnapIn and console file. Have modules and assemblies instead.
        /// Specify the registered SnapIn name or name collection
        /// </summary>
        /// <param name="snapInName"></param>
        /// <returns></returns>
        public static InitialSessionState Create(string snapInName)
        {
            return new InitialSessionState();
        }

        /// <summary>
        ///
        /// </summary>
        /// <param name="snapInNameCollection"></param>
        /// <param name="warning"></param>
        /// <returns></returns>
        public static InitialSessionState Create(string[] snapInNameCollection, out PSConsoleLoadException warning)
        {
            warning = null;
            return new InitialSessionState();
        }

        //This one is for module. Can take only one module, and not collection
        //public static InitialSessionState Create(Module);

        //Specify the unregistered module/snapIn path or path collection
        /// <summary>
        ///
        /// </summary>
        /// <param name="snapInPath"></param>
        /// <param name="warnings"></param>
        /// <returns></returns>
        public static InitialSessionState CreateFrom(string snapInPath, out PSConsoleLoadException warnings)
        {
            warnings = null;
            return new InitialSessionState();
        }

        /// <summary>
        ///
        /// </summary>
        /// <param name="snapInPathCollection"></param>
        /// <param name="warnings"></param>
        /// <returns></returns>
        public static InitialSessionState CreateFrom(string[] snapInPathCollection, out PSConsoleLoadException warnings)
        {
            warnings = null;
            return new InitialSessionState();
        }

        /// <summary>
        /// Specifies the language mode to be used for this session state instance
        /// </summary>
        public PSLanguageMode LanguageMode { get; set; } = PSLanguageMode.NoLanguage;

        /// <summary>
        /// Specifies the directory to be used for collection session transcripts
        /// </summary>
        public string TranscriptDirectory { get; set; } = null;

        /// <summary>
        /// True when session opted for a User PSDrive.
        /// </summary>
        internal bool UserDriveEnabled
        {
            get;
            set;
        }

        /// <summary>
        /// User name for the user drive.  This will be part of the root path
        /// for the User PSDrive.
        /// </summary>
        internal string UserDriveUserName
        {
            get;
            set;
        }

        /// <summary>
        /// Optional maximum size value for User drive (in bytes).
        /// </summary>
        internal long UserDriveMaximumSize
        {
            get;
            set;
        }

        /// <summary>
        /// Forces all session script input parameters to have validation.
        /// </summary>
        internal bool EnforceInputParameterValidation
        {
            get;
            set;
        }

        /// <summary>
        /// Specifies the execution policy to be used for this session state instance
        /// </summary>
        public Microsoft.PowerShell.ExecutionPolicy ExecutionPolicy
        {
            get { return _executionPolicy; }
            set
            {
                _executionPolicy = value;
                _wasExecutionPolicySet = true;
            }
        }
        private Microsoft.PowerShell.ExecutionPolicy _executionPolicy = Microsoft.PowerShell.ExecutionPolicy.Default;
        private bool _wasExecutionPolicySet = false;

        /// <summary>
        /// If true the PowerShell debugger will use FullLanguage mode, otherwise it will use the current language mode
        /// </summary>
        public bool UseFullLanguageModeInDebugger { get; set; } = false;

#if !CORECLR // No ApartmentState In CoreCLR
        /// <summary>
        /// ApartmentState of the thread used to execute commands
        /// </summary>
        public ApartmentState ApartmentState { get; set; } = Runspace.DefaultApartmentState;

#endif

        /// <summary>
        /// This property determines whether a new thread is create for each invocation of a command
        /// </summary>
        public PSThreadOptions ThreadOptions { get; set; } = PSThreadOptions.Default;

        /// <summary>
        /// If this property is set and there was a runspace creation error, then
        /// throw an exception, otherwise just continue creating the runspace even though it may
        /// be in an inconsistent state.
        /// </summary>
        public bool ThrowOnRunspaceOpenError { get; set; } = false;

        /// <summary>
        /// This property will be set only if we are refreshing the Type/Format settings by calling UpdateTypes/UpdateFormats directly.
        /// In this case, we should wait until all type/format entries get processed. After that, if there were errors
        /// generated, we throw them as an exception.
        /// </summary>
        internal bool RefreshTypeAndFormatSetting = false;

        /// <summary>
        /// Specifies the authorization manager to be used for this session state instance.
        /// If no authorization manager is specified, then the default authorization manager
        /// for PowerShell will be used which checks the ExecutionPolicy before running a command.
        /// </summary>
        public virtual AuthorizationManager AuthorizationManager { get; set; } = new Microsoft.PowerShell.PSAuthorizationManager(Utils.DefaultPowerShellShellID);

        internal PSHost Host = null;

        /// <summary>
        /// Add a list of modules to import when the runspace is created.
        /// </summary>
        /// <param name="name">The modules to add</param>
        /// <returns></returns>
        public void ImportPSModule(string[] name)
        {
            if (name == null)
                throw new ArgumentNullException("name");
            foreach (string n in name)
            {
                ModuleSpecificationsToImport.Add(new ModuleSpecification(n));
            }
        }

        /// <summary>
        /// Clears ImportPSModule list.
        /// </summary>
        internal void ClearPSModules()
        {
            ModuleSpecificationsToImport.Clear();
        }

        /// <summary>
        /// Add a list of modules to import when the runspace is created.
        /// </summary>
        /// <param name="modules">
        /// The modules, whose specifications are specified by <paramref name="modules"/>,
        /// to add.
        /// </param>
        public void ImportPSModule(IEnumerable<ModuleSpecification> modules)
        {
            if (modules == null)
            {
                throw new ArgumentNullException("modules");
            }

            foreach (var moduleSpecification in modules)
            {
                ModuleSpecificationsToImport.Add(moduleSpecification);
            }
        }

        /// <summary>
        /// Imports all the modules from the specified module
        /// path by default
        /// </summary>
        /// <param name="path">path from which all modules need
        /// to be imported</param>
        public void ImportPSModulesFromPath(string path)
        {
            string expandedpath = Environment.ExpandEnvironmentVariables(path);
            var availableModuleFiles = ModuleUtils.GetDefaultAvailableModuleFiles(expandedpath);
            ImportPSModule(availableModuleFiles.ToArray());
        }

        /// <summary>
        /// Add a list of core modules to import when the runspace is created.
        /// </summary>
        /// <param name="name">The modules to add</param>
        /// <returns></returns>
        internal void ImportPSCoreModule(string[] name)
        {
            if (name == null)
                throw new ArgumentNullException("name");
            foreach (string n in name)
            {
                CoreModulesToImport.Add(n);
            }
        }

        /// <summary>
        /// Imported modules.
        /// </summary>
        public ReadOnlyCollection<ModuleSpecification> Modules
        {
            get { return new ReadOnlyCollection<ModuleSpecification>(ModuleSpecificationsToImport); }
        }

        internal Collection<ModuleSpecification> ModuleSpecificationsToImport { get; } = new Collection<ModuleSpecification>();

        internal Dictionary<string, PSSnapInInfo> ImportedSnapins { get; } = new Dictionary<string, PSSnapInInfo>(StringComparer.OrdinalIgnoreCase);

        /// <summary>
        /// Gets the dictionary of core modules to import on runspace creation...
        /// </summary>
        internal HashSet<string> CoreModulesToImport { get; } = new HashSet<string>();

        /// <summary>
        /// The list of assemblies to load...
        /// </summary>
        public virtual InitialSessionStateEntryCollection<SessionStateAssemblyEntry> Assemblies
        {
            get
            {
                if (_assemblies == null)
                    Interlocked.CompareExchange(ref _assemblies, new InitialSessionStateEntryCollection<SessionStateAssemblyEntry>(), null);
                return _assemblies;
            }
        }
        private InitialSessionStateEntryCollection<SessionStateAssemblyEntry> _assemblies;

        /// <summary>
        /// List of types to use for this session state instance...
        /// </summary>
        public virtual InitialSessionStateEntryCollection<SessionStateTypeEntry> Types
        {
            get
            {
                if (_types == null)
                    Interlocked.CompareExchange(ref _types, new InitialSessionStateEntryCollection<SessionStateTypeEntry>(), null);
                return _types;
            }
        }
        private InitialSessionStateEntryCollection<SessionStateTypeEntry> _types;

        /// <summary>
        ///
        /// </summary>
        public virtual InitialSessionStateEntryCollection<SessionStateFormatEntry> Formats
        {
            get
            {
                if (_formats == null)
                    Interlocked.CompareExchange(ref _formats, new InitialSessionStateEntryCollection<SessionStateFormatEntry>(), null);
                return _formats;
            }
        }
        private InitialSessionStateEntryCollection<SessionStateFormatEntry> _formats;

        /// <summary>
        /// If set to true, disables any updates to format table. This includes disabling
        /// format table updates through Update-FormatData, Import-Module etc.
        /// All the disabling happens silently ie., the user will not get any exception.
        /// By default, this is set to False.
        /// </summary>
        public bool DisableFormatUpdates { get; set; }

        /// <summary>
        ///
        /// </summary>
        public virtual InitialSessionStateEntryCollection<SessionStateProviderEntry> Providers
        {
            get
            {
                if (_providers == null)
                    Interlocked.CompareExchange(ref _providers, new InitialSessionStateEntryCollection<SessionStateProviderEntry>(), null);
                return _providers;
            }
        }
        private InitialSessionStateEntryCollection<SessionStateProviderEntry> _providers;

        /// <summary>
        /// List of commands (Alias, Application, Cmdlets, Function, Script) for this entry.
        /// </summary>
        public virtual InitialSessionStateEntryCollection<SessionStateCommandEntry> Commands
        {
            get
            {
                if (_commands == null)
                    Interlocked.CompareExchange(ref _commands, new InitialSessionStateEntryCollection<SessionStateCommandEntry>(), null);
                return _commands;
            }
        }
        private InitialSessionStateEntryCollection<SessionStateCommandEntry> _commands;

        internal SessionStateEntryVisibility DefaultCommandVisibility { get; set; }

        internal HashSet<string> UnresolvedCommandsToExpose
        {
            get
            {
                if (_unresolvedCommandsToExpose == null)
                    Interlocked.CompareExchange(ref _unresolvedCommandsToExpose, new HashSet<string>(StringComparer.OrdinalIgnoreCase), null);
                return _unresolvedCommandsToExpose;
            }
        }
        private HashSet<string> _unresolvedCommandsToExpose;

        internal Dictionary<string, Hashtable> CommandModifications
        {
            get
            {
                if (_commandModifications == null)
                    Interlocked.CompareExchange(ref _commandModifications, new Dictionary<string, Hashtable>(StringComparer.OrdinalIgnoreCase), null);
                return _commandModifications;
            }
        }
        private Dictionary<string, Hashtable> _commandModifications;

        internal List<Hashtable> DynamicVariablesToDefine
        {
            get
            {
                if (_dynamicVariablesToDefine == null)
                    Interlocked.CompareExchange(ref _dynamicVariablesToDefine, new List<Hashtable>(), null);
                return _dynamicVariablesToDefine;
            }
        }
        private List<Hashtable> _dynamicVariablesToDefine;

        /// <summary>
        ///
        /// </summary>
        public virtual InitialSessionStateEntryCollection<SessionStateVariableEntry> Variables
        {
            get
            {
                if (_variables == null)
                    Interlocked.CompareExchange(ref _variables, new InitialSessionStateEntryCollection<SessionStateVariableEntry>(), null);
                return _variables;
            }
        }
        private InitialSessionStateEntryCollection<SessionStateVariableEntry> _variables;

        /// <summary>
        ///
        /// </summary>
        public virtual InitialSessionStateEntryCollection<SessionStateVariableEntry> EnvironmentVariables
        {
            get
            {
                if (_environmentVariables == null)
                    Interlocked.CompareExchange(ref _environmentVariables, new InitialSessionStateEntryCollection<SessionStateVariableEntry>(), null);
                return _environmentVariables;
            }
        }
        private InitialSessionStateEntryCollection<SessionStateVariableEntry> _environmentVariables;

        /// <summary>
        ///
        /// </summary>
        public virtual HashSet<String> StartupScripts
        {
            get
            {
                if (_startupScripts == null)
                    Interlocked.CompareExchange(ref _startupScripts, new HashSet<String>(), null);
                return _startupScripts;
            }
        }
        private HashSet<String> _startupScripts = new HashSet<string>();

        private Object _syncObject = new Object();

        internal void Bind(ExecutionContext context, bool updateOnly)
        {
            Bind(context, updateOnly, null, /*noClobber*/false, /*local*/ false);
        }

        internal void Bind(ExecutionContext context, bool updateOnly, PSModuleInfo module, bool noClobber, bool local)
        {
            Host = context.EngineHostInterface;
            lock (_syncObject)
            {
                SessionStateInternal ss = context.EngineSessionState;

                // Clear the application and script collections...
                if (!updateOnly)
                {
                    ss.Applications.Clear();
                    ss.Scripts.Clear();
                }

                // If the initial session state made some commands private by way of
                // VisibleCmdlets / etc., then change the default command visibility for
                // the session state so that newly imported modules aren't exposed accidentally.
                if (DefaultCommandVisibility == SessionStateEntryVisibility.Private)
                {
                    ss.DefaultCommandVisibility = SessionStateEntryVisibility.Private;
                }

                try
                {
                    // Load assemblies before anything else - we may need to resolve types in the loaded
                    // assemblies as part of loading formats or types, and that can't be done in parallel.
                    Bind_LoadAssemblies(context);

                    var actions = new Action[]
                    {
                        () => Bind_UpdateTypes(context, updateOnly),
                        () => Bind_UpdateFormats(context, updateOnly),
                        () => Bind_BindCommands(module, noClobber, local, ss),
                        () => Bind_LoadProviders(ss),
                        () => Bind_SetVariables(ss),
                        Bind_SetEnvironment
                    };

                    if (updateOnly)
                    {
                        // We're typically called to import a module. It seems like this could
                        // still happen in parallel, but calls to WriteError on the wrong thread
                        // get silently swallowed, so instead just run the actions serially on this thread.
                        foreach (var action in actions)
                        {
                            action();
                        }
                    }
                    else
                    {
                        Parallel.Invoke(actions);
                    }
                }
                catch (AggregateException e)
                {
                    e = e.Flatten();
                    foreach (var exception in e.InnerExceptions)
                    {
                        MshLog.LogEngineHealthEvent(
                            context,
                            MshLog.EVENT_ID_CONFIGURATION_FAILURE,
                            exception,
                            Severity.Warning);
                    }

                    if (this.ThrowOnRunspaceOpenError)
                    {
                        // Just throw the first error
                        throw e.InnerExceptions[0];
                    }

                    context.ReportEngineStartupError(e.Message);
                }
                catch (Exception e)
                {
                    MshLog.LogEngineHealthEvent(
                        context,
                        MshLog.EVENT_ID_CONFIGURATION_FAILURE,
                        e,
                        Severity.Warning);

                    if (this.ThrowOnRunspaceOpenError)
                    {
                        throw;
                    }

                    context.ReportEngineStartupError(e.Message);
                }

                // Set the language mode
                if (!updateOnly)
                {
                    ss.LanguageMode = LanguageMode;
                }

                // Set the execution policy
                if (_wasExecutionPolicySet)
                {
                    string shellId = context.ShellID;
                    SecuritySupport.SetExecutionPolicy(Microsoft.PowerShell.ExecutionPolicyScope.Process, ExecutionPolicy, shellId);
                }
            }

            SetSessionStateDrive(context, setLocation: false);
        }

        private void Bind_SetVariables(SessionStateInternal ss)
        {
            bool etwEnabled = RunspaceEventSource.Log.IsEnabled();
            if (etwEnabled) RunspaceEventSource.Log.LoadVariablesStart();

            // Add all of the variables to session state...
            foreach (SessionStateVariableEntry var in Variables)
            {
                ss.AddSessionStateEntry(var);
            }

            if (etwEnabled) RunspaceEventSource.Log.LoadVariablesStop();
        }

        private void Bind_SetEnvironment()
        {
            bool etwEnabled = RunspaceEventSource.Log.IsEnabled();
            if (etwEnabled) RunspaceEventSource.Log.LoadEnvironmentVariablesStart();

            foreach (SessionStateVariableEntry var in EnvironmentVariables)
            {
                Environment.SetEnvironmentVariable(var.Name, var.Value.ToString());
            }

            if (etwEnabled) RunspaceEventSource.Log.LoadEnvironmentVariablesStop();
        }

        private void Bind_UpdateTypes(ExecutionContext context, bool updateOnly)
        {
            bool etwEnabled = RunspaceEventSource.Log.IsEnabled();
            if (etwEnabled) RunspaceEventSource.Log.UpdateTypeTableStart();
            this.UpdateTypes(context, updateOnly);
            if (etwEnabled) RunspaceEventSource.Log.UpdateTypeTableStop();
        }

        private void Bind_UpdateFormats(ExecutionContext context, bool updateOnly)
        {
            bool etwEnabled = RunspaceEventSource.Log.IsEnabled();
            if (etwEnabled) RunspaceEventSource.Log.UpdateFormatTableStart();

            this.UpdateFormats(context, updateOnly);

            if (etwEnabled) RunspaceEventSource.Log.UpdateFormatTableStop();
        }

        private void Bind_LoadProviders(SessionStateInternal ss)
        {
            bool etwEnabled = RunspaceEventSource.Log.IsEnabled();
            if (etwEnabled) RunspaceEventSource.Log.LoadProvidersStart();

            // Add all of the providers to session state...
            foreach (SessionStateProviderEntry provider in Providers)
            {
                if (etwEnabled) RunspaceEventSource.Log.LoadProviderStart(provider.Name);
                ss.AddSessionStateEntry(provider);
                if (etwEnabled) RunspaceEventSource.Log.LoadProviderStop(provider.Name);
            }

            if (etwEnabled) RunspaceEventSource.Log.LoadProvidersStop();
        }

        private void Bind_BindCommands(PSModuleInfo module, bool noClobber, bool local, SessionStateInternal ss)
        {
            bool etwEnabled = RunspaceEventSource.Log.IsEnabled();
            if (etwEnabled) RunspaceEventSource.Log.LoadCommandsStart();

            foreach (SessionStateCommandEntry cmd in Commands)
            {
                if (etwEnabled) RunspaceEventSource.Log.LoadCommandStart(cmd.Name);

                SessionStateCmdletEntry ssce = cmd as SessionStateCmdletEntry;
                if (ssce != null)
                {
                    if (noClobber && ModuleCmdletBase.CommandFound(ssce.Name, ss))
                    {
                        ssce._isImported = false;
                        continue;
                    }

                    ss.AddSessionStateEntry(ssce, local);

                    cmd.SetModule(module);
                    continue;
                }

                cmd.SetModule(module);

                SessionStateFunctionEntry ssfe = cmd as SessionStateFunctionEntry;
                if (ssfe != null)
                {
                    ss.AddSessionStateEntry(ssfe);
                    continue;
                }
                SessionStateAliasEntry ssae = cmd as SessionStateAliasEntry;
                if (ssae != null)
                {
                    ss.AddSessionStateEntry(ssae, StringLiterals.Local);
                    continue;
                }
                SessionStateApplicationEntry ssappe = cmd as SessionStateApplicationEntry;
                if (ssappe != null)
                {
                    if (ssappe.Visibility == SessionStateEntryVisibility.Public)
                    {
                        ss.AddSessionStateEntry(ssappe);
                    }
                    continue;
                }
                SessionStateScriptEntry ssse = cmd as SessionStateScriptEntry;
                if (ssse != null)
                {
                    if (ssse.Visibility == SessionStateEntryVisibility.Public)
                    {
                        ss.AddSessionStateEntry(ssse);
                    }
                    continue;
                }

                if (etwEnabled) RunspaceEventSource.Log.LoadCommandStop(cmd.Name);
            }

            if (etwEnabled) RunspaceEventSource.Log.LoadCommandsStop();
        }

        private void Bind_LoadAssemblies(ExecutionContext context)
        {
            bool etwEnabled = RunspaceEventSource.Log.IsEnabled();
            if (etwEnabled) RunspaceEventSource.Log.LoadAssembliesStart();

            // Load the assemblies and initialize the assembly cache...
            foreach (SessionStateAssemblyEntry ssae in Assemblies)
            {
                if (etwEnabled) RunspaceEventSource.Log.LoadAssemblyStart(ssae.Name, ssae.FileName);
                Exception error = null;
                Assembly asm = context.AddAssembly(ssae.Name, ssae.FileName, out error);

                if (asm == null || error != null)
                {
                    // If no module was found but there was no specific error, then
                    // create a not found error.
                    if (error == null)
                    {
                        string msg = StringUtil.Format(global::Modules.ModuleAssemblyFound, ssae.Name);
                        error = new DllNotFoundException(msg);
                    }

                    // If this occurs while loading a module manifest, just
                    // throw the exception instead of writing it out...
                    if ((!string.IsNullOrEmpty(context.ModuleBeingProcessed) &&
                         Path.GetExtension(context.ModuleBeingProcessed)
                             .Equals(StringLiterals.PowerShellDataFileExtension,
                                 StringComparison.OrdinalIgnoreCase)) ||
                        ThrowOnRunspaceOpenError)
                    {
                        throw error;
                    }
                    else
                    {
                        context.ReportEngineStartupError(error.Message);
                    }
                }
                if (etwEnabled) RunspaceEventSource.Log.LoadAssemblyStop(ssae.Name, ssae.FileName);
            }

            if (etwEnabled) RunspaceEventSource.Log.LoadAssembliesStop();
        }

        internal Exception BindRunspace(Runspace initializedRunspace, PSTraceSource runspaceInitTracer)
        {
            // Get initial list of public commands in session.
            HashSet<CommandInfo> publicCommands = new HashSet<CommandInfo>();
            foreach (CommandInfo sessionCommand in initializedRunspace.ExecutionContext.SessionState.InvokeCommand.GetCommands(
                        "*", CommandTypes.Alias | CommandTypes.Function | CommandTypes.Filter | CommandTypes.Cmdlet, true))
            {
                if (sessionCommand.Visibility == SessionStateEntryVisibility.Public)
                {
                    publicCommands.Add(sessionCommand);
                }
            }

            // If a user has any module with the same name as that of the core module( or nested module inside the core module)
            // in his module path, then that will get loaded instead of the actual nested module (from the GAC - in our case)
            // Hence, searching only from the system module path while loading the core modules
            ProcessImportModule(initializedRunspace, CoreModulesToImport, ModuleIntrinsics.GetPSHomeModulePath(), publicCommands);

            // Win8:328748 - functions defined in global scope end up in a module
            // Since we import the core modules, EngineSessionState's module is set to the last imported module. So, if a function is defined in global scope, it ends up in that module.
            // Setting the module to null fixes that.
            initializedRunspace.ExecutionContext.EngineSessionState.Module = null;

            // Set the SessionStateDrive here since we have all the provider information at this point
            SetSessionStateDrive(initializedRunspace.ExecutionContext, true);

            Exception moduleImportException = ProcessImportModule(initializedRunspace, ModuleSpecificationsToImport, "", publicCommands);
            if (moduleImportException != null)
            {
                runspaceInitTracer.WriteLine(
                    "Runspace open failed while loading module: First error {1}", moduleImportException);
                return moduleImportException;
            }

            // If we still have unresolved commands after importing specified modules, then try finding associated module for
            // each unresolved command and import that module.
            string[] foundModuleList = GetModulesForUnResolvedCommands(UnresolvedCommandsToExpose, initializedRunspace.ExecutionContext);
            if (foundModuleList.Length > 0)
            {
                ProcessImportModule(initializedRunspace, foundModuleList, "", publicCommands);
            }

            ProcessDynamicVariables(initializedRunspace);
            ProcessCommandModifications(initializedRunspace);

            // Process User: drive
            Exception userDriveException = ProcessUserDrive(initializedRunspace);
            if (userDriveException != null)
            {
                runspaceInitTracer.WriteLine(
                                    "Runspace open failed while processing user drive with error {1}", userDriveException);

                Exception result = PSTraceSource.NewInvalidOperationException(userDriveException, RemotingErrorIdStrings.UserDriveProcessingThrewTerminatingError, userDriveException.Message);
                return result;
            }

            // Process startup scripts
            Exception startupScriptException = ProcessStartupScripts(initializedRunspace);
            if (startupScriptException != null)
            {
                runspaceInitTracer.WriteLine(
                    "Runspace open failed while running startup script: First error {1}", startupScriptException);

                Exception result = PSTraceSource.NewInvalidOperationException(startupScriptException, RemotingErrorIdStrings.StartupScriptThrewTerminatingError, startupScriptException.Message);
                return result;
            }

            // Start transcribing
            if (!String.IsNullOrEmpty(TranscriptDirectory))
            {
                using (PowerShell psToInvoke = PowerShell.Create())
                {
                    psToInvoke.AddCommand(new Command("Start-Transcript")).AddParameter("OutputDirectory", TranscriptDirectory);
                    Exception exceptionToReturn = ProcessPowerShellCommand(psToInvoke, initializedRunspace);
                    if (exceptionToReturn != null)
                    {
                        // ThrowOnRunspaceOpenError handling is done by ProcessPowerShellCommand
                        return exceptionToReturn;
                    }
                }
            }

            return null;
        }

        private string[] GetModulesForUnResolvedCommands(IEnumerable<string> unresolvedCommands, ExecutionContext context)
        {
            Collection<string> modulesToImport = new Collection<string>();
            HashSet<string> commandsToResolve = new HashSet<string>(StringComparer.OrdinalIgnoreCase);
            foreach (var unresolvedCommand in unresolvedCommands)
            {
                string moduleName;
                string command = Utils.ParseCommandName(unresolvedCommand, out moduleName);
                if (!string.IsNullOrEmpty(moduleName))
                {
                    // Skip fully qualified module names since they are already processed.
                    continue;
                }

                if (WildcardPattern.ContainsWildcardCharacters(command))
                {
                    // Skip names with wild cards.
                    continue;
                }

                commandsToResolve.Add(command);
            }

            if (commandsToResolve.Count > 0)
            {
                Runspace restoreRunspace = Runspace.DefaultRunspace;
                try
                {
                    // Create a temporary default runspace for the analysis cache to use.
                    using (Runspace tempRunspace = RunspaceFactory.CreateRunspace())
                    {
                        tempRunspace.Open();
                        Runspace.DefaultRunspace = tempRunspace;

                        foreach (var unresolvedCommand in commandsToResolve)
                        {
                            // Use the analysis cache to find the first module containing the unresolved command.
                            foreach (string modulePath in ModuleUtils.GetDefaultAvailableModuleFiles(true, true, context))
                            {
                                string expandedModulePath = IO.Path.GetFullPath(modulePath);
                                var exportedCommands = AnalysisCache.GetExportedCommands(expandedModulePath, false, context);

                                if (exportedCommands != null && exportedCommands.ContainsKey(unresolvedCommand))
                                {
                                    modulesToImport.Add(System.IO.Path.GetFileNameWithoutExtension(expandedModulePath));
                                    break;
                                }
                            }
                        }
                    }
                }
                finally
                {
                    Runspace.DefaultRunspace = restoreRunspace;
                }
            }

            return modulesToImport.ToArray<string>();
        }

        private void ProcessCommandModifications(Runspace initializedRunspace)
        {
            foreach (var pair in CommandModifications)
            {
                string commandName = pair.Key;
                Hashtable commandModification = pair.Value;

                CommandInfo existingCommand = initializedRunspace.SessionStateProxy.InvokeCommand.GetCommand(commandName, CommandTypes.Cmdlet | CommandTypes.Function);
                if (existingCommand == null)
                {
                    // Could not find the command - just continue, rather than generating an error. This could just be a missing module
                    // or something similar.
                    continue;
                }

                // If we are wrapping a function, rename it.
                FunctionInfo commandAsFunction = existingCommand as FunctionInfo;
                if (commandAsFunction != null)
                {
                    string newCommandName = commandAsFunction.Name + "_" + Guid.NewGuid().ToString("N");
                    commandAsFunction.Rename(newCommandName);
                    initializedRunspace.ExecutionContext.EngineSessionState.GlobalScope.FunctionTable.Add(newCommandName, commandAsFunction);
                    initializedRunspace.ExecutionContext.EngineSessionState.GlobalScope.FunctionTable.Remove(commandName);
                    existingCommand = initializedRunspace.SessionStateProxy.InvokeCommand.GetCommand(newCommandName, CommandTypes.Function);
                }

                CommandMetadata metadata = new CommandMetadata(existingCommand);
                List<string> unprocessedCommandModifications = new List<string>();
                foreach (string commandModificationParameter in commandModification.Keys)
                {
                    unprocessedCommandModifications.Add(commandModificationParameter);
                }

                // Visit all parameters of the command we're wrapping
                foreach (string existingParameter in metadata.Parameters.Keys.ToArray<string>())
                {
                    // If it's not allowed, remove it
                    if (!commandModification.ContainsKey(existingParameter))
                    {
                        metadata.Parameters.Remove(existingParameter);
                    }
                    else
                    {
                        // Remember that we've processed this parameter, so that we can add the remainder
                        // as virtual command modifications over (what we must assume to be) dynamic parameters.
                        unprocessedCommandModifications.Remove(existingParameter);

                        ProcessCommandModification(commandModification, metadata, existingParameter);
                    }
                }

                // Now, process the command modifications that the user requested (but there was no parameter
                // in the cmdlet that matched the requested parameter)
                foreach (string unprocessedCommandModification in unprocessedCommandModifications)
                {
                    ProcessCommandModification(commandModification, metadata, unprocessedCommandModification);
                }

                string proxyBody = ProxyCommand.Create(metadata, "", false);
                ScriptBlock proxyScriptBlock = ScriptBlock.Create(proxyBody);
                proxyScriptBlock.LanguageMode = PSLanguageMode.FullLanguage;

                initializedRunspace.ExecutionContext.EngineSessionState.GlobalScope.FunctionTable.Add(
                    commandName, new FunctionInfo(commandName, proxyScriptBlock, initializedRunspace.ExecutionContext));
            }
        }

        /// <summary>
        /// Process a command modification for a specific parameter
        /// </summary>
        /// <param name="commandModification">The hashtable of command modifications for this command</param>
        /// <param name="metadata">The metadata for the command being processed</param>
        /// <param name="parameterName">The parameter being modified</param>
        private static void ProcessCommandModification(Hashtable commandModification, CommandMetadata metadata, string parameterName)
        {
            // If the metadata doesn't actually contain the parameter, then we need to create one.
            if (!metadata.Parameters.ContainsKey(parameterName))
            {
                metadata.Parameters[parameterName] = new ParameterMetadata(parameterName);
            }

            // Add validation attributes
            Hashtable parameterValidations = (Hashtable)commandModification[parameterName];
            foreach (object parameterValidation in parameterValidations.Keys)
            {
                string[] parameterValidationValues =
                    ((HashSet<string>)parameterValidations[parameterValidation]).ToList<string>().ToArray();

                switch (parameterValidation.ToString())
                {
                    case "ValidateSet":
                        ValidateSetAttribute validateSet = new ValidateSetAttribute(parameterValidationValues);
                        metadata.Parameters[parameterName].Attributes.Add(validateSet);
                        break;

                    case "ValidatePattern":
                        string pattern = "^(" + String.Join("|", parameterValidationValues) + ")$";
                        ValidatePatternAttribute validatePattern = new ValidatePatternAttribute(pattern);
                        metadata.Parameters[parameterName].Attributes.Add(validatePattern);
                        break;
                }
            }
        }

        private Exception ProcessDynamicVariables(Runspace initializedRunspace)
        {
            foreach (Hashtable variable in DynamicVariablesToDefine)
            {
                if (variable.ContainsKey("Name"))
                {
                    string name = variable["Name"].ToString();
                    ScriptBlock sb = variable["Value"] as ScriptBlock;

                    if (!String.IsNullOrEmpty(name) && (sb != null))
                    {
                        sb.SessionStateInternal = initializedRunspace.ExecutionContext.EngineSessionState;

                        using (PowerShell psToInvoke = PowerShell.Create())
                        {
                            psToInvoke.AddCommand(new Command("Invoke-Command")).AddParameter("ScriptBlock", sb).AddParameter("NoNewScope");
                            psToInvoke.AddCommand(new Command("Set-Variable")).AddParameter("Name", name);

                            Exception exceptionToReturn = ProcessPowerShellCommand(psToInvoke, initializedRunspace);
                            if (exceptionToReturn != null)
                            {
                                // ThrowOnRunspaceOpenError handling is done by ProcessPowerShellCommand
                                return exceptionToReturn;
                            }
                        }
                    }
                }
            }

            return null;
        }

        private Exception ProcessUserDrive(Runspace initializedRunspace)
        {
            if (!UserDriveEnabled) { return null; }

            Exception ex = null;
            try
            {
                List<ProviderInfo> fileSystemProviders = initializedRunspace.ExecutionContext.EngineSessionState.Providers["FileSystem"];
                if (fileSystemProviders.Count == 0)
                {
                    throw new PSInvalidOperationException(RemotingErrorIdStrings.UserDriveCannotGetFileSystemProvider);
                }

                // Create the User drive path directory in current user local appdata location:
                // SystemDrive\Users\[user]\AppData\Local\Microsoft\Windows\PowerShell\DriveRoots\[UserName]
                // Or for virtual accounts
                // WinDir\System32\Microsoft\Windows\PowerShell\DriveRoots\[UserName]
                string directoryName = MakeUserNamePath();
#if UNIX
                string userDrivePath = Path.Combine(Platform.SelectProductNameForDirectory(Platform.XDG_Type.CACHE), "DriveRoots", directoryName);
#else
                string userDrivePath = Path.Combine(
                    Environment.GetFolderPath(Environment.SpecialFolder.LocalApplicationData),
                    @"Microsoft\Windows\PowerShell\DriveRoots",
                    directoryName);
#endif

                // Create directory if it doesn't exist.
                if (!System.IO.Directory.Exists(userDrivePath))
                {
                    System.IO.Directory.CreateDirectory(userDrivePath);
                }

                // Create the PSDrive.
                var newDriveInfo = new PSDriveInfo(
                    "User",
                    fileSystemProviders[0],
                    userDrivePath,
                    null,
                    null);
                var userDriveInfo = initializedRunspace.ExecutionContext.SessionState.Drive.New(newDriveInfo, null);

                // Set User drive maximum size.  Default maximum size is 50MB
                userDriveInfo.MaximumSize = (UserDriveMaximumSize > 0) ? UserDriveMaximumSize : 50000000;
            }
            catch (ArgumentNullException e) { ex = e; }
            catch (ArgumentException e) { ex = e; }
            catch (NotSupportedException e) { ex = e; }
            catch (ProviderNotFoundException e) { ex = e; }
            catch (ProviderInvocationException e) { ex = e; }
            catch (KeyNotFoundException e) { ex = e; }
            catch (IOException e) { ex = e; }
            catch (UnauthorizedAccessException e) { ex = e; }

            return ex;
        }

        private string MakeUserNamePath()
        {
            // Use the user name passed to initial session state if available, or
            // otherwise use the current user name.
            var userName = (!string.IsNullOrEmpty(this.UserDriveUserName)) ?
                this.UserDriveUserName :
                // domain\user on Windows, just user on Unix
#if UNIX
                Platform.Unix.UserName
#else
                System.Security.Principal.WindowsIdentity.GetCurrent().Name
#endif
                ;

            // Ensure that user name contains no invalid path characters.
            // MSDN indicates that logon names cannot contain any of these invalid characters,
            // but this check will ensure safety.
            if (userName.IndexOfAny(System.IO.Path.GetInvalidPathChars()) > -1)
            {
                throw new PSInvalidOperationException(RemotingErrorIdStrings.InvalidUserDriveName);
            }

            return userName.Replace("\\", "_");
        }

        private Exception ProcessStartupScripts(Runspace initializedRunspace)
        {
            foreach (string startupScript in StartupScripts)
            {
                using (PowerShell psToInvoke = PowerShell.Create())
                {
                    psToInvoke.AddCommand(new Command(startupScript, false, false));

                    Exception exceptionToReturn = ProcessPowerShellCommand(psToInvoke, initializedRunspace);
                    if (exceptionToReturn != null)
                    {
                        // ThrowOnRunspaceOpenError handling is done by ProcessPowerShellCommand
                        return exceptionToReturn;
                    }
                }
            }

            return null;
        }

        private Exception ProcessPowerShellCommand(PowerShell psToInvoke, Runspace initializedRunspace)
        {
            PSLanguageMode originalLanguageMode = initializedRunspace.SessionStateProxy.LanguageMode;

            try
            {
                initializedRunspace.SessionStateProxy.LanguageMode = PSLanguageMode.FullLanguage;

                psToInvoke.Runspace = initializedRunspace;

                foreach (Command command in psToInvoke.Commands.Commands)
                {
                    command.CommandOrigin = CommandOrigin.Internal;
                }

                try
                {
                    psToInvoke.Invoke();
                }
                catch (Exception e)
                {
                    if (ThrowOnRunspaceOpenError)
                    {
                        return e;
                    }
                }
            }
            finally
            {
                // Restore the langauge mode, but not if it was altered by the startup script itself.
                if (initializedRunspace.SessionStateProxy.LanguageMode == PSLanguageMode.FullLanguage)
                {
                    initializedRunspace.SessionStateProxy.LanguageMode = originalLanguageMode;
                }
            }

            if (ThrowOnRunspaceOpenError)
            {
                // find out if there are any error records reported. If there is one, report the error..
                // this will result in the runspace getting closed/broken.
                ArrayList errorList = (ArrayList)initializedRunspace.GetExecutionContext.DollarErrorVariable;
                if (errorList.Count > 0)
                {
                    ErrorRecord lastErrorRecord = errorList[0] as ErrorRecord;
                    if (lastErrorRecord != null)
                    {
                        return new Exception(lastErrorRecord.ToString());
                    }
                    else
                    {
                        Exception lastException = errorList[0] as Exception;
                        if (lastException != null)
                        {
                            return lastException;
                        }
                        else
                        {
                            return new Exception(errorList[0].ToString());
                        }
                    }
                }
            }

            return null;
        }

        private RunspaceOpenModuleLoadException ProcessImportModule(Runspace initializedRunspace, IEnumerable moduleList, string path, HashSet<CommandInfo> publicCommands)
        {
            RunspaceOpenModuleLoadException exceptionToReturn = null;

            foreach (object module in moduleList)
            {
                string moduleName = module as string;
                if (null != moduleName)
                {
                    exceptionToReturn = ProcessImportModule(initializedRunspace, moduleName, null, path, publicCommands);
                }
                else
                {
                    ModuleSpecification moduleSpecification = module as ModuleSpecification;
                    if (null != moduleSpecification)
                    {
                        if ((moduleSpecification.RequiredVersion == null) && (moduleSpecification.Version == null) && (moduleSpecification.MaximumVersion == null) && (moduleSpecification.Guid == null))
                        {
                            // if only name is specified in the module spec, just try import the module
                            // ie., don't take the performance overhead of calling GetModule.
                            exceptionToReturn = ProcessImportModule(initializedRunspace, moduleSpecification.Name, null, path, publicCommands);
                        }
                        else
                        {
                            Collection<PSModuleInfo> moduleInfos = ModuleCmdletBase.GetModuleIfAvailable(moduleSpecification, initializedRunspace);

                            if (moduleInfos != null && moduleInfos.Count > 0)
                            {
                                exceptionToReturn = ProcessImportModule(initializedRunspace, moduleSpecification.Name, moduleInfos[0], path, publicCommands);
                            }
                            else
                            {
                                var version = "0.0.0.0";

                                if (moduleSpecification.RequiredVersion != null)
                                {
                                    version = moduleSpecification.RequiredVersion.ToString();
                                }
                                else if (moduleSpecification.Version != null)
                                {
                                    version = moduleSpecification.Version.ToString();
                                    if (moduleSpecification.MaximumVersion != null)
                                    {
                                        version = version + " - " + moduleSpecification.MaximumVersion;
                                    }
                                }
                                else if (moduleSpecification.MaximumVersion != null)
                                {
                                    version = moduleSpecification.MaximumVersion;
                                }

                                string message = StringUtil.Format(global::Modules.RequiredModuleNotFoundWrongGuidVersion,
                                    moduleSpecification.Name,
                                    moduleSpecification.Guid,
                                    version);
                                RunspaceOpenModuleLoadException rome = new RunspaceOpenModuleLoadException(message);
                                exceptionToReturn = ValidateAndReturnRunspaceOpenModuleLoadException(null, moduleSpecification.Name, rome);
                            }
                        }
                    }
                    else
                    {
                        Debug.Assert(false, "ProcessImportModule can import a module using name or module specification.");
                    }
                }
            }

            if (exceptionToReturn == null)
            {
                // Now go through the list of commands not yet resolved to ensure they are public if requested
                foreach (string unresolvedCommand in UnresolvedCommandsToExpose.ToArray<string>())
                {
                    string moduleName;
                    string commandToMakeVisible = Utils.ParseCommandName(unresolvedCommand, out moduleName);
                    bool found = false;

                    foreach (CommandInfo cmd in LookupCommands(commandToMakeVisible, moduleName, initializedRunspace.ExecutionContext))
                    {
                        if (!found) { found = true; }
                        try
                        {
                            // Special case for wild card lookups.
                            // "Import-Module" or "ipmo" cannot be visible when exposing commands via VisibleCmdlets, etc.
                            if ((cmd.Name.Equals("Import-Module", StringComparison.OrdinalIgnoreCase) &&
                                 (!string.IsNullOrEmpty(cmd.ModuleName) && cmd.ModuleName.Equals("Microsoft.PowerShell.Core", StringComparison.OrdinalIgnoreCase))
                                 ) ||
                                 cmd.Name.Equals("ipmo", StringComparison.OrdinalIgnoreCase)
                                )
                            {
                                cmd.Visibility = SessionStateEntryVisibility.Private;
                            }
                            else
                            {
                                cmd.Visibility = SessionStateEntryVisibility.Public;
                                publicCommands.Add(cmd);
                            }
                        }
                        // Some CommandInfo derivations throw on the Visibility setter.
                        catch (PSNotImplementedException) { }
                    }

                    if (found && !WildcardPattern.ContainsWildcardCharacters(commandToMakeVisible))
                    {
                        UnresolvedCommandsToExpose.Remove(unresolvedCommand);
                    }
                }
            }

            return exceptionToReturn;
        }

        /// <summary>
        /// Helper method to search for commands matching the provided commandPattern.
        /// Supports wild cards and if the commandPattern contains wildcard characters then multiple
        /// results can be returned.  Otherwise a single (and first) match will be returned.
        /// If a moduleName is provided then only commands associated with that module will be returned.
        /// Only public commands are searched to start with.  If no results are found then a search on
        /// internal commands is performed.
        /// </summary>
        /// <param name="commandPattern"></param>
        /// <param name="moduleName"></param>
        /// <param name="context"></param>
        /// <returns></returns>
        private IEnumerable<CommandInfo> LookupCommands(
            string commandPattern,
            string moduleName,
            ExecutionContext context)
        {
            bool isWildCardPattern = WildcardPattern.ContainsWildcardCharacters(commandPattern);
            var searchOptions = (isWildCardPattern) ?
                SearchResolutionOptions.CommandNameIsPattern | SearchResolutionOptions.ResolveFunctionPatterns | SearchResolutionOptions.SearchAllScopes :
                SearchResolutionOptions.ResolveFunctionPatterns | SearchResolutionOptions.SearchAllScopes;

            bool found = false;
            bool haveModuleName = !string.IsNullOrEmpty(moduleName);

            // Start with public search
            CommandOrigin cmdOrigin = CommandOrigin.Runspace;
            while (true)
            {
                foreach (CommandInfo commandInfo in context.SessionState.InvokeCommand.GetCommands(commandPattern, CommandTypes.All, searchOptions, cmdOrigin))
                {
                    // If module name is provided then use it to restrict returned results.
                    if (haveModuleName && !moduleName.Equals(commandInfo.ModuleName, StringComparison.OrdinalIgnoreCase))
                    {
                        continue;
                    }

                    if (!found) { found = true; }
                    yield return commandInfo;

                    // Return first match unless a wild card pattern is submitted.
                    if (!isWildCardPattern) { break; }
                }

                if (found || (cmdOrigin == CommandOrigin.Internal))
                {
                    break;
                }

                // Next try internal search.
                cmdOrigin = CommandOrigin.Internal;
            }
        }

        /// <summary>
        /// if <paramref name="moduleInfoToLoad"/> is null, import module using <paramref name="name"/>. Otherwise,
        /// import module using <paramref name="moduleInfoToLoad"/>
        /// </summary>
        private RunspaceOpenModuleLoadException ProcessImportModule(Runspace initializedRunspace, string name, PSModuleInfo moduleInfoToLoad, string path, HashSet<CommandInfo> publicCommands)
        {
            using (PowerShell pse = PowerShell.Create())
            {
                CommandInfo c = new CmdletInfo("Import-Module", typeof(ImportModuleCommand), null, null, initializedRunspace.ExecutionContext);
                Command cmd = new Command(c);
                if (null != moduleInfoToLoad)
                {
                    cmd.Parameters.Add("ModuleInfo", moduleInfoToLoad);
                    name = moduleInfoToLoad.Name;
                }
                else
                {
                    // If FullyQualifiedPath is supplied then use it.
                    // In this scenario, the FullyQualifiedPath would
                    // refer to $pshome\Modules location where core
                    // modules are deployed.
                    if (!string.IsNullOrEmpty(path))
                    {
                        name = Path.Combine(path, name);
                    }
                    cmd.Parameters.Add("Name", name);
                }

                if (!ThrowOnRunspaceOpenError)
                {
                    cmd.MergeMyResults(PipelineResultTypes.Error, PipelineResultTypes.Output);
                }

                pse.AddCommand(cmd);

                if (!ThrowOnRunspaceOpenError)
                {
                    c = new CmdletInfo("Out-Default", typeof(OutDefaultCommand), null, null, initializedRunspace.ExecutionContext);
                    pse.AddCommand(new Command(c));
                }

                pse.Runspace = initializedRunspace;
                // Module import should be run in FullLanguage mode since it is running in
                // a trusted context.
                var savedLanguageMode = pse.Runspace.ExecutionContext.LanguageMode;
                pse.Runspace.ExecutionContext.LanguageMode = PSLanguageMode.FullLanguage;
                try
                {
                    pse.Invoke();
                }
                finally
                {
                    pse.Runspace.ExecutionContext.LanguageMode = savedLanguageMode;
                }

                // Lock down the command visibility to respect default command visibility
                if (this.DefaultCommandVisibility != SessionStateEntryVisibility.Public)
                {
                    foreach (CommandInfo importedCommand in initializedRunspace.ExecutionContext.SessionState.InvokeCommand.GetCommands(
                        "*", CommandTypes.Alias | CommandTypes.Function | CommandTypes.Filter | CommandTypes.Cmdlet, true))
                    {
                        try
                        {
                            // All commands except for the initial session public commands should be made private.
                            if ((importedCommand.Visibility != this.DefaultCommandVisibility) &&
                                !publicCommands.Contains(importedCommand))
                            {
                                importedCommand.Visibility = this.DefaultCommandVisibility;
                            }
                        }
                        // Some CommandInfo derivations throw on the Visibility setter.
                        catch (PSNotImplementedException) { }
                    }
                }

                // Now see if there were any errors. Because the only way we have to
                // return an error at this point is a single exception, we'll take the first
                // error and throw it...
                return ValidateAndReturnRunspaceOpenModuleLoadException(pse, name, null);
            }
        }

        private RunspaceOpenModuleLoadException ValidateAndReturnRunspaceOpenModuleLoadException(PowerShell pse, string moduleName, RunspaceOpenModuleLoadException exception)
        {
            // Only throw the exception if ThrowOnRunspaceOpenError is set.
            if (ThrowOnRunspaceOpenError)
            {
                RunspaceOpenModuleLoadException rome = null;
                if (exception != null)
                {
                    rome = exception;
                }
                else if (pse.Streams.Error.Count > 0)
                {
                    ErrorRecord er;
                    Exception firstError;
                    // Merge errors from pse.Streams and errors
                    PSDataCollection<ErrorRecord> mergedErrors = new PSDataCollection<ErrorRecord>();
                    er = pse.Streams.Error[0];
                    firstError = er.Exception;
                    foreach (var e in pse.Streams.Error)
                    {
                        mergedErrors.Add(e);
                    }

                    rome = new RunspaceOpenModuleLoadException(moduleName, mergedErrors);
                }

                if (null != rome)
                {
                    return rome;
                }
            }

            return null;
        }

        /// <summary>
        /// Reinitializes elements of the associated runspace to their initial values.
        /// This allows for runspace reuse with minimal chance for contamination.
        /// </summary>
        /// <param name="context"></param>
        internal void ResetRunspaceState(ExecutionContext context)
        {
            lock (_syncObject)
            {
                SessionStateInternal ss = context.EngineSessionState;

                // Reset the global variable table
                ss.InitializeSessionStateInternalSpecialVariables(true);

                // Add the built-in variables
                foreach (SessionStateVariableEntry e in InitialSessionState.BuiltInVariables)
                {
                    PSVariable v = new PSVariable(e.Name, e.Value,
                        e.Options, e.Attributes, e.Description)
                    { Visibility = e.Visibility };
                    ss.GlobalScope.SetVariable(e.Name, v, false, true, ss, fastPath: true);
                }

                ss.InitializeFixedVariables();

                // Then re-initialize it with variables to session state...
                foreach (SessionStateVariableEntry e in Variables)
                {
                    PSVariable v = new PSVariable(e.Name, e.Value,
                        e.Options, e.Attributes, e.Description)
                    { Visibility = e.Visibility };
                    ss.GlobalScope.SetVariable(e.Name, v, false, true, ss, fastPath: true);
                }

                InitialSessionState.CreateQuestionVariable(context);

                // Reset the path for this runspace.
                SetSessionStateDrive(context, true);

                // Reset the event, transaction and debug managers.
                context.ResetManagers();

                // Reset tracing/debugging to the off state.
                context.PSDebugTraceLevel = 0;
                context.PSDebugTraceStep = false;
            }
        }

        internal static void SetSessionStateDrive(ExecutionContext context, bool setLocation)
        {
            // Set the starting location to the current process working directory
            // Ignore any errors as the file system provider may not be loaded or
            // a drive with the same name as the real file system drive may not have
            // been mounted.
            try
            {
                bool proceedWithSetLocation = true;

                if (context.EngineSessionState.ProviderCount > 0)
                {
                    // NTRAID#Windows Out Of Band Releases-908481-2005/07/01-JeffJon
                    // Make sure we have a CurrentDrive set so that we can deal with
                    // UNC paths

                    if (context.EngineSessionState.CurrentDrive == null)
                    {
                        bool fsDriveSet = false;
                        try
                        {
                            // Set the current drive to the first FileSystem drive if it exists.
                            ProviderInfo fsProvider = context.EngineSessionState.GetSingleProvider(context.ProviderNames.FileSystem);

                            Collection<PSDriveInfo> fsDrives = fsProvider.Drives;
                            if (fsDrives != null && fsDrives.Count > 0)
                            {
                                context.EngineSessionState.CurrentDrive = fsDrives[0];
                                fsDriveSet = true;
                            }
                        }
                        catch (ProviderNotFoundException)
                        {
                        }

                        if (!fsDriveSet)
                        {
                            Collection<PSDriveInfo> allDrives = context.EngineSessionState.Drives(null);

                            if (allDrives != null && allDrives.Count > 0)
                            {
                                context.EngineSessionState.CurrentDrive = allDrives[0];
                            }
                            else
                            {
                                ItemNotFoundException itemNotFound =
                                    new ItemNotFoundException(Directory.GetCurrentDirectory(), "PathNotFound", SessionStateStrings.PathNotFound);

                                context.ReportEngineStartupError(itemNotFound);
                                proceedWithSetLocation = false;
                            }
                        }
                    }

                    if (proceedWithSetLocation && setLocation)
                    {
                        CmdletProviderContext providerContext = new CmdletProviderContext(context);

                        try
                        {
                            context.EngineSessionState.SetLocation(Directory.GetCurrentDirectory(), providerContext);
                        }
                        catch (ItemNotFoundException)
                        {
                            // If we can't access the Environment.CurrentDirectory, we may be in an AppContainer. Set the
                            // default drive to $pshome
                            System.Diagnostics.Process currentProcess = System.Diagnostics.Process.GetCurrentProcess();
                            string defaultPath = System.IO.Path.GetDirectoryName(PsUtils.GetMainModule(currentProcess).FileName);
                            context.EngineSessionState.SetLocation(defaultPath, providerContext);
                        }
                    }
                }
            }
            catch (Exception)
            {
            }
        }

        internal static void CreateQuestionVariable(ExecutionContext context)
        {
            QuestionMarkVariable qv = new QuestionMarkVariable(context);
            context.EngineSessionState.SetVariableAtScope(qv, "global", true, CommandOrigin.Internal);
        }

        /// <summary>
        /// Remove anything that would have been bound by this ISS instance.
        /// At this point, it removes assemblies and cmdlet entries at the top level.
        /// It also removes types and formats.
        /// The other entry types - functions, variables, aliases
        /// are not removed by this function.
        /// </summary>
        /// <param name="context"></param>
        internal void Unbind(ExecutionContext context)
        {
            lock (_syncObject)
            {
                SessionStateInternal ss = context.EngineSessionState;

                // Remove the assemblies from the assembly cache...
                foreach (SessionStateAssemblyEntry ssae in Assemblies)
                {
                    context.RemoveAssembly(ssae.Name);
                }

                // Remove all of the commands from the top-level session state.
                foreach (SessionStateCommandEntry cmd in Commands)
                {
                    SessionStateCmdletEntry ssce = cmd as SessionStateCmdletEntry;
                    if (ssce != null)
                    {
                        List<CmdletInfo> matches;
                        if (context.TopLevelSessionState.GetCmdletTable().TryGetValue(ssce.Name, out matches))
                        {
                            // Remove the name from the list...
                            for (int i = matches.Count - 1; i >= 0; i--)
                            {
                                if (matches[i].ModuleName.Equals(cmd.PSSnapIn.Name))
                                {
                                    string name = matches[i].Name;
                                    matches.RemoveAt(i);
                                    context.TopLevelSessionState.RemoveCmdlet(name, i,  /*force*/ true);
                                }
                            }
                            // And remove the entry if the list is now empty...
                            if (matches.Count == 0)
                            {
                                context.TopLevelSessionState.RemoveCmdletEntry(ssce.Name, true);
                            }
                        }
                        continue;
                    }
                }

                // Remove all of the providers from the top-level provider table.
                if (_providers != null && _providers.Count > 0)
                {
                    Dictionary<string, List<ProviderInfo>> providerTable = context.TopLevelSessionState.Providers;

                    foreach (SessionStateProviderEntry sspe in _providers)
                    {
                        List<ProviderInfo> pl;
                        if (providerTable.TryGetValue(sspe.Name, out pl))
                        {
                            Diagnostics.Assert(pl != null, "There should never be a null list of entries in the provider table");
                            // For each provider with the same name...
                            for (int i = pl.Count - 1; i >= 0; i--)
                            {
                                ProviderInfo pi = pl[i];

                                // If it was implemented by this entry, remove it
                                if (pi.ImplementingType == sspe.ImplementingType)
                                {
                                    RemoveAllDrivesForProvider(pi, context.TopLevelSessionState);
                                    pl.RemoveAt(i);
                                }
                            }

                            // If there are no providers left with this name, remove the key.
                            if (pl.Count == 0)
                            {
                                providerTable.Remove(sspe.Name);
                            }
                        }
                    }
                }
                List<string> formatFilesToRemove = new List<string>();
                if (this.Formats != null)
                {
                    formatFilesToRemove.AddRange(this.Formats.Select(f => f.FileName));
                }

                List<string> typeFilesToRemove = new List<string>();
                if (this.Types != null)
                {
                    typeFilesToRemove.AddRange(this.Types.Select(t => t.FileName));
                }

                RemoveTypesAndFormats(context, formatFilesToRemove, typeFilesToRemove);
            }
        }

        internal static void RemoveTypesAndFormats(ExecutionContext context, IList<string> formatFilesToRemove, IList<string> typeFilesToRemove)
        {
            // The formats and types tables are implemented in such a way that
            // we can't simply remove an entry. We need to edit the list, clear the
            // exiting composed table and then rebuild the entire table.
            if (formatFilesToRemove != null && formatFilesToRemove.Count > 0)
            {
                var newFormats = new InitialSessionStateEntryCollection<SessionStateFormatEntry>();
                HashSet<string> formatFilesToRemoveSet = new HashSet<string>(formatFilesToRemove, StringComparer.OrdinalIgnoreCase);
                foreach (SessionStateFormatEntry entry in context.InitialSessionState.Formats)
                {
                    if (!formatFilesToRemoveSet.Contains(entry.FileName))
                    {
                        newFormats.Add(entry);
                    }
                }
                context.InitialSessionState.Formats.Clear();
                context.InitialSessionState.Formats.Add(newFormats);
                context.InitialSessionState.UpdateFormats(context, false);
            }

            if (typeFilesToRemove != null && typeFilesToRemove.Count > 0)
            {
                // The types table has the same issue as the format table - we need to rebuild the entire table.
                var newTypes = new InitialSessionStateEntryCollection<SessionStateTypeEntry>();
                List<string> resolvedTypeFilesToRemove = new List<string>();
                foreach (var typeFile in typeFilesToRemove)
                {
                    resolvedTypeFilesToRemove.Add(ModuleCmdletBase.ResolveRootedFilePath(typeFile, context) ?? typeFile);
                }

                foreach (SessionStateTypeEntry entry in context.InitialSessionState.Types)
                {
                    if (entry.FileName == null)
                    {
                        // The entry is associated with a TypeData instance
                        newTypes.Add(entry);
                    }
                    else
                    {
                        // Resolving the file path because the path to the types file in module manifest is now specified as
                        // ..\..\types.ps1xml which expands to C:\Windows\System32\WindowsPowerShell\v1.0\Modules\Microsoft.PowerShell.Core\..\..\types.ps1xml
                        string filePath = ModuleCmdletBase.ResolveRootedFilePath(entry.FileName, context) ?? entry.FileName;
                        if (!resolvedTypeFilesToRemove.Contains(filePath))
                        {
                            newTypes.Add(entry);
                        }
                    }
                }

                // If there are any types that need to be added to the typetable, update them.
                // Else, clear the typetable
                if (newTypes.Count > 0)
                {
                    context.InitialSessionState.Types.Clear();
                    context.InitialSessionState.Types.Add(newTypes);
                    context.InitialSessionState.UpdateTypes(context, false);
                }
                else
                {
                    context.TypeTable.Clear();
                }
            }
        }

        /// <summary>
        /// Update the type metadata loaded into this runspace
        /// </summary>
        /// <param name="context">The execution context for the runspace to update</param>
        /// <param name="updateOnly">if true, re-initialize the metadata collection...</param>
        internal void UpdateTypes(ExecutionContext context, bool updateOnly)
        {
            if (Types.Count == 1)
            {
                TypeTable typeTable = Types[0].TypeTable;
                if (typeTable != null)
                {
                    // reuse the TypeTable instance specified in the sste.
                    // this essentially allows for TypeTable sharing across
                    // multiple runspaces.

                    context.TypeTable = typeTable;

                    Types.Clear();

                    // A TypeTable contains types info along with type file references used to create the types info,
                    // which is redundant information.  When resused in a runspace the ISS unpacks the file types again
                    // resulting in duplicate types and duplication errors when processed.
                    // So use this special Add method to filter all types files found in the TypeTable.
                    Types.AddTypeTableTypesInfo(typeTable.typesInfo);

                    return;
                }
            }

            if (!updateOnly)
            {
                context.TypeTable.Clear();
            }

            ConcurrentBag<string> errors = new ConcurrentBag<string>();
            // Use at most 3 locks (we don't expect contention on that many cores anyways,
            // and typically we'll be processing just 2 or 3 files anyway, hence capacity=3.
            ConcurrentDictionary<string, string> filesProcessed
                = new ConcurrentDictionary<string, string>(/*concurrencyLevel*/3, /*capacity*/3, StringComparer.OrdinalIgnoreCase);
            Parallel.ForEach(Types, sste =>
            //            foreach (var sste in Types)
            {
                if (sste.FileName != null)
                {
                    if (filesProcessed.TryAdd(sste.FileName, null))
                    {
                        string moduleName = "";
                        if (sste.PSSnapIn != null && !String.IsNullOrEmpty(sste.PSSnapIn.Name))
                        {
                            moduleName = sste.PSSnapIn.Name;
                        }

                        bool unused;
                        context.TypeTable.Update(moduleName, sste.FileName, errors,
                            context.AuthorizationManager, context.EngineHostInterface, out unused);
                    }
                }
                else if (sste.TypeTable != null)
                {
                    // We get here only if it's NOT updating the existing type table
                    // because we cannot do the update with a type table instance
                    errors.Add(TypesXmlStrings.TypeTableCannotCoExist);
                }
                else
                {
                    context.TypeTable.Update(sste.TypeData, errors, sste.IsRemove);
                }
            });
            //            }

            context.TypeTable.ClearConsolidatedMembers();

            if (updateOnly)
            {
                // Put the SessionStateTypeEntry into the cache if we are updating the type table
                foreach (var sste in Types)
                {
                    context.InitialSessionState.Types.Add(sste);
                }
            }

            if (errors.Count > 0)
            {
                var allErrors = new StringBuilder();
                allErrors.Append('\n');
                foreach (string error in errors)
                {
                    if (!string.IsNullOrEmpty(error))
                    {
                        if (this.ThrowOnRunspaceOpenError || this.RefreshTypeAndFormatSetting)
                        {
                            allErrors.Append(error);
                            allErrors.Append('\n');
                        }
                        else
                        {
                            context.ReportEngineStartupError(ExtendedTypeSystem.TypesXmlError, error);
                        }
                    }
                }

                if (this.ThrowOnRunspaceOpenError)
                {
                    string resource = ExtendedTypeSystem.TypesXmlError;
                    ThrowTypeOrFormatErrors(resource, allErrors.ToString(), "ErrorsUpdatingTypes");
                }

                if (this.RefreshTypeAndFormatSetting)
                {
                    string resource = ExtendedTypeSystem.TypesXmlError;
                    ThrowTypeOrFormatErrors(resource, allErrors.ToString(), "ErrorsUpdatingTypes");
                }
            }
        }

        /// <summary>
        /// Update the formatting information for a runspace
        /// </summary>
        /// <param name="context">The execution context for the runspace to be updated</param>
        /// <param name="update">True if we only want to add stuff, false if we want to reinitialize</param>
        internal void UpdateFormats(ExecutionContext context, bool update)
        {
            if (DisableFormatUpdates || this.Formats.Count == 0)
            {
                return;
            }

            Collection<PSSnapInTypeAndFormatErrors> entries = new Collection<PSSnapInTypeAndFormatErrors>();
            InitialSessionStateEntryCollection<SessionStateFormatEntry> formatsToLoad;

            // If we're just updating the current runspace, then we'll add our entries
            // to the current list otherwise, we'll build a new list...
            if (update && context.InitialSessionState != null)
            {
                formatsToLoad = context.InitialSessionState.Formats;
                formatsToLoad.Add(this.Formats);
            }
            else
            {
                formatsToLoad = this.Formats;
            }

            HashSet<string> filesProcessed = new HashSet<string>(StringComparer.OrdinalIgnoreCase);
            foreach (SessionStateFormatEntry ssfe in formatsToLoad)
            {
                string name = ssfe.FileName;
                PSSnapInInfo snapin = ssfe.PSSnapIn;
                if (snapin != null && !string.IsNullOrEmpty(snapin.Name))
                {
                    name = snapin.Name;
                }
                if (ssfe.Formattable != null)
                {
                    if (formatsToLoad.Count == 1)
                    {
                        context.FormatDBManager = ssfe.Formattable.FormatDBManager;
                    }
                    else
                    {
                        // if a SharedFormatTable is allowed then only one
                        // entry can be specified.
                        throw PSTraceSource.NewInvalidOperationException(FormatAndOutXmlLoadingStrings.FormatTableCannotCoExist);
                    }
                }
                else if (ssfe.FormatData != null)
                {
                    entries.Add(new PSSnapInTypeAndFormatErrors(name, ssfe.FormatData));
                }
                else
                {
                    if (!filesProcessed.Contains(ssfe.FileName))
                    {
                        filesProcessed.Add(ssfe.FileName);
                        entries.Add(new PSSnapInTypeAndFormatErrors(name, ssfe.FileName));
                    }
                }
            }

            if (entries.Count > 0)
            {
                context.FormatDBManager.UpdateDataBase(entries, context.AuthorizationManager, context.EngineHostInterface, true);

                var allErrors = new StringBuilder("\n");
                bool hasErrors = false;

                // Now see if there were any errors in the format files and report them
                // if this is the case...
                foreach (PSSnapInTypeAndFormatErrors entry in entries)
                {
                    if (entry.Errors != null && entry.Errors.Count > 0)
                    {
                        foreach (string error in entry.Errors)
                        {
                            if (!string.IsNullOrEmpty(error))
                            {
                                hasErrors = true;
                                if (this.ThrowOnRunspaceOpenError || this.RefreshTypeAndFormatSetting)
                                {
                                    allErrors.Append(error);
                                    allErrors.Append('\n');
                                }
                                else
                                {
                                    context.ReportEngineStartupError(FormatAndOutXmlLoadingStrings.FormatLoadingErrors, error);
                                }
                            }
                        }
                    }
                }

                if ((this.ThrowOnRunspaceOpenError || this.RefreshTypeAndFormatSetting) && hasErrors)
                {
                    string resource = FormatAndOutXmlLoadingStrings.FormatLoadingErrors;
                    ThrowTypeOrFormatErrors(resource, allErrors.ToString(), "ErrorsUpdatingFormats");
                }
            }
        }

        private static void ThrowTypeOrFormatErrors(string resourceString, string errorMsg, string errorId)
        {
            string message = StringUtil.Format(resourceString, errorMsg);
            var ex = new RuntimeException(message);
            ex.SetErrorId(errorId);
            throw ex;
        }

        /// <summary>
        /// Need to have SnapIn support till we move to modules
        /// </summary>
        /// <param name="name"></param>
        /// <param name="warning"></param>
        /// <returns></returns>
        public PSSnapInInfo ImportPSSnapIn(string name, out PSSnapInException warning)
        {
            if (string.IsNullOrEmpty(name))
            {
                PSTraceSource.NewArgumentNullException("name");
            }

            // Check whether the mshsnapin is present in the registry.
            // TODO: Note the hard-coded version number here, this was part of the SingleShell
            // implementation and should be refactored.
            PSSnapInInfo newPSSnapIn = PSSnapInReader.Read("2", name);

            if (!Utils.IsPSVersionSupported(newPSSnapIn.PSVersion.ToString()))
            {
                s_PSSnapInTracer.TraceError("MshSnapin {0} and current monad engine's versions don't match.", name);

                throw PSTraceSource.NewArgumentException("mshSnapInID",
                                                         ConsoleInfoErrorStrings.AddPSSnapInBadMonadVersion,
                                                         newPSSnapIn.PSVersion.ToString(),
                                                         "2.0");
            }

            // Now actually load the snapin...
            PSSnapInInfo snapin = ImportPSSnapIn(newPSSnapIn, out warning);
            if (null != snapin)
            {
                ImportedSnapins.Add(snapin.Name, snapin);
            }

            return snapin;
        }

        internal PSSnapInInfo ImportCorePSSnapIn()
        {
            // Load Microsoft.PowerShell.Core as a snapin
            PSSnapInInfo coreSnapin = PSSnapInReader.ReadCoreEngineSnapIn();
            this.defaultSnapins.Add(coreSnapin);
            try
            {
                PSSnapInException warning;
                this.ImportPSSnapIn(coreSnapin, out warning);
            }
            catch (PSSnapInException pse)
            {
                throw pse;
            }
            return coreSnapin;
        }

        internal PSSnapInInfo ImportPSSnapIn(PSSnapInInfo psSnapInInfo, out PSSnapInException warning)
        {
            // See if the snapin is already loaded. If has been then there will be an entry in the
            // Assemblies list for it already...
            bool reload = true;

            foreach (SessionStateAssemblyEntry ae in this.Assemblies)
            {
                PSSnapInInfo loadedPSSnapInInfo = ae.PSSnapIn;
                if (loadedPSSnapInInfo != null)
                {
                    // See if the assembly-qualified names match and return the existing PSSnapInInfo
                    // if they do.
                    string loadedSnapInName = ae.PSSnapIn.AssemblyName;
                    if (!string.IsNullOrEmpty(loadedSnapInName)
                        && string.Equals(loadedSnapInName, psSnapInInfo.AssemblyName, System.StringComparison.OrdinalIgnoreCase))
                    {
                        warning = null;

                        // the previous implementation used to return the
                        // same loaded snap-in value. This results in the
                        // commands/types/formats exposed in the snap-in
                        // to be not populated in the InitialSessionState
                        // object. This is being fixed
                        reload = false;
                        break;
                    }
                }
            }

            Dictionary<string, SessionStateCmdletEntry> cmdlets = null;
            Dictionary<string, List<SessionStateAliasEntry>> aliases = null;
            Dictionary<string, SessionStateProviderEntry> providers = null;

            if (psSnapInInfo == null)
            {
                ArgumentNullException e = new ArgumentNullException("psSnapInInfo");
                throw e;
            }

#if !CORECLR // CustomPSSnapIn Not Supported On CSS.
            if (!String.IsNullOrEmpty(psSnapInInfo.CustomPSSnapInType))
            {
                LoadCustomPSSnapIn(psSnapInInfo);
                warning = null;
                return psSnapInInfo;
            }
#endif
            Assembly assembly = null;
            string helpFile = null;

            if (reload)
            {
                s_PSSnapInTracer.WriteLine("Loading assembly for psSnapIn {0}", psSnapInInfo.Name);

                assembly = PSSnapInHelpers.LoadPSSnapInAssembly(psSnapInInfo, out cmdlets, out providers);

                if (assembly == null)
                {
                    s_PSSnapInTracer.TraceError("Loading assembly for psSnapIn {0} failed", psSnapInInfo.Name);
                    warning = null;
                    return null; //BUGBUG - should add something to the warnings list here instead of quitting...
                }

                s_PSSnapInTracer.WriteLine("Loading assembly for psSnapIn {0} succeeded", psSnapInInfo.Name);

                PSSnapInHelpers.AnalyzePSSnapInAssembly(assembly, psSnapInInfo.Name, psSnapInInfo, null, true, out cmdlets, out aliases, out providers, out helpFile);
            }

            // We skip checking if the file exists when it's in $PSHOME because of magic
            // where we have the former contents of those files built into the engine directly.
            var psHome = Utils.DefaultPowerShellAppBase;

            foreach (string file in psSnapInInfo.Types)
            {
                string path = Path.Combine(psSnapInInfo.ApplicationBase, file);

                if (!string.Equals(psHome, psSnapInInfo.ApplicationBase, StringComparison.OrdinalIgnoreCase)
                    && !File.Exists(path))
                {
                    // Remove the application base directory if assembly doesn't exist in it.
                    path = file;
                }

                SessionStateTypeEntry typeEntry = new SessionStateTypeEntry(path);
                typeEntry.SetPSSnapIn(psSnapInInfo);
                this.Types.Add(typeEntry);
            }

            foreach (string file in psSnapInInfo.Formats)
            {
                string path = Path.Combine(psSnapInInfo.ApplicationBase, file);

                if (!string.Equals(psHome, psSnapInInfo.ApplicationBase, StringComparison.OrdinalIgnoreCase)
                    && !File.Exists(path))
                {
                    path = file;
                }

                SessionStateFormatEntry formatEntry = new SessionStateFormatEntry(path);
                formatEntry.SetPSSnapIn(psSnapInInfo);
                this.Formats.Add(formatEntry);
            }

            SessionStateAssemblyEntry assemblyEntry =
                new SessionStateAssemblyEntry(psSnapInInfo.AssemblyName, psSnapInInfo.AbsoluteModulePath);

            assemblyEntry.SetPSSnapIn(psSnapInInfo);

            this.Assemblies.Add(assemblyEntry);

            // entry from types.ps1xml references a type (Microsoft.PowerShell.Commands.SecurityDescriptorCommandsBase) in this assembly
            if (psSnapInInfo.Name.Equals(CoreSnapin, StringComparison.OrdinalIgnoreCase))
            {
                assemblyEntry = new SessionStateAssemblyEntry("Microsoft.PowerShell.Security", null);
                this.Assemblies.Add(assemblyEntry);
            }

            if (cmdlets != null)
            {
                foreach (SessionStateCmdletEntry cmdlet in cmdlets.Values)
                {
                    SessionStateCmdletEntry newEntry = (SessionStateCmdletEntry)cmdlet.Clone();
                    newEntry.Visibility = this.DefaultCommandVisibility;

                    this.Commands.Add(newEntry);
                }
            }

            if (aliases != null)
            {
                foreach (var cmdletAliasesEntry in aliases.Values)
                {
                    foreach (var sessionStateAliasEntry in cmdletAliasesEntry)
                    {
                        sessionStateAliasEntry.Visibility = this.DefaultCommandVisibility;
                        this.Commands.Add(sessionStateAliasEntry);
                    }
                }
            }

            if (providers != null)
            {
                foreach (SessionStateProviderEntry provider in providers.Values)
                {
                    this.Providers.Add(provider);
                }
            }
            warning = null;

            // Add help file information for built-in functions
            if (psSnapInInfo.Name.Equals(CoreSnapin, StringComparison.OrdinalIgnoreCase))
            {
                foreach (var f in BuiltInFunctions)
                {
                    Collection<SessionStateCommandEntry> funcList = Commands[f.Name];
                    foreach (var func in funcList)
                    {
                        if (func is SessionStateFunctionEntry)
                        {
                            ((SessionStateFunctionEntry)func).SetHelpFile(helpFile);
                        }
                    }
                }
            }
            return psSnapInInfo;
        }

        internal List<PSSnapInInfo> GetPSSnapIn(string psSnapinName)
        {
            List<PSSnapInInfo> loadedSnapins = null;
            foreach (var defaultSnapin in defaultSnapins)
            {
                if (defaultSnapin.Name.Equals(psSnapinName, StringComparison.OrdinalIgnoreCase))
                {
                    if (loadedSnapins == null)
                    {
                        loadedSnapins = new List<PSSnapInInfo>();
                    }
                    loadedSnapins.Add(defaultSnapin);
                }
            }

            PSSnapInInfo importedSnapin = null;
            if (ImportedSnapins.TryGetValue(psSnapinName, out importedSnapin))
            {
                if (loadedSnapins == null)
                {
                    loadedSnapins = new List<PSSnapInInfo>();
                }
                loadedSnapins.Add(importedSnapin);
            }
            return loadedSnapins;
        }

#if !CORECLR // CustomPSSnapIn Not Supported On CSS.
        /// <summary>
        /// This is a "proxy" snapin that loads a subset of cmdlets from another snapin...
        /// </summary>
        /// <remarks>
        /// CustomPSSnapIn derives from System.Configuration.Install, which is not in CoreCLR.
        /// So CustomPSSnapIn is not supported on CSS.
        /// </remarks>
        /// <param name="psSnapInInfo">The snapin to examine.</param>
        private void LoadCustomPSSnapIn(PSSnapInInfo psSnapInInfo)
        {
            if (psSnapInInfo == null)
                return;

            if (String.IsNullOrEmpty(psSnapInInfo.CustomPSSnapInType))
            {
                return;
            }

            Dictionary<string, SessionStateCmdletEntry> cmdlets = null;
            Dictionary<string, SessionStateProviderEntry> providers = null;
            Assembly assembly = null;

            s_PSSnapInTracer.WriteLine("Loading assembly for mshsnapin {0}", psSnapInInfo.Name);

            assembly = PSSnapInHelpers.LoadPSSnapInAssembly(psSnapInInfo, out cmdlets, out providers);

            if (assembly == null)
            {
                s_PSSnapInTracer.TraceError("Loading assembly for mshsnapin {0} failed", psSnapInInfo.Name);
                return;
            }

            CustomPSSnapIn customPSSnapIn = null;
            try
            {
                Type type = assembly.GetType(psSnapInInfo.CustomPSSnapInType, true);

                if (type != null)
                {
                    customPSSnapIn = (CustomPSSnapIn)assembly.CreateInstance(psSnapInInfo.CustomPSSnapInType);
                }

                s_PSSnapInTracer.WriteLine("Loading assembly for mshsnapin {0} succeeded", psSnapInInfo.Name);
            }
            catch (TypeLoadException tle)
            {
                throw new PSSnapInException(psSnapInInfo.Name, tle.Message);
            }
            catch (ArgumentException ae)
            {
                throw new PSSnapInException(psSnapInInfo.Name, ae.Message);
            }
            catch (MissingMethodException mme)
            {
                throw new PSSnapInException(psSnapInInfo.Name, mme.Message);
            }
            catch (InvalidCastException ice)
            {
                throw new PSSnapInException(psSnapInInfo.Name, ice.Message);
            }
            catch (TargetInvocationException tie)
            {
                if (tie.InnerException != null)
                {
                    throw new PSSnapInException(psSnapInInfo.Name, tie.InnerException.Message);
                }

                throw new PSSnapInException(psSnapInInfo.Name, tie.Message);
            }

            MergeCustomPSSnapIn(psSnapInInfo, customPSSnapIn);
        }

        private void MergeCustomPSSnapIn(PSSnapInInfo psSnapInInfo, CustomPSSnapIn customPSSnapIn)
        {
            if (psSnapInInfo == null || customPSSnapIn == null)
                return;

            s_PSSnapInTracer.WriteLine("Merging configuration from custom mshsnapin {0}", psSnapInInfo.Name);

            if (customPSSnapIn.Cmdlets != null)
            {
                foreach (CmdletConfigurationEntry entry in customPSSnapIn.Cmdlets)
                {
                    SessionStateCmdletEntry cmdlet = new SessionStateCmdletEntry(entry.Name, entry.ImplementingType, entry.HelpFileName);
                    cmdlet.SetPSSnapIn(psSnapInInfo);
                    this.Commands.Add(cmdlet);
                }
            }

            if (customPSSnapIn.Providers != null)
            {
                foreach (ProviderConfigurationEntry entry in customPSSnapIn.Providers)
                {
                    SessionStateProviderEntry provider = new SessionStateProviderEntry(entry.Name, entry.ImplementingType, entry.HelpFileName);
                    provider.SetPSSnapIn(psSnapInInfo);
                    this.Providers.Add(provider);
                }
            }

            if (customPSSnapIn.Types != null)
            {
                foreach (TypeConfigurationEntry entry in customPSSnapIn.Types)
                {
                    string path = Path.Combine(psSnapInInfo.ApplicationBase, entry.FileName);

                    SessionStateTypeEntry typeEntry = new SessionStateTypeEntry(path);
                    typeEntry.SetPSSnapIn(psSnapInInfo);
                    this.Types.Add(typeEntry);
                }
            }

            if (customPSSnapIn.Formats != null)
            {
                foreach (FormatConfigurationEntry entry in customPSSnapIn.Formats)
                {
                    string path = Path.Combine(psSnapInInfo.ApplicationBase, entry.FileName);

                    SessionStateFormatEntry formatEntry = new SessionStateFormatEntry(path);
                    formatEntry.SetPSSnapIn(psSnapInInfo);
                    this.Formats.Add(formatEntry);
                }
            }

            SessionStateAssemblyEntry assemblyEntry = new SessionStateAssemblyEntry(psSnapInInfo.AssemblyName, psSnapInInfo.AbsoluteModulePath);

            this.Assemblies.Add(assemblyEntry);
        }
#endif

        [SuppressMessage("Microsoft.Reliability", "CA2001:AvoidCallingProblematicMethods", MessageId = "System.Reflection.Assembly.LoadFrom")]
        internal static Assembly LoadAssemblyFromFile(string fileName)
        {
            s_PSSnapInTracer.WriteLine("Loading assembly for psSnapIn {0}", fileName);

            Assembly assembly = Assembly.LoadFrom(fileName);
            if (assembly == null)
            {
                s_PSSnapInTracer.TraceError("Loading assembly for psSnapIn {0} failed", fileName);
                return null;
            }

            s_PSSnapInTracer.WriteLine("Loading assembly for psSnapIn {0} succeeded", fileName);

            return assembly;
        }

        internal void ImportCmdletsFromAssembly(Assembly assembly, PSModuleInfo module)
        {
            if (assembly == null)
            {
                ArgumentNullException e = new ArgumentNullException("assembly");
                throw e;
            }
            Dictionary<string, SessionStateCmdletEntry> cmdlets = null;
            Dictionary<string, List<SessionStateAliasEntry>> aliases = null;
            Dictionary<string, SessionStateProviderEntry> providers = null;

            string assemblyPath = assembly.Location;
            string throwAwayHelpFile = null;
            PSSnapInHelpers.AnalyzePSSnapInAssembly(assembly, assemblyPath, null, module, true, out cmdlets, out aliases, out providers, out throwAwayHelpFile);

            // If this is an in-memory assembly, don't added it to the list of AssemblyEntries
            // since it can't be loaded by path or name
            if (! string.IsNullOrEmpty(assembly.Location))
            {
                SessionStateAssemblyEntry assemblyEntry =
                    new SessionStateAssemblyEntry(assembly.FullName, assemblyPath);
                this.Assemblies.Add(assemblyEntry);
            }

            if (cmdlets != null)
            {
                foreach (SessionStateCmdletEntry cmdlet in cmdlets.Values)
                {
                    this.Commands.Add(cmdlet);
                }
            }

            if (aliases != null)
            {
                foreach (var cmdletAliasesEntry in aliases.Values)
                {
                    foreach (var sessionStateAliasEntry in cmdletAliasesEntry)
                    {
                        this.Commands.Add(sessionStateAliasEntry);
                    }
                }
            }

            if (providers != null)
            {
                foreach (SessionStateProviderEntry provider in providers.Values)
                {
                    this.Providers.Add(provider);
                }
            }
        }

        //
        // Now define a bunch of functions that describe the rest of the default session state...
        //
        internal const string FormatEnumerationLimit = "FormatEnumerationLimit";
        internal const int DefaultFormatEnumerationLimit = 4;

        /// <summary>
        /// This is the default function to use for tab expansion.
        /// </summary>
        private static string s_tabExpansionFunctionText = @"
<# Options include:
     RelativeFilePaths - [bool]
         Always resolve file paths using Resolve-Path -Relative.
         The default is to use some heuristics to guess if relative or absolute is better.

   To customize your own custom options, pass a hashtable to CompleteInput, e.g.
         return [System.Management.Automation.CommandCompletion]::CompleteInput($inputScript, $cursorColumn,
             @{ RelativeFilePaths=$false }
#>

[CmdletBinding(DefaultParameterSetName = 'ScriptInputSet')]
Param(
    [Parameter(ParameterSetName = 'ScriptInputSet', Mandatory = $true, Position = 0)]
    [string] $inputScript,

    [Parameter(ParameterSetName = 'ScriptInputSet', Mandatory = $true, Position = 1)]
    [int] $cursorColumn,

    [Parameter(ParameterSetName = 'AstInputSet', Mandatory = $true, Position = 0)]
    [System.Management.Automation.Language.Ast] $ast,

    [Parameter(ParameterSetName = 'AstInputSet', Mandatory = $true, Position = 1)]
    [System.Management.Automation.Language.Token[]] $tokens,

    [Parameter(ParameterSetName = 'AstInputSet', Mandatory = $true, Position = 2)]
    [System.Management.Automation.Language.IScriptPosition] $positionOfCursor,

    [Parameter(ParameterSetName = 'ScriptInputSet', Position = 2)]
    [Parameter(ParameterSetName = 'AstInputSet', Position = 3)]
    [Hashtable] $options = $null
)

End
{
    if ($psCmdlet.ParameterSetName -eq 'ScriptInputSet')
    {
        return [System.Management.Automation.CommandCompletion]::CompleteInput(
            <#inputScript#>  $inputScript,
            <#cursorColumn#> $cursorColumn,
            <#options#>      $options)
    }
    else
    {
        return [System.Management.Automation.CommandCompletion]::CompleteInput(
            <#ast#>              $ast,
            <#tokens#>           $tokens,
            <#positionOfCursor#> $positionOfCursor,
            <#options#>          $options)
    }
}
        ";

        /// <summary>
        /// This is the default function to use for clear-host. On Windows it rewrites the
        /// host, and on Linux, it delegates to the native binary, 'clear'.
        /// </summary>
        internal static string GetClearHostFunctionText()
        {
            if (Platform.IsWindows)
            {
                return @"
$RawUI = $Host.UI.RawUI
$RawUI.CursorPosition = @{X=0;Y=0}
$RawUI.SetBufferContents(
    @{Top = -1; Bottom = -1; Right = -1; Left = -1},
    @{Character = ' '; ForegroundColor = $rawui.ForegroundColor; BackgroundColor = $rawui.BackgroundColor})
# .Link
# https://go.microsoft.com/fwlink/?LinkID=225747
# .ExternalHelp System.Management.Automation.dll-help.xml
";
            }
            else
            {
                // Porting note: non-Windows platforms use `clear`
                return @"
& (Get-Command -CommandType Application clear | Select-Object -First 1).Definition
# .Link
# https://go.microsoft.com/fwlink/?LinkID=225747
# .ExternalHelp System.Management.Automation.dll-help.xml
";
            }
        }

        /// <summary>
        /// This is the default function to use for man/help. It uses
        /// splatting to pass in the parameters.
        /// </summary>
        internal static string GetHelpPagingFunctionText()
        {
            // We used to generate the text for this function so you could add a parameter
            // to Get-Help and not worry about adding it here.  That was a little slow at
            // startup, so it's hard coded, with a test to make sure the parameters match.
            return @"
<#
.FORWARDHELPTARGETNAME Get-Help
.FORWARDHELPCATEGORY Cmdlet
#>
[CmdletBinding(DefaultParameterSetName='AllUsersView', HelpUri='https://go.microsoft.com/fwlink/?LinkID=113316')]
param(
    [Parameter(Position=0, ValueFromPipelineByPropertyName=$true)]
    [string]
    ${Name},

    [string]
    ${Path},

    [ValidateSet('Alias','Cmdlet','Provider','General','FAQ','Glossary','HelpFile','ScriptCommand','Function','Filter','ExternalScript','All','DefaultHelp','Workflow','DscResource','Class','Configuration')]
    [string[]]
    ${Category},

    [string[]]
    ${Component},

    [string[]]
    ${Functionality},

    [string[]]
    ${Role},

    [Parameter(ParameterSetName='DetailedView', Mandatory=$true)]
    [switch]
    ${Detailed},

    [Parameter(ParameterSetName='AllUsersView')]
    [switch]
    ${Full},

    [Parameter(ParameterSetName='Examples', Mandatory=$true)]
    [switch]
    ${Examples},

    [Parameter(ParameterSetName='Parameters', Mandatory=$true)]
    [string]
    ${Parameter},

    [Parameter(ParameterSetName='Online', Mandatory=$true)]
    [switch]
    ${Online},

    [Parameter(ParameterSetName='ShowWindow', Mandatory=$true)]
    [switch]
    ${ShowWindow})

    # Display the full help topic by default but only for the AllUsersView parameter set.
    if (($psCmdlet.ParameterSetName -eq 'AllUsersView') -and !$Full) {
        $PSBoundParameters['Full'] = $true
    }

    # Nano needs to use Unicode, but Windows and Linux need the default
    $OutputEncoding = if ([System.Management.Automation.Platform]::IsNanoServer -or [System.Management.Automation.Platform]::IsIoT) {
        [System.Text.Encoding]::Unicode
    } else {
        [System.Console]::OutputEncoding
    }

    $help = Get-Help @PSBoundParameters

    # If a list of help is returned, don't pipe to more
    if (($help | Select-Object -First 1).PSTypeNames -Contains 'HelpInfoShort')
    {
        $help
    }
    else
    {
        # Respect PAGER, use more on Windows, and use less on Linux
        if (Test-Path env:PAGER) {
            $moreCommand = (Get-Command -CommandType Application $env:PAGER | Select-Object -First 1).Definition
        } elseif ($IsWindows) {
            $moreCommand = (Get-Command -CommandType Application more | Select-Object -First 1).Definition
        } else {
            $moreCommand = (Get-Command -CommandType Application less | Select-Object -First 1).Definition
        }

        $help | & $moreCommand
    }
";
        }

        internal static string GetMkdirFunctionText()
        {
            return @"
<#
.FORWARDHELPTARGETNAME New-Item
.FORWARDHELPCATEGORY Cmdlet
#>

[CmdletBinding(DefaultParameterSetName='pathSet',
    SupportsShouldProcess=$true,
    SupportsTransactions=$true,
    ConfirmImpact='Medium')]
    [OutputType([System.IO.DirectoryInfo])]
param(
    [Parameter(ParameterSetName='nameSet', Position=0, ValueFromPipelineByPropertyName=$true)]
    [Parameter(ParameterSetName='pathSet', Mandatory=$true, Position=0, ValueFromPipelineByPropertyName=$true)]
    [System.String[]]
    ${Path},

    [Parameter(ParameterSetName='nameSet', Mandatory=$true, ValueFromPipelineByPropertyName=$true)]
    [AllowNull()]
    [AllowEmptyString()]
    [System.String]
    ${Name},

    [Parameter(ValueFromPipeline=$true, ValueFromPipelineByPropertyName=$true)]
    [System.Object]
    ${Value},

    [Switch]
    ${Force},

    [Parameter(ValueFromPipelineByPropertyName=$true)]
    [System.Management.Automation.PSCredential]
    ${Credential}
)

begin {

    try {
        $wrappedCmd = $ExecutionContext.InvokeCommand.GetCommand('New-Item', [System.Management.Automation.CommandTypes]::Cmdlet)
        $scriptCmd = {& $wrappedCmd -Type Directory @PSBoundParameters }
        $steppablePipeline = $scriptCmd.GetSteppablePipeline()
        $steppablePipeline.Begin($PSCmdlet)
    } catch {
        throw
    }

}

process {

    try {
        $steppablePipeline.Process($_)
    } catch {
        throw
    }

}

end {

    try {
        $steppablePipeline.End()
    } catch {
        throw
    }

}

";
        }

        internal static string GetOSTFunctionText()
        {
            return @"
[CmdletBinding()]
param(
    [ValidateRange(2, 2147483647)]
    [int]
    ${Width},

    [Parameter(ValueFromPipeline=$true)]
    [psobject]
    ${InputObject})

begin
{
    try {
        $PSBoundParameters['Stream'] = $true
        $wrappedCmd = $ExecutionContext.InvokeCommand.GetCommand('Out-String',[System.Management.Automation.CommandTypes]::Cmdlet)
        $scriptCmd = {& $wrappedCmd @PSBoundParameters }
        $steppablePipeline = $scriptCmd.GetSteppablePipeline($myInvocation.CommandOrigin)
        $steppablePipeline.Begin($PSCmdlet)
    } catch {
        throw
    }
}

process
{
    try {
        $steppablePipeline.Process($_)
    } catch {
        throw
    }
}

end
{
    try {
        $steppablePipeline.End()
    } catch {
        throw
    }
}
<#
.ForwardHelpTargetName Out-String
.ForwardHelpCategory Cmdlet
#>
";
        }

        internal const ActionPreference defaultDebugPreference = ActionPreference.SilentlyContinue;
        internal const ActionPreference defaultErrorActionPreference = ActionPreference.Continue;
        internal const ActionPreference defaultProgressPreference = ActionPreference.Continue;
        internal const ActionPreference defaultVerbosePreference = ActionPreference.SilentlyContinue;
        internal const ActionPreference defaultWarningPreference = ActionPreference.Continue;
        internal const ActionPreference defaultInformationPreference = ActionPreference.SilentlyContinue;
        internal const bool defaultWhatIfPreference = false;
        internal const ConfirmImpact defaultConfirmPreference = ConfirmImpact.High;

        internal static SessionStateVariableEntry[] BuiltInVariables = new SessionStateVariableEntry[]
        {
            // Engine variables that should be precreated before running profile
            // Bug fix for Win7:2202228 Engine halts if initial command fulls up variable table
            // Anytime a new variable that the engine depends on to run is added, this table
            // must be updated...
            new SessionStateVariableEntry(SpecialVariables.LastToken, null, String.Empty),
            new SessionStateVariableEntry(SpecialVariables.FirstToken, null, String.Empty),
            new SessionStateVariableEntry(SpecialVariables.StackTrace, null, String.Empty),

            // Variable which controls the encoding for piping data to a NativeCommand
            new SessionStateVariableEntry(
                SpecialVariables.OutputEncoding,
                Utils.utf8NoBom,
                RunspaceInit.OutputEncodingDescription,
                ScopedItemOptions.None,
                new ArgumentTypeConverterAttribute(typeof(System.Text.Encoding))
                ),

            // Preferences

            // NTRAID#Windows Out Of Band Releases-931461-2006/03/13
            // ArgumentTypeConverterAttribute is applied to these variables,
            // but this only reaches the global variable.  If these are
            // redefined in script scope etc, the type conversion
            // is not applicable.

            // Variables typed to ActionPreference
            new SessionStateVariableEntry(
                SpecialVariables.ConfirmPreference,
                defaultConfirmPreference,
                RunspaceInit.ConfirmPreferenceDescription,
                ScopedItemOptions.None,
                new ArgumentTypeConverterAttribute(typeof(ConfirmImpact))
                ),
            new SessionStateVariableEntry(
                SpecialVariables.DebugPreference,
                defaultDebugPreference,
                RunspaceInit.DebugPreferenceDescription,
                ScopedItemOptions.None,
                new ArgumentTypeConverterAttribute(typeof(ActionPreference))
                ),
            new SessionStateVariableEntry(
                SpecialVariables.ErrorActionPreference,
                defaultErrorActionPreference,
                RunspaceInit.ErrorActionPreferenceDescription,
                ScopedItemOptions.None,
                new ArgumentTypeConverterAttribute(typeof(ActionPreference))
                ),
            new SessionStateVariableEntry(
                SpecialVariables.ProgressPreference,
                defaultProgressPreference,
                RunspaceInit.ProgressPreferenceDescription,
                ScopedItemOptions.None,
                new ArgumentTypeConverterAttribute(typeof(ActionPreference))
                ),
            new SessionStateVariableEntry(
                SpecialVariables.VerbosePreference,
                defaultVerbosePreference,
                RunspaceInit.VerbosePreferenceDescription,
                ScopedItemOptions.None,
                new ArgumentTypeConverterAttribute(typeof(ActionPreference))
                ),
            new SessionStateVariableEntry(
                SpecialVariables.WarningPreference,
                defaultWarningPreference,
                RunspaceInit.WarningPreferenceDescription,
                ScopedItemOptions.None,
                new ArgumentTypeConverterAttribute(typeof(ActionPreference))
                 ),
            new SessionStateVariableEntry(
                SpecialVariables.InformationPreference,
                defaultInformationPreference,
                RunspaceInit.InformationPreferenceDescription,
                ScopedItemOptions.None,
                new ArgumentTypeConverterAttribute(typeof(ActionPreference))
                 ),
            new SessionStateVariableEntry(
                SpecialVariables.ErrorView,
                "NormalView",
                RunspaceInit.ErrorViewDescription
                ),
            new SessionStateVariableEntry(
                SpecialVariables.NestedPromptLevel,
                0,
                RunspaceInit.NestedPromptLevelDescription
                ),

            new SessionStateVariableEntry(
                SpecialVariables.WhatIfPreference,
                defaultWhatIfPreference,
                RunspaceInit.WhatIfPreferenceDescription
                ),
            new SessionStateVariableEntry(
                FormatEnumerationLimit,
                DefaultFormatEnumerationLimit,
                RunspaceInit.FormatEnumerationLimitDescription
                ),

             //variable for PSEmailServer
            new SessionStateVariableEntry(
                SpecialVariables.PSEmailServer,
                String.Empty,
                RunspaceInit.PSEmailServerDescription
                ),

            // Start: Variables which control remoting behavior
            new SessionStateVariableEntry(
                Microsoft.PowerShell.Commands.PSRemotingBaseCmdlet.DEFAULT_SESSION_OPTION,
                new System.Management.Automation.Remoting.PSSessionOption(),
                RemotingErrorIdStrings.PSDefaultSessionOptionDescription,
                ScopedItemOptions.None),
            new SessionStateVariableEntry(
                SpecialVariables.PSSessionConfigurationName,
                "http://schemas.microsoft.com/powershell/Microsoft.PowerShell",
                RemotingErrorIdStrings.PSSessionConfigurationName,
                ScopedItemOptions.None),
            new SessionStateVariableEntry(
                SpecialVariables.PSSessionApplicationName,
                "wsman",
                RemotingErrorIdStrings.PSSessionAppName,
                ScopedItemOptions.None),
            // End: Variables which control remoting behavior

            #region Platform
            new SessionStateVariableEntry(
                SpecialVariables.IsLinux,
                Platform.IsLinux,
                String.Empty,
                ScopedItemOptions.ReadOnly | ScopedItemOptions.AllScope),

            new SessionStateVariableEntry(
                SpecialVariables.IsMacOS,
                Platform.IsMacOS,
                String.Empty,
                ScopedItemOptions.ReadOnly | ScopedItemOptions.AllScope),

            new SessionStateVariableEntry(
                SpecialVariables.IsWindows,
                Platform.IsWindows,
                String.Empty,
                ScopedItemOptions.ReadOnly | ScopedItemOptions.AllScope),

            new SessionStateVariableEntry(
                SpecialVariables.IsCoreCLR,
                Platform.IsCoreCLR,
                String.Empty,
                ScopedItemOptions.ReadOnly | ScopedItemOptions.AllScope),
            #endregion
        };

        /// <summary>
        /// Returns a new array of alias entries everytime it's called. This
        /// can't be static because the elements may be mutated in different session
        /// state objects so each session state must have a copy of the entry.
        /// </summary>
        internal static SessionStateAliasEntry[] BuiltInAliases
        {
            get
            {
                // Too many AllScope entries hurts performance because an entry is
                // created in each new scope, so we limit the use of AllScope to the
                // most commonly used commands - primarily so command lookup is faster,
                // though if we speed up command lookup significantly, then removing
                // AllScope for all of these aliases makes sense.

                const ScopedItemOptions AllScope = ScopedItemOptions.AllScope;
                const ScopedItemOptions ReadOnly_AllScope = ScopedItemOptions.ReadOnly | ScopedItemOptions.AllScope;
                const ScopedItemOptions ReadOnly = ScopedItemOptions.ReadOnly;

                return new SessionStateAliasEntry[] {
                    new SessionStateAliasEntry("foreach", "ForEach-Object", "", ReadOnly_AllScope),
                    new SessionStateAliasEntry("%", "ForEach-Object", "", ReadOnly_AllScope),
                    new SessionStateAliasEntry("where", "Where-Object", "", ReadOnly_AllScope),
                    new SessionStateAliasEntry("?", "Where-Object", "", ReadOnly_AllScope),
                    new SessionStateAliasEntry("clc", "Clear-Content", "", ReadOnly),
                    new SessionStateAliasEntry("cli", "Clear-Item", "", ReadOnly),
                    new SessionStateAliasEntry("clp", "Clear-ItemProperty", "", ReadOnly),
                    new SessionStateAliasEntry("clv", "Clear-Variable", "", ReadOnly),
                    new SessionStateAliasEntry("cpi", "Copy-Item", "", ReadOnly),
                    new SessionStateAliasEntry("cvpa", "Convert-Path", "", ReadOnly),
                    new SessionStateAliasEntry("dbp", "Disable-PSBreakpoint", "", ReadOnly),
                    new SessionStateAliasEntry("ebp", "Enable-PSBreakpoint", "", ReadOnly),
                    new SessionStateAliasEntry("epal", "Export-Alias", "", ReadOnly),
                    new SessionStateAliasEntry("epcsv", "Export-Csv", "", ReadOnly),
                    new SessionStateAliasEntry("fl", "Format-List", "", ReadOnly),
                    new SessionStateAliasEntry("ft", "Format-Table", "", ReadOnly),
                    new SessionStateAliasEntry("fw", "Format-Wide", "", ReadOnly),
                    new SessionStateAliasEntry("gal", "Get-Alias", "", ReadOnly),
                    new SessionStateAliasEntry("gbp", "Get-PSBreakpoint", "", ReadOnly),
                    new SessionStateAliasEntry("gc", "Get-Content", "", ReadOnly),
                    new SessionStateAliasEntry("gci", "Get-ChildItem", "", ReadOnly),
                    new SessionStateAliasEntry("gcm", "Get-Command", "", ReadOnly),
                    new SessionStateAliasEntry("gdr", "Get-PSDrive", "", ReadOnly),
                    new SessionStateAliasEntry("gcs", "Get-PSCallStack", "", ReadOnly),
                    new SessionStateAliasEntry("ghy", "Get-History", "", ReadOnly),
                    new SessionStateAliasEntry("gi", "Get-Item", "", ReadOnly),
                    new SessionStateAliasEntry("gl", "Get-Location", "", ReadOnly),
                    new SessionStateAliasEntry("gm", "Get-Member", "", ReadOnly),
                    new SessionStateAliasEntry("gmo", "Get-Module", "", ReadOnly),
                    new SessionStateAliasEntry("gp", "Get-ItemProperty", "", ReadOnly),
                    new SessionStateAliasEntry("gpv", "Get-ItemPropertyValue", "",ReadOnly),
                    new SessionStateAliasEntry("gps", "Get-Process", "", ReadOnly),
                    new SessionStateAliasEntry("group", "Group-Object", "", ReadOnly),
                    new SessionStateAliasEntry("gu", "Get-Unique", "", ReadOnly),
                    new SessionStateAliasEntry("gv", "Get-Variable", "", ReadOnly),
                    new SessionStateAliasEntry("iex", "Invoke-Expression", "", ReadOnly),
                    new SessionStateAliasEntry("ihy", "Invoke-History", "", ReadOnly),
                    new SessionStateAliasEntry("ii", "Invoke-Item", "", ReadOnly),
                    new SessionStateAliasEntry("ipmo", "Import-Module", "", ReadOnly),
                    new SessionStateAliasEntry("ipal", "Import-Alias", "", ReadOnly),
                    new SessionStateAliasEntry("ipcsv", "Import-Csv", "", ReadOnly),
                    new SessionStateAliasEntry("measure", "Measure-Object", "", ReadOnly),
                    new SessionStateAliasEntry("mi", "Move-Item", "", ReadOnly),
                    new SessionStateAliasEntry("mp", "Move-ItemProperty", "", ReadOnly),
                    new SessionStateAliasEntry("nal", "New-Alias", "", ReadOnly),
                    new SessionStateAliasEntry("ndr", "New-PSDrive", "", ReadOnly),
                    new SessionStateAliasEntry("ni", "New-Item", "", ReadOnly),
                    new SessionStateAliasEntry("nv", "New-Variable", "", ReadOnly),
                    new SessionStateAliasEntry("nmo", "New-Module", "", ReadOnly),
                    new SessionStateAliasEntry("oh", "Out-Host", "", ReadOnly),
                    new SessionStateAliasEntry("rbp", "Remove-PSBreakpoint", "", ReadOnly),
                    new SessionStateAliasEntry("rdr", "Remove-PSDrive", "", ReadOnly),
                    new SessionStateAliasEntry("ri", "Remove-Item", "", ReadOnly),
                    new SessionStateAliasEntry("rni", "Rename-Item", "", ReadOnly),
                    new SessionStateAliasEntry("rnp", "Rename-ItemProperty", "", ReadOnly),
                    new SessionStateAliasEntry("rp", "Remove-ItemProperty", "", ReadOnly),
                    new SessionStateAliasEntry("rmo", "Remove-Module", "", ReadOnly),
                    new SessionStateAliasEntry("rv", "Remove-Variable", "", ReadOnly),
                    new SessionStateAliasEntry("rvpa", "Resolve-Path", "", ReadOnly),
                    new SessionStateAliasEntry("sal", "Set-Alias", "", ReadOnly),
                    new SessionStateAliasEntry("sbp", "Set-PSBreakpoint", "", ReadOnly),
                    new SessionStateAliasEntry("select", "Select-Object", "", ReadOnly_AllScope),
                    new SessionStateAliasEntry("si", "Set-Item", "", ReadOnly),
                    new SessionStateAliasEntry("sl", "Set-Location", "", ReadOnly),
                    new SessionStateAliasEntry("sp", "Set-ItemProperty", "", ReadOnly),
                    new SessionStateAliasEntry("saps", "Start-Process", "", ReadOnly),
                    new SessionStateAliasEntry("spps", "Stop-Process", "", ReadOnly),
                    new SessionStateAliasEntry("sv", "Set-Variable", "", ReadOnly),
                    // Web cmdlets aliases
                    new SessionStateAliasEntry("irm", "Invoke-RestMethod", "", ReadOnly),
                    new SessionStateAliasEntry("iwr", "Invoke-WebRequest", "", ReadOnly),
// Porting note: #if !UNIX is used to disable aliases for cmdlets which conflict with Linux / macOS
#if !UNIX
                    // ac is a native command on macOS
                    new SessionStateAliasEntry("ac", "Add-Content", "", ReadOnly),
                    new SessionStateAliasEntry("compare", "Compare-Object", "", ReadOnly),
                    new SessionStateAliasEntry("cpp", "Copy-ItemProperty", "", ReadOnly),
                    new SessionStateAliasEntry("diff", "Compare-Object", "", ReadOnly),
                    new SessionStateAliasEntry("gsv", "Get-Service", "", ReadOnly),
                    new SessionStateAliasEntry("sleep", "Start-Sleep", "", ReadOnly),
                    new SessionStateAliasEntry("sort", "Sort-Object", "", ReadOnly),
                    new SessionStateAliasEntry("start", "Start-Process", "", ReadOnly),
                    new SessionStateAliasEntry("sasv", "Start-Service", "", ReadOnly),
                    new SessionStateAliasEntry("spsv", "Stop-Service", "", ReadOnly),
                    new SessionStateAliasEntry("tee", "Tee-Object", "", ReadOnly),
                    new SessionStateAliasEntry("write", "Write-Output", "", ReadOnly),
                    // These were transferred from the "transferred from the profile" section
                    new SessionStateAliasEntry("cat", "Get-Content"),
                    new SessionStateAliasEntry("cp", "Copy-Item", "", AllScope),
                    new SessionStateAliasEntry("ls", "Get-ChildItem"),
                    new SessionStateAliasEntry("man", "help"),
                    new SessionStateAliasEntry("mount", "New-PSDrive"),
                    new SessionStateAliasEntry("mv", "Move-Item"),
                    new SessionStateAliasEntry("ps", "Get-Process"),
                    new SessionStateAliasEntry("rm", "Remove-Item"),
                    new SessionStateAliasEntry("rmdir", "Remove-Item"),
                    new SessionStateAliasEntry("cnsn", "Connect-PSSession", "", ReadOnly),
                    new SessionStateAliasEntry("dnsn", "Disconnect-PSSession", "", ReadOnly),
#endif
                    // Bash built-ins we purposefully keep even if they override native commands
                    new SessionStateAliasEntry("cd", "Set-Location", "", AllScope),
                    new SessionStateAliasEntry("dir", "Get-ChildItem", "", AllScope),
                    new SessionStateAliasEntry("echo", "Write-Output", "", AllScope),
                    new SessionStateAliasEntry("fc", "Format-Custom", "", ReadOnly),
                    new SessionStateAliasEntry("kill", "Stop-Process"),
                    new SessionStateAliasEntry("pwd", "Get-Location"),
                    new SessionStateAliasEntry("type", "Get-Content"),
                    // Native commands we keep because the functions act correctly on Linux
                    new SessionStateAliasEntry("clear", "Clear-Host"),
//#if !CORECLR is used to disable aliases for cmdlets which are not available on OneCore or not appropriate for PSCore6 due to conflicts
#if !CORECLR
                    new SessionStateAliasEntry("gwmi", "Get-WmiObject", "", ReadOnly),
                    new SessionStateAliasEntry("iwmi", "Invoke-WMIMethod", "", ReadOnly),
                    new SessionStateAliasEntry("ogv", "Out-GridView", "", ReadOnly),
                    new SessionStateAliasEntry("ise", "powershell_ise.exe", "", ReadOnly),
                    new SessionStateAliasEntry("rwmi", "Remove-WMIObject", "", ReadOnly),
                    new SessionStateAliasEntry("sc", "Set-Content", "", ReadOnly),
                    new SessionStateAliasEntry("swmi", "Set-WMIInstance", "", ReadOnly),
                    new SessionStateAliasEntry("shcm", "Show-Command", "", ReadOnly),
                    new SessionStateAliasEntry("trcm", "Trace-Command", "", ReadOnly),
                    new SessionStateAliasEntry("lp", "Out-Printer"),
#endif
                    // Aliases transferred from the profile
                    new SessionStateAliasEntry("h", "Get-History"),
                    new SessionStateAliasEntry("history", "Get-History"),
                    new SessionStateAliasEntry("md", "mkdir", "", AllScope),
                    new SessionStateAliasEntry("popd", "Pop-Location", "", AllScope),
                    new SessionStateAliasEntry("pushd", "Push-Location", "", AllScope),
                    new SessionStateAliasEntry("r", "Invoke-History"),
                    new SessionStateAliasEntry("cls", "Clear-Host"),
                    new SessionStateAliasEntry("chdir", "Set-Location"),
                    new SessionStateAliasEntry("copy", "Copy-Item", "", AllScope),
                    new SessionStateAliasEntry("del", "Remove-Item", "", AllScope),
                    new SessionStateAliasEntry("erase", "Remove-Item"),
                    new SessionStateAliasEntry("move", "Move-Item", "", AllScope),
                    new SessionStateAliasEntry("rd", "Remove-Item"),
                    new SessionStateAliasEntry("ren", "Rename-Item"),
                    new SessionStateAliasEntry("set", "Set-Variable"),
                    new SessionStateAliasEntry("icm", "Invoke-Command"),
                    new SessionStateAliasEntry("clhy", "Clear-History", "", ReadOnly),
                    // Job Specific aliases
                    new SessionStateAliasEntry("gjb", "Get-Job"),
                    new SessionStateAliasEntry("rcjb", "Receive-Job"),
                    new SessionStateAliasEntry("rjb", "Remove-Job"),
                    new SessionStateAliasEntry("sajb", "Start-Job"),
                    new SessionStateAliasEntry("spjb", "Stop-Job"),
                    new SessionStateAliasEntry("wjb", "Wait-Job"),
#if !CORECLR
                    new SessionStateAliasEntry("sujb", "Suspend-Job"),
                    new SessionStateAliasEntry("rujb", "Resume-Job"),
                    // Remoting Cmdlets Specific aliases
                    new SessionStateAliasEntry("npssc", "New-PSSessionConfigurationFile", "", ReadOnly),
                    new SessionStateAliasEntry("ipsn", "Import-PSSession"),
                    new SessionStateAliasEntry("epsn", "Export-PSSession"),
#endif
                    new SessionStateAliasEntry("nsn", "New-PSSession"),
                    new SessionStateAliasEntry("gsn", "Get-PSSession"),
                    new SessionStateAliasEntry("rsn", "Remove-PSSession"),
                    new SessionStateAliasEntry("etsn", "Enter-PSSession"),
                    new SessionStateAliasEntry("rcsn", "Receive-PSSession", "", ReadOnly),
                    new SessionStateAliasEntry("exsn", "Exit-PSSession"),
                    // Win8: 121662/169179 Add "sls" alias for Select-String cmdlet
                    //   - do not use AllScope - this causes errors in profiles that set this somewhat commonly used alias.
                    new SessionStateAliasEntry("sls", "Select-String"),
                };
            }
        }

        internal const string DefaultPromptFunctionText = @"
""PS $($executionContext.SessionState.Path.CurrentLocation)$('>' * ($nestedPromptLevel + 1)) "";
# .Link
# https://go.microsoft.com/fwlink/?LinkID=225750
# .ExternalHelp System.Management.Automation.dll-help.xml
";

<<<<<<< HEAD
=======
        internal const string DefaultMoreFunctionText = @"
param([string[]]$paths)
# Nano needs to use Unicode, but Windows and Linux need the default
$OutputEncoding = if ([System.Management.Automation.Platform]::IsNanoServer -or [System.Management.Automation.Platform]::IsIoT) {
    [System.Text.Encoding]::Unicode
} else {
    [System.Console]::OutputEncoding
}

# Respect PAGER, use more on Windows, and use less on Linux
if (Test-Path env:PAGER) {
    $pager,$moreArgs = $env:PAGER -split '\s+'
    $moreCommand = (Get-Command -CommandType Application $pager | Select-Object -First 1).Definition
} elseif ($IsWindows) {
    $moreCommand = (Get-Command -CommandType Application more | Select-Object -First 1).Definition
} else {
    $moreCommand = (Get-Command -CommandType Application less | Select-Object -First 1).Definition
}

if($paths) {
    foreach ($file in $paths) {
        Get-Content $file | & $moreCommand $moreArgs
    }
} else { $input | & $moreCommand $moreArgs }
";

>>>>>>> 768cfc4a
        internal const string DefaultSetDriveFunctionText = "Set-Location $MyInvocation.MyCommand.Name";
        internal static ScriptBlock SetDriveScriptBlock = ScriptBlock.CreateDelayParsedScriptBlock(DefaultSetDriveFunctionText, isProductCode: true);

        internal static SessionStateFunctionEntry[] BuiltInFunctions = new SessionStateFunctionEntry[]
        {
            // Functions.  Only the name and definitions are used
            SessionStateFunctionEntry.GetDelayParsedFunctionEntry("prompt", DefaultPromptFunctionText, isProductCode: true),
            SessionStateFunctionEntry.GetDelayParsedFunctionEntry("TabExpansion2", s_tabExpansionFunctionText, isProductCode: true),
            SessionStateFunctionEntry.GetDelayParsedFunctionEntry("Clear-Host", GetClearHostFunctionText(), isProductCode: true),
            SessionStateFunctionEntry.GetDelayParsedFunctionEntry("help", GetHelpPagingFunctionText(), isProductCode: true),
            // Porting note: we remove mkdir on Linux because it is a conflict
#if !UNIX
            SessionStateFunctionEntry.GetDelayParsedFunctionEntry("mkdir", GetMkdirFunctionText(), isProductCode: true),
#endif
            SessionStateFunctionEntry.GetDelayParsedFunctionEntry("oss", GetOSTFunctionText(), isProductCode: true),

            // Porting note: we remove the drive functions from Linux because they make no sense
#if !UNIX
            // Default drives
            SessionStateFunctionEntry.GetDelayParsedFunctionEntry("A:", DefaultSetDriveFunctionText, SetDriveScriptBlock),
            SessionStateFunctionEntry.GetDelayParsedFunctionEntry("B:", DefaultSetDriveFunctionText, SetDriveScriptBlock),
            SessionStateFunctionEntry.GetDelayParsedFunctionEntry("C:", DefaultSetDriveFunctionText, SetDriveScriptBlock),
            SessionStateFunctionEntry.GetDelayParsedFunctionEntry("D:", DefaultSetDriveFunctionText, SetDriveScriptBlock),
            SessionStateFunctionEntry.GetDelayParsedFunctionEntry("E:", DefaultSetDriveFunctionText, SetDriveScriptBlock),
            SessionStateFunctionEntry.GetDelayParsedFunctionEntry("F:", DefaultSetDriveFunctionText, SetDriveScriptBlock),
            SessionStateFunctionEntry.GetDelayParsedFunctionEntry("G:", DefaultSetDriveFunctionText, SetDriveScriptBlock),
            SessionStateFunctionEntry.GetDelayParsedFunctionEntry("H:", DefaultSetDriveFunctionText, SetDriveScriptBlock),
            SessionStateFunctionEntry.GetDelayParsedFunctionEntry("I:", DefaultSetDriveFunctionText, SetDriveScriptBlock),
            SessionStateFunctionEntry.GetDelayParsedFunctionEntry("J:", DefaultSetDriveFunctionText, SetDriveScriptBlock),
            SessionStateFunctionEntry.GetDelayParsedFunctionEntry("K:", DefaultSetDriveFunctionText, SetDriveScriptBlock),
            SessionStateFunctionEntry.GetDelayParsedFunctionEntry("L:", DefaultSetDriveFunctionText, SetDriveScriptBlock),
            SessionStateFunctionEntry.GetDelayParsedFunctionEntry("M:", DefaultSetDriveFunctionText, SetDriveScriptBlock),
            SessionStateFunctionEntry.GetDelayParsedFunctionEntry("N:", DefaultSetDriveFunctionText, SetDriveScriptBlock),
            SessionStateFunctionEntry.GetDelayParsedFunctionEntry("O:", DefaultSetDriveFunctionText, SetDriveScriptBlock),
            SessionStateFunctionEntry.GetDelayParsedFunctionEntry("P:", DefaultSetDriveFunctionText, SetDriveScriptBlock),
            SessionStateFunctionEntry.GetDelayParsedFunctionEntry("Q:", DefaultSetDriveFunctionText, SetDriveScriptBlock),
            SessionStateFunctionEntry.GetDelayParsedFunctionEntry("R:", DefaultSetDriveFunctionText, SetDriveScriptBlock),
            SessionStateFunctionEntry.GetDelayParsedFunctionEntry("S:", DefaultSetDriveFunctionText, SetDriveScriptBlock),
            SessionStateFunctionEntry.GetDelayParsedFunctionEntry("T:", DefaultSetDriveFunctionText, SetDriveScriptBlock),
            SessionStateFunctionEntry.GetDelayParsedFunctionEntry("U:", DefaultSetDriveFunctionText, SetDriveScriptBlock),
            SessionStateFunctionEntry.GetDelayParsedFunctionEntry("V:", DefaultSetDriveFunctionText, SetDriveScriptBlock),
            SessionStateFunctionEntry.GetDelayParsedFunctionEntry("W:", DefaultSetDriveFunctionText, SetDriveScriptBlock),
            SessionStateFunctionEntry.GetDelayParsedFunctionEntry("X:", DefaultSetDriveFunctionText, SetDriveScriptBlock),
            SessionStateFunctionEntry.GetDelayParsedFunctionEntry("Y:", DefaultSetDriveFunctionText, SetDriveScriptBlock),
            SessionStateFunctionEntry.GetDelayParsedFunctionEntry("Z:", DefaultSetDriveFunctionText, SetDriveScriptBlock),
#endif

            SessionStateFunctionEntry.GetDelayParsedFunctionEntry("cd..", "Set-Location ..", isProductCode: true),
            SessionStateFunctionEntry.GetDelayParsedFunctionEntry("cd\\", "Set-Location \\", isProductCode: true),
            SessionStateFunctionEntry.GetDelayParsedFunctionEntry("Pause",
                string.Concat("$null = Read-Host '", CodeGeneration.EscapeSingleQuotedStringContent(RunspaceInit.PauseDefinitionString),"'"), isProductCode: true)
        };

        internal static void RemoveAllDrivesForProvider(ProviderInfo pi, SessionStateInternal ssi)
        {
            foreach (PSDriveInfo di in ssi.GetDrivesForProvider(pi.FullName))
            {
                try
                {
                    ssi.RemoveDrive(di, true, null);
                }
                catch (Exception)
                {
                }
            }
        }

        private static PSTraceSource s_PSSnapInTracer = PSTraceSource.GetTracer("PSSnapInLoadUnload", "Loading and unloading mshsnapins", false);

        internal static string CoreSnapin = "Microsoft.PowerShell.Core";
        internal static string CoreModule = "Microsoft.PowerShell.Core";
        internal Collection<PSSnapInInfo> defaultSnapins = new Collection<PSSnapInInfo>();

        // The list of engine modules to create warnings when you try to remove them
        internal static HashSet<string> EngineModules = new HashSet<string>(StringComparer.OrdinalIgnoreCase)
                                                            {
                                                                "Microsoft.PowerShell.Utility",
                                                                "Microsoft.PowerShell.Management",
                                                                "Microsoft.PowerShell.Diagnostics",
                                                                "Microsoft.PowerShell.Host",
                                                                "Microsoft.PowerShell.Security",
                                                                "Microsoft.WSMan.Management"
                                                            };

        internal static HashSet<string> NestedEngineModules = new HashSet<string>(StringComparer.OrdinalIgnoreCase)
                       {
                           "Microsoft.PowerShell.Commands.Utility",
                           "Microsoft.PowerShell.Commands.Management",
                           "Microsoft.PowerShell.Commands.Diagnostics",
                           "Microsoft.PowerShell.ConsoleHost"
                       };

        internal static Dictionary<string, string> EngineModuleNestedModuleMapping = new Dictionary<string, string>(StringComparer.OrdinalIgnoreCase)
                                                                                         {
                                                                                             { "Microsoft.PowerShell.Utility", "Microsoft.PowerShell.Commands.Utility"},
                                                                                             { "Microsoft.PowerShell.Management", "Microsoft.PowerShell.Commands.Management"},
                                                                                             { "Microsoft.PowerShell.Diagnostics", "Microsoft.PowerShell.Commands.Diagnostics"},
                                                                                             { "Microsoft.PowerShell.Host", "Microsoft.PowerShell.ConsoleHost"},
                                                                                         };
        internal static Dictionary<string, string> NestedModuleEngineModuleMapping = new Dictionary<string, string>(StringComparer.OrdinalIgnoreCase)
                                                                                         {
                                                                                             { "Microsoft.PowerShell.Commands.Utility", "Microsoft.PowerShell.Utility"},
                                                                                             { "Microsoft.PowerShell.Commands.Management", "Microsoft.PowerShell.Management"},
                                                                                             { "Microsoft.PowerShell.Commands.Diagnostics", "Microsoft.PowerShell.Diagnostics"},
                                                                                             { "Microsoft.PowerShell.ConsoleHost", "Microsoft.PowerShell.Host"},
                                                                                             { "Microsoft.PowerShell.Security", "Microsoft.PowerShell.Security"},
                                                                                             { "Microsoft.WSMan.Management", "Microsoft.WSMan.Management"},
                                                                                         };

        // The list of engine modules that we will not allow users to remove
        internal static HashSet<string> ConstantEngineModules = new HashSet<string>(StringComparer.OrdinalIgnoreCase)
                                                            {
                                                                CoreModule,
                                                            };

        // The list of nested engine modules that we will not allow users to remove
        internal static HashSet<string> ConstantEngineNestedModules = new HashSet<string>(StringComparer.OrdinalIgnoreCase)
                                                            {
                                                                "System.Management.Automation",
                                                            };

        internal static string GetNestedModuleDllName(string moduleName)
        {
            string result = null;

            if (!EngineModuleNestedModuleMapping.TryGetValue(moduleName, out result))
            {
                result = string.Empty;
            }

            return result;
        }
    }

    /// <summary>
    /// Set of helper methods fro loading assemblies containing cmdlets...
    /// </summary>
    internal static class PSSnapInHelpers
    {
        [SuppressMessage("Microsoft.Reliability", "CA2001:AvoidCallingProblematicMethods", MessageId = "System.Reflection.Assembly.LoadFrom")]
        internal static Assembly LoadPSSnapInAssembly(PSSnapInInfo psSnapInInfo,
            out Dictionary<string, SessionStateCmdletEntry> cmdlets, out Dictionary<string, SessionStateProviderEntry> providers)
        {
            Assembly assembly = null;
            cmdlets = null;
            providers = null;

            s_PSSnapInTracer.WriteLine("Loading assembly from GAC. Assembly Name: {0}", psSnapInInfo.AssemblyName);

            try
            {
                assembly = Assembly.Load(new AssemblyName(psSnapInInfo.AssemblyName));
            }
            catch (BadImageFormatException e)
            {
                s_PSSnapInTracer.TraceWarning("Not able to load assembly {0}: {1}", psSnapInInfo.AssemblyName, e.Message);
            }
            catch (FileNotFoundException e)
            {
                s_PSSnapInTracer.TraceWarning("Not able to load assembly {0}: {1}", psSnapInInfo.AssemblyName, e.Message);
            }
            catch (FileLoadException e)
            {
                s_PSSnapInTracer.TraceWarning("Not able to load assembly {0}: {1}", psSnapInInfo.AssemblyName, e.Message);
            }

            if (assembly != null)
                return assembly;

            s_PSSnapInTracer.WriteLine("Loading assembly from path: {0}", psSnapInInfo.AssemblyName);

            try
            {
                AssemblyName assemblyName = AssemblyName.GetAssemblyName(psSnapInInfo.AbsoluteModulePath);

                if (!string.Equals(assemblyName.FullName, psSnapInInfo.AssemblyName, StringComparison.OrdinalIgnoreCase))
                {
                    string message = StringUtil.Format(ConsoleInfoErrorStrings.PSSnapInAssemblyNameMismatch, psSnapInInfo.AbsoluteModulePath, psSnapInInfo.AssemblyName);
                    s_PSSnapInTracer.TraceError(message);
                    throw new PSSnapInException(psSnapInInfo.Name, message);
                }

                assembly = Assembly.LoadFrom(psSnapInInfo.AbsoluteModulePath);
            }
            catch (FileLoadException e)
            {
                s_PSSnapInTracer.TraceError("Not able to load assembly {0}: {1}", psSnapInInfo.AssemblyName, e.Message);
                throw new PSSnapInException(psSnapInInfo.Name, e.Message);
            }
            catch (BadImageFormatException e)
            {
                s_PSSnapInTracer.TraceError("Not able to load assembly {0}: {1}", psSnapInInfo.AssemblyName, e.Message);
                throw new PSSnapInException(psSnapInInfo.Name, e.Message);
            }
            catch (FileNotFoundException e)
            {
                s_PSSnapInTracer.TraceError("Not able to load assembly {0}: {1}", psSnapInInfo.AssemblyName, e.Message);
                throw new PSSnapInException(psSnapInInfo.Name, e.Message);
            }

            return assembly;
        }

        private static T GetCustomAttribute<T>(Type decoratedType) where T : Attribute
        {
            var attributes = decoratedType.GetCustomAttributes<T>(false);
            var customAttrs = attributes.ToArray();

            Debug.Assert(customAttrs.Length <= 1, "CmdletAttribute and/or CmdletProviderAttribute cannot normally appear more than once");
            return customAttrs.Length == 0 ? null : customAttrs[0];
        }

        internal static void AnalyzePSSnapInAssembly(Assembly assembly, string name, PSSnapInInfo psSnapInInfo, PSModuleInfo moduleInfo, bool isModuleLoad,
                    out Dictionary<string, SessionStateCmdletEntry> cmdlets, out Dictionary<string, List<SessionStateAliasEntry>> aliases,
                    out Dictionary<string, SessionStateProviderEntry> providers, out string helpFile)
        {
            helpFile = null;
            if (assembly == null)
            {
                throw new ArgumentNullException("assembly");
            }

            cmdlets = null;
            aliases = null;
            providers = null;

            // See if this assembly has already been scanned...

            Dictionary<string, Tuple<SessionStateCmdletEntry, List<SessionStateAliasEntry>>> cachedCmdlets;
            if (s_cmdletCache.Value.TryGetValue(assembly, out cachedCmdlets))
            {
                cmdlets = new Dictionary<string, SessionStateCmdletEntry>(s_cmdletCache.Value.Count, StringComparer.OrdinalIgnoreCase);
                aliases = new Dictionary<string, List<SessionStateAliasEntry>>(StringComparer.OrdinalIgnoreCase);

                foreach (var pair in cachedCmdlets)
                {
                    var key = pair.Key;
                    var entry = pair.Value;
                    if (entry.Item1.PSSnapIn == null && psSnapInInfo != null)
                    {
                        entry.Item1.SetPSSnapIn(psSnapInInfo);
                    }
                    var newEntry = (SessionStateCmdletEntry)entry.Item1.Clone();
                    if (newEntry.PSSnapIn != null && psSnapInInfo == null)
                    {
                        newEntry.SetPSSnapIn(null);
                    }
                    cmdlets[key] = newEntry;

                    if (entry.Item2 != null)
                    {
                        var aliasList = new List<SessionStateAliasEntry>();
                        foreach (var alias in entry.Item2)
                        {
                            if (alias.PSSnapIn == null && psSnapInInfo != null)
                            {
                                alias.SetPSSnapIn(psSnapInInfo);
                            }

                            var newAliasEntry = (SessionStateAliasEntry)alias.Clone();
                            if (newAliasEntry.PSSnapIn != null && psSnapInInfo == null)
                            {
                                newAliasEntry.SetPSSnapIn(null);
                            }
                            aliasList.Add(newAliasEntry);
                        }

                        aliases[key] = aliasList;
                    }
                }
            }

            Dictionary<string, SessionStateProviderEntry> cachedProviders;
            if (s_providerCache.Value.TryGetValue(assembly, out cachedProviders))
            {
                providers = new Dictionary<string, SessionStateProviderEntry>(s_providerCache.Value.Count, StringComparer.OrdinalIgnoreCase);
                foreach (var pair in cachedProviders)
                {
                    var key = pair.Key;
                    var entry = pair.Value;
                    if (entry.PSSnapIn == null && psSnapInInfo != null)
                    {
                        entry.SetPSSnapIn(psSnapInInfo);
                    }
                    var newEntry = (SessionStateProviderEntry)entry.Clone();
                    if (newEntry.PSSnapIn != null && psSnapInInfo == null)
                    {
                        newEntry.SetPSSnapIn(null);
                    }
                    providers[key] = newEntry;
                }
            }

            string assemblyPath = assembly.Location;
            Type[] assemblyTypes;
            if (cmdlets != null || providers != null)
            {
                if (!s_assembliesWithModuleInitializerCache.Value.ContainsKey(assembly))
                {
                    s_PSSnapInTracer.WriteLine("Returning cached cmdlet and provider entries for {0}", assemblyPath);
                    return;
                }
                else
                {
                    s_PSSnapInTracer.WriteLine("Executing IModuleAssemblyInitializer.Import for {0}", assemblyPath);
                    assemblyTypes = GetAssemblyTypes(assembly, name);
                    ExecuteModuleInitializer(assembly, assemblyTypes, isModuleLoad);
                    return;
                }
            }

            s_PSSnapInTracer.WriteLine("Analyzing assembly {0} for cmdlet and providers", assemblyPath);

            helpFile = GetHelpFile(assemblyPath);

            Type randomCmdletToCheckLinkDemand = null;
            Type randomProviderToCheckLinkDemand = null;

            if (psSnapInInfo != null && psSnapInInfo.Name.Equals(InitialSessionState.CoreSnapin, StringComparison.OrdinalIgnoreCase))
            {
                InitializeCoreCmdletsAndProviders(psSnapInInfo, out cmdlets, out providers, helpFile);

#if DEBUG
                // Make sure the pre-built cmdlet and provider tables match what reflection finds.  This will help
                // avoid issues where you add a cmdlet but forget to update the table in InitializeCoreCmdletsAndProviders.

                Dictionary<string, SessionStateCmdletEntry> cmdletsCheck = null;
                Dictionary<string, SessionStateProviderEntry> providersCheck = null;
                Dictionary<string, List<SessionStateAliasEntry>> aliasesCheck = null;
                Type unused1 = null;
                Type unused2 = null;
                AnalyzeModuleAssemblyWithReflection(assembly, name, psSnapInInfo, moduleInfo, isModuleLoad,
                    ref cmdletsCheck, ref aliasesCheck, ref providersCheck, helpFile, ref unused1, ref unused2);

                Diagnostics.Assert(aliasesCheck == null, "InitializeCoreCmdletsAndProviders assumes no aliases are defined in System.Management.Automation.dll");
                Diagnostics.Assert(providersCheck.Keys.Count == providers.Keys.Count, "new Provider added to System.Management.Automation.dll - update InitializeCoreCmdletsAndProviders");
                foreach (var pair in providersCheck)
                {
                    SessionStateProviderEntry other;
                    if (providers.TryGetValue(pair.Key, out other))
                    {
                        Diagnostics.Assert((object)pair.Value.HelpFileName == (object)other.HelpFileName, "Pre-generated Provider help file incorrect");
                        Diagnostics.Assert(pair.Value.ImplementingType == other.ImplementingType, "Pre-generated Provider implementing type incorrect");
                        Diagnostics.Assert(string.Equals(pair.Value.Name, other.Name, StringComparison.Ordinal), "Pre-generated Provider name incorrect");
                        Diagnostics.Assert(pair.Value.PSSnapIn == other.PSSnapIn, "Pre-generated Provider snapin type incorrect");
                        Diagnostics.Assert(pair.Value.Module == other.Module, "Pre-generated Provider module incorrect");
                        Diagnostics.Assert(pair.Value.Visibility == other.Visibility, "Pre-generated Provider visibility incorrect");
                    }
                    else
                    {
                        Diagnostics.Assert(false, "Missing provider: " + pair.Key);
                    }
                }
                Diagnostics.Assert(cmdletsCheck.Keys.Count == cmdlets.Keys.Count, "new Cmdlet added to System.Management.Automation.dll - update InitializeCoreCmdletsAndProviders");

                foreach (var pair in cmdletsCheck)
                {
                    SessionStateCmdletEntry other;
                    if (cmdlets.TryGetValue(pair.Key, out other))
                    {
                        Diagnostics.Assert((object)pair.Value.HelpFileName == (object)other.HelpFileName, "Pre-generated Provider help file incorrect");
                        Diagnostics.Assert(pair.Value.ImplementingType == other.ImplementingType, "Pre-generated Provider implementing type incorrect");
                        Diagnostics.Assert(string.Equals(pair.Value.Name, other.Name, StringComparison.Ordinal), "Pre-generated Provider name incorrect");
                        Diagnostics.Assert(pair.Value.PSSnapIn == other.PSSnapIn, "Pre-generated Provider snapin type incorrect");
                        Diagnostics.Assert(pair.Value.Module == other.Module, "Pre-generated Provider module incorrect");
                        Diagnostics.Assert(pair.Value.Visibility == other.Visibility, "Pre-generated Provider visibility incorrect");
                    }
                    else
                    {
                        Diagnostics.Assert(false, "Pre-generated Cmdlet missing: " + pair.Key);
                    }
                }
#endif
            }
            else
            {
                AnalyzeModuleAssemblyWithReflection(assembly, name, psSnapInInfo, moduleInfo, isModuleLoad,
                    ref cmdlets, ref aliases, ref providers, helpFile, ref randomCmdletToCheckLinkDemand, ref randomProviderToCheckLinkDemand);
            }

            // force a LinkDemand check to get an explicit exception if
            // Cmdlet[Provider]Attributes are silently swallowed by Type.GetCustomAttributes
            // bug Win7:705573
            if ((providers == null || providers.Count == 0) && (cmdlets == null || cmdlets.Count == 0))
            {
                try
                {
                    if (randomCmdletToCheckLinkDemand != null)
                    {
                        ConstructorInfo constructor = randomCmdletToCheckLinkDemand.GetConstructor(PSTypeExtensions.EmptyTypes);
                        if (constructor != null)
                        {
                            constructor.Invoke(null); // this is how we artificially force a LinkDemand check
                        }
                    }

                    if (randomProviderToCheckLinkDemand != null)
                    {
                        ConstructorInfo constructor = randomProviderToCheckLinkDemand.GetConstructor(PSTypeExtensions.EmptyTypes);
                        if (constructor != null)
                        {
                            constructor.Invoke(null); // this is how we artificially force a LinkDemand check
                        }
                    }
                }
                catch (TargetInvocationException e)
                {
                    throw e.InnerException;
                }
            }

            // Cache the cmdlet and provider info for this assembly...
            // We need to cache a clone of this data *before* the
            // module info is set on it since module info can't be shared
            // across runspaces. When these entries are hit in the cache,
            // copies will be returned to ensure that the cache is never tied to a runspace.

            if (cmdlets != null)
            {
                var clone = new Dictionary<string, Tuple<SessionStateCmdletEntry, List<SessionStateAliasEntry>>>(cmdlets.Count, StringComparer.OrdinalIgnoreCase);
                List<SessionStateAliasEntry> aliasesCloneList = null;

                foreach (var entry in cmdlets)
                {
                    List<SessionStateAliasEntry> aliasEntries;
                    if (aliases != null && aliases.TryGetValue(entry.Key, out aliasEntries))
                    {
                        aliasesCloneList = new List<SessionStateAliasEntry>(aliases.Count);
                        foreach (var aliasEntry in aliasEntries)
                        {
                            aliasesCloneList.Add((SessionStateAliasEntry)aliasEntry.Clone());
                        }
                    }

                    clone[entry.Key] = new Tuple<SessionStateCmdletEntry, List<SessionStateAliasEntry>>((SessionStateCmdletEntry)entry.Value.Clone(), aliasesCloneList);
                }
                s_cmdletCache.Value[assembly] = clone;
            }

            if (providers != null)
            {
                var clone = new Dictionary<string, SessionStateProviderEntry>(providers.Count, StringComparer.OrdinalIgnoreCase);
                foreach (var entry in providers)
                {
                    clone[entry.Key] = (SessionStateProviderEntry)entry.Value.Clone();
                }
                s_providerCache.Value[assembly] = clone;
            }
        }

        private static void AnalyzeModuleAssemblyWithReflection(Assembly assembly, string name, PSSnapInInfo psSnapInInfo,
            PSModuleInfo moduleInfo, bool isModuleLoad,
            ref Dictionary<string, SessionStateCmdletEntry> cmdlets,
            ref Dictionary<string, List<SessionStateAliasEntry>> aliases,
            ref Dictionary<string, SessionStateProviderEntry> providers,
            string helpFile,
            ref Type randomCmdletToCheckLinkDemand,
            ref Type randomProviderToCheckLinkDemand)
        {
            var assemblyTypes = GetAssemblyTypes(assembly, name);

            ExecuteModuleInitializer(assembly, assemblyTypes, isModuleLoad);

            foreach (Type type in assemblyTypes)
            {
                if (!(type.IsPublic || type.IsNestedPublic) || type.IsAbstract)
                    continue;

                // Check for cmdlets
                if (IsCmdletClass(type) && HasDefaultConstructor(type))
                {
                    randomCmdletToCheckLinkDemand = type;

                    CmdletAttribute cmdletAttribute = GetCustomAttribute<CmdletAttribute>(type);
                    if (cmdletAttribute == null)
                    {
                        continue;
                    }
                    string cmdletName = GetCmdletName(cmdletAttribute);
                    if (string.IsNullOrEmpty(cmdletName))
                    {
                        continue;
                    }

                    if (cmdlets != null && cmdlets.ContainsKey(cmdletName))
                    {
                        string message = StringUtil.Format(ConsoleInfoErrorStrings.PSSnapInDuplicateCmdlets, cmdletName, name);

                        s_PSSnapInTracer.TraceError(message);

                        throw new PSSnapInException(name, message);
                    }

                    SessionStateCmdletEntry cmdlet = new SessionStateCmdletEntry(cmdletName, type, helpFile);
                    cmdlet.SetPSSnapIn(psSnapInInfo);
                    if (cmdlets == null)
                    {
                        cmdlets = new Dictionary<string, SessionStateCmdletEntry>(StringComparer.OrdinalIgnoreCase);
                    }
                    cmdlets.Add(cmdletName, cmdlet);

                    var aliasAttribute = GetCustomAttribute<AliasAttribute>(type);
                    if (aliasAttribute != null)
                    {
                        if (aliases == null)
                        {
                            aliases = new Dictionary<string, List<SessionStateAliasEntry>>(StringComparer.OrdinalIgnoreCase);
                        }

                        var aliasList = new List<SessionStateAliasEntry>();
                        foreach (var alias in aliasAttribute.AliasNames)
                        {
                            // Alias declared by AliasAttribute is set with the option 'ScopedItemOptions.None',
                            // because we believe a user of the cmdlet, instead of the author of it,
                            // should be the one to decide the option
                            // ('ScopedItemOptions.ReadOnly' and/or 'ScopedItemOptions.AllScopes') of the alias usage."
                            var aliasEntry = new SessionStateAliasEntry(alias, cmdletName, "", ScopedItemOptions.None);
                            if (psSnapInInfo != null)
                            {
                                aliasEntry.SetPSSnapIn(psSnapInInfo);
                            }
                            aliasList.Add(aliasEntry);
                        }
                        aliases.Add(cmdletName, aliasList);
                    }

                    s_PSSnapInTracer.WriteLine("{0} from type {1} is added as a cmdlet. ", cmdletName, type.FullName);
                    continue;
                }

                // Check for providers
                if (IsProviderClass(type) && HasDefaultConstructor(type))
                {
                    randomProviderToCheckLinkDemand = type;

                    CmdletProviderAttribute providerAttribute = GetCustomAttribute<CmdletProviderAttribute>(type);
                    if (providerAttribute == null)
                    {
                        continue;
                    }
                    string providerName = GetProviderName(providerAttribute);
                    if (string.IsNullOrEmpty(providerName))
                    {
                        continue;
                    }

                    if (providers != null && providers.ContainsKey(providerName))
                    {
                        string message = StringUtil.Format(ConsoleInfoErrorStrings.PSSnapInDuplicateProviders, providerName, psSnapInInfo.Name);

                        s_PSSnapInTracer.TraceError(message);

                        throw new PSSnapInException(psSnapInInfo.Name, message);
                    }

                    SessionStateProviderEntry provider = new SessionStateProviderEntry(providerName, type, helpFile);
                    provider.SetPSSnapIn(psSnapInInfo);

                    // After converting core snapins to load as modules, the providers will have Module property populated
                    if (moduleInfo != null)
                    {
                        provider.SetModule(moduleInfo);
                    }
                    if (providers == null)
                    {
                        providers = new Dictionary<string, SessionStateProviderEntry>(StringComparer.OrdinalIgnoreCase);
                    }
                    providers.Add(providerName, provider);

                    s_PSSnapInTracer.WriteLine("{0} from type {1} is added as a provider. ", providerName, type.FullName);
                }
            }
        }

        private static void InitializeCoreCmdletsAndProviders(
            PSSnapInInfo psSnapInInfo,
            out Dictionary<string, SessionStateCmdletEntry> cmdlets,
            out Dictionary<string, SessionStateProviderEntry> providers,
            string helpFile)
        {
            cmdlets = new Dictionary<string, SessionStateCmdletEntry>(StringComparer.OrdinalIgnoreCase)
            {
                {"Add-History",                       new SessionStateCmdletEntry("Add-History", typeof(AddHistoryCommand), helpFile) },
                {"Clear-History",                     new SessionStateCmdletEntry("Clear-History", typeof(ClearHistoryCommand), helpFile) },
                {"Debug-Job",                         new SessionStateCmdletEntry("Debug-Job", typeof(DebugJobCommand), helpFile) },
#if !UNIX
                {"Disable-PSRemoting",                new SessionStateCmdletEntry("Disable-PSRemoting", typeof(DisablePSRemotingCommand), helpFile) },
                {"Enable-PSRemoting",                 new SessionStateCmdletEntry("Enable-PSRemoting", typeof(EnablePSRemotingCommand), helpFile) },
                {"Get-PSHostProcessInfo",             new SessionStateCmdletEntry("Get-PSHostProcessInfo", typeof(GetPSHostProcessInfoCommand), helpFile) },
                {"Enter-PSHostProcess",               new SessionStateCmdletEntry("Enter-PSHostProcess", typeof(EnterPSHostProcessCommand), helpFile) },
                {"Exit-PSHostProcess",                new SessionStateCmdletEntry("Exit-PSHostProcess", typeof(ExitPSHostProcessCommand), helpFile) },
                {"Disable-PSSessionConfiguration",    new SessionStateCmdletEntry("Disable-PSSessionConfiguration", typeof(DisablePSSessionConfigurationCommand), helpFile) },
                {"Enable-PSSessionConfiguration",     new SessionStateCmdletEntry("Enable-PSSessionConfiguration", typeof(EnablePSSessionConfigurationCommand), helpFile) },
                {"Get-PSSessionCapability",           new SessionStateCmdletEntry("Get-PSSessionCapability", typeof(GetPSSessionCapabilityCommand), helpFile) },
                {"Get-PSSessionConfiguration",        new SessionStateCmdletEntry("Get-PSSessionConfiguration", typeof(GetPSSessionConfigurationCommand), helpFile) },
                {"New-PSSessionConfigurationFile",    new SessionStateCmdletEntry("New-PSSessionConfigurationFile", typeof(NewPSSessionConfigurationFileCommand), helpFile) },
                {"New-PSSessionOption",               new SessionStateCmdletEntry("New-PSSessionOption", typeof(NewPSSessionOptionCommand), helpFile) },
                {"Receive-PSSession",                 new SessionStateCmdletEntry("Receive-PSSession", typeof(ReceivePSSessionCommand), helpFile) },
                {"Register-PSSessionConfiguration",   new SessionStateCmdletEntry("Register-PSSessionConfiguration", typeof(RegisterPSSessionConfigurationCommand), helpFile) },
                {"Unregister-PSSessionConfiguration", new SessionStateCmdletEntry("Unregister-PSSessionConfiguration", typeof(UnregisterPSSessionConfigurationCommand), helpFile) },
                {"Set-PSSessionConfiguration",        new SessionStateCmdletEntry("Set-PSSessionConfiguration", typeof(SetPSSessionConfigurationCommand), helpFile) },
                {"Test-PSSessionConfigurationFile",   new SessionStateCmdletEntry("Test-PSSessionConfigurationFile", typeof(TestPSSessionConfigurationFileCommand), helpFile) },
                {"Connect-PSSession",                 new SessionStateCmdletEntry("Connect-PSSession", typeof(ConnectPSSessionCommand), helpFile) },
                {"Disconnect-PSSession",              new SessionStateCmdletEntry("Disconnect-PSSession", typeof(DisconnectPSSessionCommand), helpFile) },
#endif
                {"Enter-PSSession",                   new SessionStateCmdletEntry("Enter-PSSession", typeof(EnterPSSessionCommand), helpFile) },
                {"Exit-PSSession",                    new SessionStateCmdletEntry("Exit-PSSession", typeof(ExitPSSessionCommand), helpFile) },
                {"Export-ModuleMember",               new SessionStateCmdletEntry("Export-ModuleMember", typeof(ExportModuleMemberCommand), helpFile) },
                {"ForEach-Object",                    new SessionStateCmdletEntry("ForEach-Object", typeof(ForEachObjectCommand), helpFile) },
                {"Get-Command",                       new SessionStateCmdletEntry("Get-Command", typeof(GetCommandCommand), helpFile) },
                {"Get-Help",                          new SessionStateCmdletEntry("Get-Help", typeof(GetHelpCommand), helpFile) },
                {"Get-History",                       new SessionStateCmdletEntry("Get-History", typeof(GetHistoryCommand), helpFile) },
                {"Get-Job",                           new SessionStateCmdletEntry("Get-Job", typeof(GetJobCommand), helpFile) },
                {"Get-Module",                        new SessionStateCmdletEntry("Get-Module", typeof(GetModuleCommand), helpFile) },
                {"Get-PSSession",                     new SessionStateCmdletEntry("Get-PSSession", typeof(GetPSSessionCommand), helpFile) },
                {"Import-Module",                     new SessionStateCmdletEntry("Import-Module", typeof(ImportModuleCommand), helpFile) },
                {"Invoke-Command",                    new SessionStateCmdletEntry("Invoke-Command", typeof(InvokeCommandCommand), helpFile) },
                {"Invoke-History",                    new SessionStateCmdletEntry("Invoke-History", typeof(InvokeHistoryCommand), helpFile) },
                {"New-Module",                        new SessionStateCmdletEntry("New-Module", typeof(NewModuleCommand), helpFile) },
                {"New-ModuleManifest",                new SessionStateCmdletEntry("New-ModuleManifest", typeof(NewModuleManifestCommand), helpFile) },
                {"New-PSRoleCapabilityFile",          new SessionStateCmdletEntry("New-PSRoleCapabilityFile", typeof(NewPSRoleCapabilityFileCommand), helpFile) },
                {"New-PSSession",                     new SessionStateCmdletEntry("New-PSSession", typeof(NewPSSessionCommand), helpFile) },
                {"New-PSTransportOption",             new SessionStateCmdletEntry("New-PSTransportOption", typeof(NewPSTransportOptionCommand), helpFile) },
                {"Out-Default",                       new SessionStateCmdletEntry("Out-Default", typeof(OutDefaultCommand), helpFile) },
                {"Out-Host",                          new SessionStateCmdletEntry("Out-Host", typeof(OutHostCommand), helpFile) },
                {"Out-Null",                          new SessionStateCmdletEntry("Out-Null", typeof(OutNullCommand), helpFile) },
                {"Receive-Job",                       new SessionStateCmdletEntry("Receive-Job", typeof(ReceiveJobCommand), helpFile) },
                {"Register-ArgumentCompleter",        new SessionStateCmdletEntry("Register-ArgumentCompleter", typeof(RegisterArgumentCompleterCommand), helpFile) },
                {"Remove-Job",                        new SessionStateCmdletEntry("Remove-Job", typeof(RemoveJobCommand), helpFile) },
                {"Remove-Module",                     new SessionStateCmdletEntry("Remove-Module", typeof(RemoveModuleCommand), helpFile) },
                {"Remove-PSSession",                  new SessionStateCmdletEntry("Remove-PSSession", typeof(RemovePSSessionCommand), helpFile) },
                {"Save-Help",                         new SessionStateCmdletEntry("Save-Help", typeof(SaveHelpCommand), helpFile) },
                {"Set-PSDebug",                       new SessionStateCmdletEntry("Set-PSDebug", typeof(SetPSDebugCommand), helpFile) },
                {"Set-StrictMode",                    new SessionStateCmdletEntry("Set-StrictMode", typeof(SetStrictModeCommand), helpFile) },
                {"Start-Job",                         new SessionStateCmdletEntry("Start-Job", typeof(StartJobCommand), helpFile) },
                {"Stop-Job",                          new SessionStateCmdletEntry("Stop-Job", typeof(StopJobCommand), helpFile) },
                {"Test-ModuleManifest",               new SessionStateCmdletEntry("Test-ModuleManifest", typeof(TestModuleManifestCommand), helpFile) },
                {"Update-Help",                       new SessionStateCmdletEntry("Update-Help", typeof(UpdateHelpCommand), helpFile) },
                {"Wait-Job",                          new SessionStateCmdletEntry("Wait-Job", typeof(WaitJobCommand), helpFile) },
                {"Where-Object",                      new SessionStateCmdletEntry("Where-Object", typeof(WhereObjectCommand), helpFile) },
#if !CORECLR
                {"Add-PSSnapin",                      new SessionStateCmdletEntry("Add-PSSnapin", typeof(AddPSSnapinCommand), helpFile) },
                {"Export-Console",                    new SessionStateCmdletEntry("Export-Console", typeof(ExportConsoleCommand), helpFile) },
                {"Get-PSSnapin",                      new SessionStateCmdletEntry("Get-PSSnapin", typeof(GetPSSnapinCommand), helpFile) },
                {"Remove-PSSnapin",                   new SessionStateCmdletEntry("Remove-PSSnapin", typeof(RemovePSSnapinCommand), helpFile) },
                {"Resume-Job",                        new SessionStateCmdletEntry("Resume-Job", typeof(ResumeJobCommand), helpFile) },
                {"Suspend-Job",                       new SessionStateCmdletEntry("Suspend-Job", typeof(SuspendJobCommand), helpFile) },
#endif
                // Not exported, but are added via reflection so added here as well, though maybe they shouldn't be
                {"Out-LineOutput",                    new SessionStateCmdletEntry("Out-LineOutput", typeof(OutLineOutputCommand), helpFile) },
                {"Format-Default",                    new SessionStateCmdletEntry("Format-Default", typeof(FormatDefaultCommand), helpFile) },
            };
            foreach (var val in cmdlets.Values)
            {
                val.SetPSSnapIn(psSnapInInfo);
            }

            providers = new Dictionary<string, SessionStateProviderEntry>(StringComparer.OrdinalIgnoreCase)
            {
#if !UNIX
                { "Registry",    new SessionStateProviderEntry("Registry", typeof(RegistryProvider), helpFile) },
#endif
                { "Alias",       new SessionStateProviderEntry("Alias", typeof(AliasProvider), helpFile) },
                { "Environment", new SessionStateProviderEntry("Environment", typeof(EnvironmentProvider), helpFile) },
                { "FileSystem" , new SessionStateProviderEntry("FileSystem", typeof(FileSystemProvider), helpFile) },
                { "Function",    new SessionStateProviderEntry("Function", typeof(FunctionProvider), helpFile) },
                { "Variable",    new SessionStateProviderEntry("Variable", typeof(VariableProvider), helpFile) },
            };
            foreach (var val in providers.Values)
            {
                val.SetPSSnapIn(psSnapInInfo);
            }
        }

        private static void ExecuteModuleInitializer(Assembly assembly, Type[] assemblyTypes, bool isModuleLoad)
        {
            for (int i = 0; i < assemblyTypes.Length; i++)
            {
                Type type = assemblyTypes[i];
                if (!(type.IsPublic || type.IsNestedPublic) || type.IsAbstract) { continue; }

                if (isModuleLoad && typeof(IModuleAssemblyInitializer).IsAssignableFrom(type) && type != typeof(IModuleAssemblyInitializer))
                {
                    s_assembliesWithModuleInitializerCache.Value[assembly] = true;
                    IModuleAssemblyInitializer moduleInitializer = (IModuleAssemblyInitializer)Activator.CreateInstance(type, true);
                    moduleInitializer.OnImport();
                }
            }
        }

        internal static Type[] GetAssemblyTypes(Assembly assembly, string name)
        {
            Type[] assemblyTypes = null;

            try
            {
                var exportedTypes = assembly.ExportedTypes;
                assemblyTypes = exportedTypes as Type[] ?? exportedTypes.ToArray();
            }
            catch (ReflectionTypeLoadException e)
            {
                string message;

                message = e.Message;

                message += "\nLoader Exceptions: \n";

                if (e.LoaderExceptions != null)
                {
                    foreach (Exception exception in e.LoaderExceptions)
                    {
                        message += "\n" + exception.Message;
                    }
                }

                s_PSSnapInTracer.TraceError(message);

                throw new PSSnapInException(name, message);
            }
            return assemblyTypes;
        }

        // cmdletCache holds the list of cmdlets along with its aliases per each assembly.
        private static Lazy<ConcurrentDictionary<Assembly, Dictionary<string, Tuple<SessionStateCmdletEntry, List<SessionStateAliasEntry>>>>> s_cmdletCache =
            new Lazy<ConcurrentDictionary<Assembly, Dictionary<string, Tuple<SessionStateCmdletEntry, List<SessionStateAliasEntry>>>>>();
        private static Lazy<ConcurrentDictionary<Assembly, Dictionary<string, SessionStateProviderEntry>>> s_providerCache =
            new Lazy<ConcurrentDictionary<Assembly, Dictionary<string, SessionStateProviderEntry>>>();
        // Using a ConcurrentDictionary for this so that we can avoid having a private lock variable. We use only the keys for checking.
        private static Lazy<ConcurrentDictionary<Assembly, bool>> s_assembliesWithModuleInitializerCache = new Lazy<ConcurrentDictionary<Assembly, bool>>();

        private static string GetCmdletName(CmdletAttribute cmdletAttribute)
        {
            string verb = cmdletAttribute.VerbName;

            string noun = cmdletAttribute.NounName;

            return verb + "-" + noun;
        }

        private static string GetProviderName(CmdletProviderAttribute providerAttribute)
        {
            return providerAttribute.ProviderName;
        }

        private static bool IsCmdletClass(Type type)
        {
            if (type == null)
                return false;

            return type.IsSubclassOf(typeof(System.Management.Automation.Cmdlet));
        }

        private static bool IsProviderClass(Type type)
        {
            if (type == null)
                return false;

            return type.IsSubclassOf(typeof(System.Management.Automation.Provider.CmdletProvider));
        }

        internal static bool IsModuleAssemblyInitializerClass(Type type)
        {
            if (type == null)
            {
                return false;
            }

            return type.IsSubclassOf(typeof(System.Management.Automation.IModuleAssemblyInitializer));
        }

        private static bool HasDefaultConstructor(Type type)
        {
            return !(type.GetConstructor(PSTypeExtensions.EmptyTypes) == null);
        }

        private static string GetHelpFile(string assemblyPath)
        {
            // Help files exist only for original module assemblies, not for generated Ngen binaries
            return Path.GetFileName(assemblyPath).Replace(".ni.dll", ".dll") + StringLiterals.HelpFileExtension;
        }

        private static PSTraceSource s_PSSnapInTracer = PSTraceSource.GetTracer("PSSnapInLoadUnload", "Loading and unloading mshsnapins", false);
    }

    // Guid is {15d4c170-2f29-5689-a0e2-d95b0c7b4ea0}
    [EventSource(Name = "Microsoft-PowerShell-Runspaces")]
    internal class RunspaceEventSource : EventSource
    {
        internal static RunspaceEventSource Log = new RunspaceEventSource();

        public void OpenRunspaceStart() { WriteEvent(1); }
        public void OpenRunspaceStop() { WriteEvent(2); }
        public void LoadAssembliesStart() { WriteEvent(3); }
        public void LoadAssembliesStop() { WriteEvent(4); }
        public void UpdateFormatTableStart() { WriteEvent(5); }
        public void UpdateFormatTableStop() { WriteEvent(6); }
        public void UpdateTypeTableStart() { WriteEvent(7); }
        public void UpdateTypeTableStop() { WriteEvent(8); }
        public void LoadProvidersStart() { WriteEvent(9); }
        public void LoadProvidersStop() { WriteEvent(10); }
        public void LoadCommandsStart() { WriteEvent(11); }
        public void LoadCommandsStop() { WriteEvent(12); }
        public void LoadVariablesStart() { WriteEvent(13); }
        public void LoadVariablesStop() { WriteEvent(14); }
        public void LoadEnvironmentVariablesStart() { WriteEvent(15); }
        public void LoadEnvironmentVariablesStop() { WriteEvent(16); }

        public void LoadAssemblyStart(string Name, string FileName) { WriteEvent(17, Name, FileName); }
        public void LoadAssemblyStop(string Name, string FileName) { WriteEvent(18, Name, FileName); }
        public void ProcessFormatFileStart(string FileName) { WriteEvent(19, FileName); }
        public void ProcessFormatFileStop(string FileName) { WriteEvent(20, FileName); }
        public void ProcessTypeFileStart(string FileName) { WriteEvent(21, FileName); }
        public void ProcessTypeFileStop(string FileName) { WriteEvent(22, FileName); }
        public void LoadProviderStart(string Name) { WriteEvent(23, Name); }
        public void LoadProviderStop(string Name) { WriteEvent(24, Name); }
        public void LoadCommandStart(string Name) { WriteEvent(25, Name); }
        public void LoadCommandStop(string Name) { WriteEvent(26, Name); }
    }
}<|MERGE_RESOLUTION|>--- conflicted
+++ resolved
@@ -4758,35 +4758,6 @@
 # .ExternalHelp System.Management.Automation.dll-help.xml
 ";
 
-<<<<<<< HEAD
-=======
-        internal const string DefaultMoreFunctionText = @"
-param([string[]]$paths)
-# Nano needs to use Unicode, but Windows and Linux need the default
-$OutputEncoding = if ([System.Management.Automation.Platform]::IsNanoServer -or [System.Management.Automation.Platform]::IsIoT) {
-    [System.Text.Encoding]::Unicode
-} else {
-    [System.Console]::OutputEncoding
-}
-
-# Respect PAGER, use more on Windows, and use less on Linux
-if (Test-Path env:PAGER) {
-    $pager,$moreArgs = $env:PAGER -split '\s+'
-    $moreCommand = (Get-Command -CommandType Application $pager | Select-Object -First 1).Definition
-} elseif ($IsWindows) {
-    $moreCommand = (Get-Command -CommandType Application more | Select-Object -First 1).Definition
-} else {
-    $moreCommand = (Get-Command -CommandType Application less | Select-Object -First 1).Definition
-}
-
-if($paths) {
-    foreach ($file in $paths) {
-        Get-Content $file | & $moreCommand $moreArgs
-    }
-} else { $input | & $moreCommand $moreArgs }
-";
-
->>>>>>> 768cfc4a
         internal const string DefaultSetDriveFunctionText = "Set-Location $MyInvocation.MyCommand.Name";
         internal static ScriptBlock SetDriveScriptBlock = ScriptBlock.CreateDelayParsedScriptBlock(DefaultSetDriveFunctionText, isProductCode: true);
 
