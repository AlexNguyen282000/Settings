--- conflicted
+++ resolved
@@ -22,11 +22,8 @@
 
         internal const string EngineSource = "PSEngine";
         internal const string PSNativeCommandErrorActionPreferenceFeatureName = "PSNativeCommandErrorActionPreference";
-<<<<<<< HEAD
         internal const string PSModuleAutoLoadSkipOfflineFilesFeatureName = "PSModuleAutoLoadSkipOfflineFiles";
-=======
         internal const string PSCustomTableHeaderLabelDecoration = "PSCustomTableHeaderLabelDecoration";
->>>>>>> 88ca2923
 
         #endregion
 
@@ -122,13 +119,11 @@
                     name: PSNativeCommandErrorActionPreferenceFeatureName,
                     description: "Native commands with non-zero exit codes issue errors according to $ErrorActionPreference when $PSNativeCommandUseErrorActionPreference is $true"),
                 new ExperimentalFeature(
-<<<<<<< HEAD
                     name: PSModuleAutoLoadSkipOfflineFilesFeatureName,
                     description: "Module discovery will skip over files that are marked by cloud providers as not fully on disk."),
-=======
+                new ExperimentalFeature(
                     name: PSCustomTableHeaderLabelDecoration,
                     description: "Formatting differentiation for table header labels that aren't property members"),
->>>>>>> 88ca2923
             };
 
             EngineExperimentalFeatures = new ReadOnlyCollection<ExperimentalFeature>(engineFeatures);
