// Copyright (c) Microsoft Corporation. All rights reserved.
// Licensed under the MIT License.

using System.Collections;
using System.Collections.Generic;
using System.Collections.ObjectModel;
using System.Linq;
using System.Management.Automation.Configuration;
using System.Management.Automation.Internal;
using System.Management.Automation.Tracing;
using System.Runtime.CompilerServices;
using Microsoft.PowerShell.Telemetry;

namespace System.Management.Automation
{
    /// <summary>
    /// Support experimental features in PowerShell.
    /// </summary>
    public class ExperimentalFeature
    {
        #region Const Members

        internal const string EngineSource = "PSEngine";

        #endregion

        #region Instance Members

        /// <summary>
        /// Name of an experimental feature.
        /// </summary>
        public string Name { get; }

        /// <summary>
        /// Description of an experimental feature.
        /// </summary>
        public string Description { get; }

        /// <summary>
        /// Source of an experimental feature.
        /// </summary>
        public string Source { get; }

        /// <summary>
        /// Indicate whether the feature is enabled.
        /// </summary>
        public bool Enabled { get; private set; }

        /// <summary>
        /// Initializes a new instance of the <see cref="ExperimentalFeature"/> class.
        /// </summary>
        /// <param name="name">The name of the experimental feature.</param>
        /// <param name="description">A description of the experimental feature.</param>
        /// <param name="source">The source where the experimental feature is defined.</param>
        /// <param name="isEnabled">Indicate whether the experimental feature is enabled.</param>
        internal ExperimentalFeature(string name, string description, string source, bool isEnabled)
        {
            Name = name;
            Description = description;
            Source = source;
            Enabled = isEnabled;
        }

        /// <summary>
        /// Initializes a new instance of the <see cref="ExperimentalFeature"/> class.
        /// This is a private constructor only for declaring new experimental features within this type.
        /// </summary>
        /// <param name="name">The name of the experimental feature.</param>
        /// <param name="description">A description of the experimental feature.</param>
        private ExperimentalFeature(string name, string description)
            : this(name, description, source: EngineSource, isEnabled: false)
        {
        }

        #endregion

        #region Static Members

        /// <summary>
        /// All available engine experimental features.
        /// </summary>
        internal static readonly ReadOnlyCollection<ExperimentalFeature> EngineExperimentalFeatures;

        /// <summary>
        /// A dictionary of all available engine experimental features. Feature name is the key.
        /// </summary>
        internal static readonly ReadOnlyDictionary<string, ExperimentalFeature> EngineExperimentalFeatureMap;

        /// <summary>
        /// Experimental feature names that are enabled in the config file.
        /// </summary>
        internal static readonly ReadOnlyBag<string> EnabledExperimentalFeatureNames;

        /// <summary>
        /// Type initializer. Initialize the engine experimental feature list.
        /// </summary>
        static ExperimentalFeature()
        {
            // Initialize the readonly collection 'EngineExperimentalFeatures'.
            var engineFeatures = new ExperimentalFeature[] {
                /* Register engine experimental features here. Follow the same pattern as the example:
                new ExperimentalFeature(
                    name: "PSFileSystemProviderV2",
                    description: "Replace the old FileSystemProvider with cleaner design and faster code"),
                */
                new ExperimentalFeature(
                    name: "PSImplicitRemotingBatching",
                    description: "Batch implicit remoting proxy commands to improve performance"),
                new ExperimentalFeature(
                    name: "PSCommandNotFoundSuggestion",
                    description: "Recommend potential commands based on fuzzy search on a CommandNotFoundException"),
                new ExperimentalFeature(
                    name: "PSForEachObjectParallel",
                    description: "New parameter set for ForEach-Object to run script blocks in parallel"),
                new ExperimentalFeature(
                    name: "PSTernaryOperator",
                    description: "Support the ternary operator in PowerShell language"),
                new ExperimentalFeature(
<<<<<<< HEAD
                    name: "PSGeneralizedSplatting",
                    description: "Preliminary support for generalized splatting, currently only inline splatting."),
=======
                    name: "PSErrorView",
                    description: "New formatting for ErrorRecord")
>>>>>>> 8cf9c018
            };
            EngineExperimentalFeatures = new ReadOnlyCollection<ExperimentalFeature>(engineFeatures);

            // Initialize the readonly dictionary 'EngineExperimentalFeatureMap'.
            var engineExpFeatureMap = engineFeatures.ToDictionary(f => f.Name, StringComparer.OrdinalIgnoreCase);
            EngineExperimentalFeatureMap = new ReadOnlyDictionary<string, ExperimentalFeature>(engineExpFeatureMap);

            // Initialize the readonly hashset 'EnabledExperimentalFeatureNames'.
            // The initialization of 'EnabledExperimentalFeatureNames' is deliberately made in the type initializer so that:
            //   1. 'EnabledExperimentalFeatureNames' can be declared as readonly;
            //   2. No need to deal with initialization from multiple threads;
            //   3. We don't need to decide where/when to read the config file for the enabled experimental features,
            //      instead, it will be done when the type is used for the first time, which is always earlier than
            //      any experimental features take effect.
            string[] enabledFeatures = Array.Empty<string>();
            try
            {
                enabledFeatures = PowerShellConfig.Instance.GetExperimentalFeatures();
            }
            catch (Exception e) when (LogException(e)) { }

            EnabledExperimentalFeatureNames = ProcessEnabledFeatures(enabledFeatures);
        }

        /// <summary>
        /// Process the array of enabled feature names retrieved from configuration.
        /// Ignore invalid feature names and unavailable engine feature names, and
        /// return an ReadOnlyBag of the valid enabled feature names.
        /// </summary>
        private static ReadOnlyBag<string> ProcessEnabledFeatures(string[] enabledFeatures)
        {
            if (enabledFeatures.Length == 0) { return ReadOnlyBag<string>.Empty; }

            var list = new List<string>(enabledFeatures.Length);
            foreach (string name in enabledFeatures)
            {
                if (IsModuleFeatureName(name))
                {
                    list.Add(name);
                    ApplicationInsightsTelemetry.SendTelemetryMetric(TelemetryType.ExperimentalModuleFeatureActivation, name);
                }
                else if (IsEngineFeatureName(name))
                {
                    if (EngineExperimentalFeatureMap.TryGetValue(name, out ExperimentalFeature feature))
                    {
                        feature.Enabled = true;
                        list.Add(name);
                        ApplicationInsightsTelemetry.SendTelemetryMetric(TelemetryType.ExperimentalEngineFeatureActivation, name);
                    }
                    else
                    {
                        string message = StringUtil.Format(Logging.EngineExperimentalFeatureNotFound, name);
                        LogError(PSEventId.ExperimentalFeature_InvalidName, name, message);
                    }
                }
                else
                {
                    string message = StringUtil.Format(Logging.InvalidExperimentalFeatureName, name);
                    LogError(PSEventId.ExperimentalFeature_InvalidName, name, message);
                }
            }

            return new ReadOnlyBag<string>(new HashSet<string>(list, StringComparer.OrdinalIgnoreCase));
        }

        /// <summary>
        /// Log the exception without rewinding the stack.
        /// </summary>
        private static bool LogException(Exception e)
        {
            LogError(PSEventId.ExperimentalFeature_ReadConfig_Error, e.GetType().FullName, e.Message, e.StackTrace);
            return false;
        }

        /// <summary>
        /// Log an error message.
        /// </summary>
        private static void LogError(PSEventId eventId, params object[] args)
        {
            PSEtwLog.LogOperationalError(eventId, PSOpcode.Constructor, PSTask.ExperimentalFeature, PSKeyword.UseAlwaysOperational, args);
        }

        /// <summary>
        /// Check if the name follows the engine experimental feature name convention.
        /// Convention: prefix 'PS' to the feature name -- 'PSFeatureName'.
        /// </summary>
        internal static bool IsEngineFeatureName(string featureName)
        {
            return featureName.Length > 2 && featureName.IndexOf('.') == -1 && featureName.StartsWith("PS", StringComparison.Ordinal);
        }

        /// <summary>
        /// Check if the name follows the module experimental feature name convention.
        /// Convention: prefix the module name to the feature name -- 'ModuleName.FeatureName'.
        /// </summary>
        /// <param name="featureName">The feature name to check.</param>
        /// <param name="moduleName">When specified, we check if the feature name matches the module name.</param>
        internal static bool IsModuleFeatureName(string featureName, string moduleName = null)
        {
            // Feature names cannot start with a dot
            if (featureName.StartsWith('.'))
            {
                return false;
            }

            // Feature names must contain a dot, but not at the end
            int lastDotIndex = featureName.LastIndexOf('.');
            if (lastDotIndex == -1 || lastDotIndex == featureName.Length - 1)
            {
                return false;
            }

            if (moduleName == null)
            {
                return true;
            }

            // If the module name is given, it must match the prefix of the feature name (up to the last dot).
            var moduleNamePart = featureName.AsSpan(0, lastDotIndex);
            return moduleNamePart.Equals(moduleName.AsSpan(), StringComparison.OrdinalIgnoreCase);
        }

        /// <summary>
        /// Determine the action to take for the specified experiment name and action.
        /// </summary>
        internal static ExperimentAction GetActionToTake(string experimentName, ExperimentAction experimentAction)
        {
            if (experimentName == null || experimentAction == ExperimentAction.None)
            {
                // If either the experiment name or action is not defined, then return 'Show' by default.
                // This could happen to 'ParameterAttribute' when no experimental related field is declared.
                return ExperimentAction.Show;
            }

            ExperimentAction action = experimentAction;
            if (!IsEnabled(experimentName))
            {
                action = (action == ExperimentAction.Hide) ? ExperimentAction.Show : ExperimentAction.Hide;
            }

            return action;
        }

        /// <summary>
        /// Check if the specified experimental feature has been enabled.
        /// </summary>
        [MethodImpl(MethodImplOptions.AggressiveInlining)]
        public static bool IsEnabled(string featureName)
        {
            return EnabledExperimentalFeatureNames.Contains(featureName);
        }

        #endregion
    }

    /// <summary>
    /// Indicates the action to take on the cmdlet/parameter that has the attribute declared.
    /// </summary>
    public enum ExperimentAction
    {
        /// <summary>
        /// Represent an undefined action, used as the default value.
        /// </summary>
        None = 0,

        /// <summary>
        /// Hide the cmdlet/parameter when the corresponding experimental feature is enabled.
        /// </summary>
        Hide = 1,

        /// <summary>
        /// Show the cmdlet/parameter when the corresponding experimental feature is enabled.
        /// </summary>
        Show = 2
    }

    /// <summary>
    /// The attribute that applies to cmdlet/function/parameter to define what the engine should do with it.
    /// </summary>
    [AttributeUsage(AttributeTargets.Class | AttributeTargets.Field | AttributeTargets.Property)]
    public sealed class ExperimentalAttribute : ParsingBaseAttribute
    {
        /// <summary>
        /// Get name of the experimental feature this attribute is associated with.
        /// </summary>
        public string ExperimentName { get; }

        /// <summary>
        /// Get action for engine to take when the experimental feature is enabled.
        /// </summary>
        public ExperimentAction ExperimentAction { get; }

        /// <summary>
        /// Initializes a new instance of the ExperimentalAttribute class.
        /// </summary>
        public ExperimentalAttribute(string experimentName, ExperimentAction experimentAction)
        {
            ValidateArguments(experimentName, experimentAction);
            ExperimentName = experimentName;
            ExperimentAction = experimentAction;
        }

        /// <summary>
        /// Initialize an instance that represents the none-value.
        /// </summary>
        private ExperimentalAttribute() { }

        /// <summary>
        /// An instance that represents the none-value.
        /// </summary>
        internal static readonly ExperimentalAttribute None = new ExperimentalAttribute();

        /// <summary>
        /// Validate arguments for the constructor.
        /// </summary>
        internal static void ValidateArguments(string experimentName, ExperimentAction experimentAction)
        {
            if (string.IsNullOrEmpty(experimentName))
            {
                string paramName = nameof(experimentName);
                throw PSTraceSource.NewArgumentNullException(paramName, Metadata.ArgumentNullOrEmpty, paramName);
            }

            if (experimentAction == ExperimentAction.None)
            {
                string paramName = nameof(experimentAction);
                string invalidMember = ExperimentAction.None.ToString();
                string validMembers = StringUtil.Format("{0}, {1}", ExperimentAction.Hide, ExperimentAction.Show);
                throw PSTraceSource.NewArgumentException(paramName, Metadata.InvalidEnumArgument, invalidMember, paramName, validMembers);
            }
        }

        internal bool ToHide => EffectiveAction == ExperimentAction.Hide;
        internal bool ToShow => EffectiveAction == ExperimentAction.Show;

        /// <summary>
        /// Get effective action to take at run time.
        /// </summary>
        private ExperimentAction EffectiveAction
        {
            get
            {
                if (_effectiveAction == ExperimentAction.None)
                {
                    _effectiveAction = ExperimentalFeature.GetActionToTake(ExperimentName, ExperimentAction);
                }

                return _effectiveAction;
            }
        }

        private ExperimentAction _effectiveAction = ExperimentAction.None;
    }
}<|MERGE_RESOLUTION|>--- conflicted
+++ resolved
@@ -116,13 +116,11 @@
                     name: "PSTernaryOperator",
                     description: "Support the ternary operator in PowerShell language"),
                 new ExperimentalFeature(
-<<<<<<< HEAD
+                    name: "PSErrorView",
+                    description: "New formatting for ErrorRecord"),
+                new ExperimentalFeature(
                     name: "PSGeneralizedSplatting",
-                    description: "Preliminary support for generalized splatting, currently only inline splatting."),
-=======
-                    name: "PSErrorView",
-                    description: "New formatting for ErrorRecord")
->>>>>>> 8cf9c018
+                    description: "Preliminary support for generalized splatting, currently only inline splatting"),
             };
             EngineExperimentalFeatures = new ReadOnlyCollection<ExperimentalFeature>(engineFeatures);
 
