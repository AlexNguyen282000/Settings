--- conflicted
+++ resolved
@@ -1426,17 +1426,10 @@
     {
         #region Private Data
 
-<<<<<<< HEAD
         private readonly Guid _vmGuid;
-        private string _configurationName;
-        private VMConnectionInfo _connectionInfo;
-        private NetworkCredential _networkCredential;
-=======
-        private Guid _vmGuid;
         private readonly string _configurationName;
         private readonly VMConnectionInfo _connectionInfo;
         private readonly NetworkCredential _networkCredential;
->>>>>>> d128fbc1
 
         #endregion
 
@@ -1519,13 +1512,8 @@
     {
         #region Private Data
 
-<<<<<<< HEAD
         private readonly Guid _targetGuid; // currently this is the utility vm guid in HyperV container scenario
-        private ContainerConnectionInfo _connectionInfo;
-=======
-        private Guid _targetGuid; // currently this is the utility vm guid in HyperV container scenario
         private readonly ContainerConnectionInfo _connectionInfo;
->>>>>>> d128fbc1
 
         #endregion
 
@@ -2535,15 +2523,9 @@
     {
         #region Private Data
 
-<<<<<<< HEAD
-        private OutOfProcessTextWriter _stdOutWriter;
-        private OutOfProcessTextWriter _stdErrWriter;
-        private readonly Guid _powershellInstanceId;
-=======
         private readonly OutOfProcessTextWriter _stdOutWriter;
         private readonly OutOfProcessTextWriter _stdErrWriter;
-        private Guid _powershellInstanceId;
->>>>>>> d128fbc1
+        private readonly Guid _powershellInstanceId;
         private bool _isDataAckSendPending;
 
         #endregion
