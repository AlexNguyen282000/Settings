// Copyright (c) Microsoft Corporation.
// Licensed under the MIT License.

using System.Collections.Generic;
using System.Collections.ObjectModel;
using System.Management.Automation.Host;
using System.Management.Automation.Remoting;
using System.Management.Automation.Remoting.Client;
using System.Management.Automation.Runspaces;
using System.Management.Automation.Runspaces.Internal;
using System.Management.Automation.Tracing;
using System.Threading;

using Dbg = System.Management.Automation.Diagnostics;

namespace System.Management.Automation.Internal
{
    /// <summary>
    /// Handles all PowerShell data structure handler communication with the
    /// server side RunspacePool.
    /// </summary>
    internal class ClientRunspacePoolDataStructureHandler : IDisposable
    {
        private bool _reconnecting = false;

        #region Constructors

        /// <summary>
        /// Constructor which takes a client runspace pool and creates
        /// an associated ClientRunspacePoolDataStructureHandler.
        /// </summary>
        /// <param name="clientRunspacePool">Client runspace pool object.</param>
        /// <param name="typeTable">Typetable to use for serialization/deserialization.</param>
        internal ClientRunspacePoolDataStructureHandler(RemoteRunspacePoolInternal clientRunspacePool,
            TypeTable typeTable)
        {
            _clientRunspacePoolId = clientRunspacePool.InstanceId;
            _minRunspaces = clientRunspacePool.GetMinRunspaces();
            _maxRunspaces = clientRunspacePool.GetMaxRunspaces();
            _host = clientRunspacePool.Host;
            _applicationArguments = clientRunspacePool.ApplicationArguments;
            RemoteSession = CreateClientRemoteSession(clientRunspacePool);
            // TODO: Assign remote session name.. should be passed from clientRunspacePool
            _transportManager = RemoteSession.SessionDataStructureHandler.TransportManager;
            _transportManager.TypeTable = typeTable;
            RemoteSession.StateChanged += HandleClientRemoteSessionStateChanged;
            _reconnecting = false;

            _transportManager.RobustConnectionNotification += HandleRobustConnectionNotification;
            _transportManager.CreateCompleted += HandleSessionCreateCompleted;
        }

        #endregion Constructors

        #region Data Structure Handler Methods

        /// <summary>
        /// Create a runspace pool asynchronously (and opens) it
        /// on the server.
        /// </summary>
        internal void CreateRunspacePoolAndOpenAsync()
        {
            // #1: Connect to remote session
            Dbg.Assert(RemoteSession.SessionDataStructureHandler.StateMachine.State == RemoteSessionState.Idle,
                "State of ClientRemoteSession is expected to be idle before connection is established");
            RemoteSession.CreateAsync();

            // #2: send the message for runspace pool creation
            // this is done in HandleClientRemoteSessionStateChanged
        }

        /// <summary>
        /// Closes the server runspace pool asynchronously.
        /// </summary>
        internal void CloseRunspacePoolAsync()
        {
            RemoteSession.CloseAsync();
        }

        /// <summary>
        /// Suspends connection to a runspace pool asynchronously.
        /// </summary>
        internal void DisconnectPoolAsync()
        {
            // Prepare running commands for disconnect and start disconnect
            // when ready.
            PrepareForAndStartDisconnect();
        }

        /// <summary>
        /// Restore connection to a runspace pool asynchronously.
        /// </summary>
        internal void ReconnectPoolAsync()
        {
            // TODO: Integrate this into state machine
            _reconnecting = true;
            PrepareForConnect();
            RemoteSession.ReconnectAsync();
        }

        /// <summary>
        /// Creates a connection to an existing remote runspace pool.
        /// </summary>
        internal void ConnectPoolAsync()
        {
            PrepareForConnect();
            RemoteSession.ConnectAsync();
        }

        /// <summary>
        /// Process the data received from the runspace pool
        /// on the server.
        /// </summary>
        /// <param name="receivedData">Data received.</param>
        internal void ProcessReceivedData(RemoteDataObject<PSObject> receivedData)
        {
            // verify if this data structure handler is the intended recipient
            if (receivedData.RunspacePoolId != _clientRunspacePoolId)
            {
                throw new PSRemotingDataStructureException(RemotingErrorIdStrings.RunspaceIdsDoNotMatch,
                                receivedData.RunspacePoolId, _clientRunspacePoolId);
            }

            // take appropriate action based on the action type
            Dbg.Assert(receivedData.TargetInterface == RemotingTargetInterface.RunspacePool,
                "Target interface is expected to be RunspacePool");

            switch (receivedData.DataType)
            {
                case RemotingDataType.RemoteHostCallUsingRunspaceHost:
                    {
                        Dbg.Assert(RemoteHostCallReceived != null,
                            "RemoteRunspacePoolInternal should subscribe to all data structure handler events");

                        RemoteHostCall remoteHostCall = RemoteHostCall.Decode(receivedData.Data);
                        RemoteHostCallReceived.SafeInvoke(this, new RemoteDataEventArgs<RemoteHostCall>(remoteHostCall));
                    }

                    break;

                case RemotingDataType.RunspacePoolInitData:
                    {
                        RunspacePoolInitInfo initInfo = RemotingDecoder.GetRunspacePoolInitInfo(receivedData.Data);

                        Dbg.Assert(RSPoolInitInfoReceived != null,
                            "RemoteRunspacePoolInternal should subscribe to all data structure handler events");
                        RSPoolInitInfoReceived.SafeInvoke(this,
                            new RemoteDataEventArgs<RunspacePoolInitInfo>(initInfo));
                    }

                    break;

                case RemotingDataType.RunspacePoolStateInfo:
                    {
                        RunspacePoolStateInfo stateInfo =
                            RemotingDecoder.GetRunspacePoolStateInfo(receivedData.Data);

                        Dbg.Assert(StateInfoReceived != null,
                            "RemoteRunspacePoolInternal should subscribe to all data structure handler events");
                        StateInfoReceived.SafeInvoke(this,
                            new RemoteDataEventArgs<RunspacePoolStateInfo>(stateInfo));

                        NotifyAssociatedPowerShells(stateInfo);
                    }

                    break;

                case RemotingDataType.ApplicationPrivateData:
                    {
                        PSPrimitiveDictionary applicationPrivateData = RemotingDecoder.GetApplicationPrivateData(receivedData.Data);
                        Dbg.Assert(ApplicationPrivateDataReceived != null,
                            "RemoteRunspacePoolInternal should subscribe to all data structure handler events");
                        ApplicationPrivateDataReceived.SafeInvoke(this,
                            new RemoteDataEventArgs<PSPrimitiveDictionary>(applicationPrivateData));
                    }

                    break;

                case RemotingDataType.RunspacePoolOperationResponse:
                    {
                        Dbg.Assert(SetMaxMinRunspacesResponseReceived != null,
                            "RemoteRunspacePoolInternal should subscribe to all data structure handler events");

                        SetMaxMinRunspacesResponseReceived.SafeInvoke(this, new RemoteDataEventArgs<PSObject>(receivedData.Data));
                    }

                    break;

                case RemotingDataType.PSEventArgs:
                    {
                        PSEventArgs psEventArgs = RemotingDecoder.GetPSEventArgs(receivedData.Data);

                        Dbg.Assert(PSEventArgsReceived != null,
                            "RemoteRunspacePoolInternal should subscribe to all data structure handler events");

                        PSEventArgsReceived.SafeInvoke(this, new RemoteDataEventArgs<PSEventArgs>(psEventArgs));
                    }

                    break;
            }
        }

        /// <summary>
        /// Creates a PowerShell data structure handler instance associated
        /// with this runspace pool data structure handler.
        /// </summary>
        /// <param name="shell">Associated powershell.</param>
        /// <returns>PowerShell data structure handler object.</returns>
        internal ClientPowerShellDataStructureHandler CreatePowerShellDataStructureHandler(
            ClientRemotePowerShell shell)
        {
            BaseClientCommandTransportManager clientTransportMgr =
                RemoteSession.SessionDataStructureHandler.CreateClientCommandTransportManager(shell, shell.NoInput);

            return new ClientPowerShellDataStructureHandler(
                clientTransportMgr, _clientRunspacePoolId, shell.InstanceId);
        }

        /// <summary>
        /// Creates a PowerShell instances on the server, associates it
        /// with this runspace pool and invokes.
        /// </summary>
        /// <param name="shell">The client remote powershell.</param>
        internal void CreatePowerShellOnServerAndInvoke(ClientRemotePowerShell shell)
        {
            // add to associated powershell list and send request to server
            lock (_associationSyncObject)
            {
                _associatedPowerShellDSHandlers.Add(shell.InstanceId, shell.DataStructureHandler);
            }

            shell.DataStructureHandler.RemoveAssociation += HandleRemoveAssociation;

            // Find out if this is an invoke and disconnect operation and if so whether the endpoint
            // supports disconnect.  Throw exception if disconnect is not supported.
            bool invokeAndDisconnect = (shell.Settings != null) ? shell.Settings.InvokeAndDisconnect : false;
            if (invokeAndDisconnect && !EndpointSupportsDisconnect)
            {
                throw new PSRemotingDataStructureException(RemotingErrorIdStrings.EndpointDoesNotSupportDisconnect);
            }

            if (RemoteSession == null)
            {
                throw new ObjectDisposedException("ClientRunspacePoolDataStructureHandler");
            }

            shell.DataStructureHandler.Start(RemoteSession.SessionDataStructureHandler.StateMachine, invokeAndDisconnect);
        }

        /// <summary>
        /// Add a ClientPowerShellDataStructureHandler to association list.
        /// </summary>
        /// <param name="psShellInstanceId">PowerShell Instance Id.</param>
        /// <param name="psDSHandler">ClientPowerShellDataStructureHandler for PowerShell.</param>
        internal void AddRemotePowerShellDSHandler(Guid psShellInstanceId, ClientPowerShellDataStructureHandler psDSHandler)
        {
            lock (_associationSyncObject)
            {
                // Remove old DSHandler and replace with new.
                _associatedPowerShellDSHandlers[psShellInstanceId] = psDSHandler;
            }

            psDSHandler.RemoveAssociation += HandleRemoveAssociation;
        }

        /// <summary>
        /// Dispatch the message to the associated powershell data structure handler.
        /// </summary>
        /// <param name="rcvdData">Message received.</param>
        internal void DispatchMessageToPowerShell(RemoteDataObject<PSObject> rcvdData)
        {
            ClientPowerShellDataStructureHandler dsHandler =
                GetAssociatedPowerShellDataStructureHandler(rcvdData.PowerShellId);

            // if a data structure handler does not exist it means
            // the association has been removed -
            // discard messages
            if (dsHandler != null)
            {
                dsHandler.ProcessReceivedData(rcvdData);
            }
        }

        /// <summary>
        /// Send the host response to the server.
        /// </summary>
        /// <param name="hostResponse">Host response object to send.</param>
        internal void SendHostResponseToServer(RemoteHostResponse hostResponse)
        {
            SendDataAsync(hostResponse.Encode(), DataPriorityType.PromptResponse);
        }

        /// <summary>
        /// Send a message to the server instructing it to reset its runspace state.
        /// </summary>
        /// <param name="callId">Caller Id.</param>
        internal void SendResetRunspaceStateToServer(long callId)
        {
            RemoteDataObject message =
                RemotingEncoder.GenerateResetRunspaceState(_clientRunspacePoolId, callId);

            SendDataAsync(message);
        }

        /// <summary>
        /// Sent a message to modify the max runspaces of the runspace pool.
        /// </summary>
        /// <param name="maxRunspaces">New maxrunspaces to set.</param>
        /// <param name="callId">call id on which the calling method will
        /// be blocked on</param>
        internal void SendSetMaxRunspacesToServer(int maxRunspaces, long callId)
        {
            RemoteDataObject message =
                RemotingEncoder.GenerateSetMaxRunspaces(_clientRunspacePoolId, maxRunspaces, callId);

            SendDataAsync(message);
        }

        /// <summary>
        /// Send a message to modify the min runspaces of the runspace pool.
        /// </summary>
        /// <param name="minRunspaces">New minrunspaces to set.</param>
        /// <param name="callId">call id on which the calling method will
        /// be blocked on</param>
        internal void SendSetMinRunspacesToServer(int minRunspaces, long callId)
        {
            RemoteDataObject message =
                RemotingEncoder.GenerateSetMinRunspaces(_clientRunspacePoolId, minRunspaces, callId);

            SendDataAsync(message);
        }

        /// <summary>
        /// Send a message to get the available runspaces from the server.
        /// </summary>
        /// <param name="callId">call id on which the calling method will
        /// be blocked on</param>
        internal void SendGetAvailableRunspacesToServer(long callId)
        {
            SendDataAsync(RemotingEncoder.GenerateGetAvailableRunspaces(_clientRunspacePoolId, callId));
        }

        #endregion Data Structure Handler Methods

        #region Data Structure Handler events

        /// <summary>
        /// Event raised when a host call is received.
        /// </summary>
        internal event EventHandler<RemoteDataEventArgs<RemoteHostCall>> RemoteHostCallReceived;

        /// <summary>
        /// Event raised when state information is received.
        /// </summary>
        internal event EventHandler<RemoteDataEventArgs<RunspacePoolStateInfo>> StateInfoReceived;

        /// <summary>
        /// Event raised when RunspacePoolInitInfo is received. This is the first runspace pool message expected
        /// after connecting to an existing remote runspace pool. RemoteRunspacePoolInternal should use this
        /// notification to set the state of a reconstructed runspace to "Opened State" and use the
        /// minRunspace and MaxRunspaces information to set its state.
        /// </summary>
        internal event EventHandler<RemoteDataEventArgs<RunspacePoolInitInfo>> RSPoolInitInfoReceived;

        /// <summary>
        /// Event raised when application private data is received.
        /// </summary>
        internal event EventHandler<RemoteDataEventArgs<PSPrimitiveDictionary>> ApplicationPrivateDataReceived;

        /// <summary>
        /// Event raised when a PSEventArgs is received.
        /// </summary>
        internal event EventHandler<RemoteDataEventArgs<PSEventArgs>> PSEventArgsReceived;

        /// <summary>
        /// Event raised when the session is closed.
        /// </summary>
        internal event EventHandler<RemoteDataEventArgs<Exception>> SessionClosed;

        /// <summary>
        /// </summary>
        internal event EventHandler<RemoteDataEventArgs<Exception>> SessionDisconnected;

        /// <summary>
        /// </summary>
        internal event EventHandler<RemoteDataEventArgs<Exception>> SessionReconnected;

        /// <summary>
        /// Event raised when the session is closing.
        /// </summary>
        internal event EventHandler<RemoteDataEventArgs<Exception>> SessionClosing;

        /// <summary>
        /// Event raised when a response to a SetMaxRunspaces or SetMinRunspaces call
        /// is received.
        /// </summary>
        internal event EventHandler<RemoteDataEventArgs<PSObject>> SetMaxMinRunspacesResponseReceived;

        /// <summary>
        /// EventHandler used to report connection URI redirections to the application.
        /// </summary>
        internal event EventHandler<RemoteDataEventArgs<Uri>> URIRedirectionReported;

        /// <summary>
        /// Indicates that a disconnect has been initiated by the WinRM robust connections layer.
        /// </summary>
        internal event EventHandler<RemoteDataEventArgs<Exception>> SessionRCDisconnecting;

        /// <summary>
        /// Notification that session creation has completed.
        /// </summary>
        internal event EventHandler<CreateCompleteEventArgs> SessionCreateCompleted;

        #endregion Data Structure Handler events

        #region Private Methods

        /// <summary>
        /// Send the data specified as a RemoteDataObject asynchronously
        /// to the runspace pool on the remote session.
        /// </summary>
        /// <param name="data">Data to send.</param>
        /// <remarks>This overload takes a RemoteDataObject and should be
        /// the one used within the code</remarks>
        private void SendDataAsync(RemoteDataObject data)
        {
            _transportManager.DataToBeSentCollection.Add<object>(data);
        }

        /// <summary>
        /// Send the data asynchronously to runspace pool driver on remote
        /// session with the specified priority.
        /// </summary>
        /// <typeparam name="T"></typeparam>
        /// <param name="data">Data to be sent to server.</param>
        /// <param name="priority">Priority with which to send data.</param>
        internal void SendDataAsync<T>(RemoteDataObject<T> data, DataPriorityType priority)
        {
            _transportManager.DataToBeSentCollection.Add<T>(data, priority);
        }

        /// <summary>
        /// Send the data asynchronously to runspace pool driver on remote
        /// session with the specified priority.
        /// </summary>
        /// <param name="data">Data object to send.</param>
        /// <param name="priority">Priority with which to send data.</param>
        internal void SendDataAsync(PSObject data, DataPriorityType priority)
        {
            RemoteDataObject<PSObject> dataToBeSent = RemoteDataObject<PSObject>.CreateFrom(RemotingDestination.Server,
                RemotingDataType.InvalidDataType, _clientRunspacePoolId, Guid.Empty, data);

            _transportManager.DataToBeSentCollection.Add<PSObject>(dataToBeSent);
        }

        /// <summary>
        /// Create a client remote session based on the connection info.
        /// </summary>
        /// <param name="rsPoolInternal">
        /// The RunspacePool object this session should map to.
        /// </param>
        private ClientRemoteSessionImpl CreateClientRemoteSession(
                    RemoteRunspacePoolInternal rsPoolInternal)
        {
            ClientRemoteSession.URIDirectionReported uriRedirectionHandler =
                new ClientRemoteSession.URIDirectionReported(HandleURIDirectionReported);
            return new ClientRemoteSessionImpl(rsPoolInternal,
                                               uriRedirectionHandler);
        }

        /// <summary>
        /// Handler for handling all session events.
        /// </summary>
        /// <param name="sender">Sender of this event.</param>
        /// <param name="e">Object describing this event.</param>
        private void HandleClientRemoteSessionStateChanged(
                        object sender, RemoteSessionStateEventArgs e)
        {
            // send create runspace request while sending negotiation packet. This will
            // save 1 network call to create a runspace on the server.
            if (e.SessionStateInfo.State == RemoteSessionState.NegotiationSending)
            {
                if (_createRunspaceCalled)
                {
                    return;
                }

                lock (_syncObject)
                {
                    // We are doing this check because Established event
                    // is raised more than once
                    if (_createRunspaceCalled)
                    {
                        // TODO: Put an assert here. NegotiationSending cannot
                        // occur multiple time in v2 remoting.
                        return;
                    }

                    _createRunspaceCalled = true;
                }

                // make client's PSVersionTable available to the server using applicationArguments
                PSPrimitiveDictionary argumentsWithVersionTable =
                    PSPrimitiveDictionary.CloneAndAddPSVersionTable(_applicationArguments);
                // send a message to the server..
                SendDataAsync(RemotingEncoder.GenerateCreateRunspacePool(
                    _clientRunspacePoolId, _minRunspaces, _maxRunspaces, RemoteSession.RemoteRunspacePoolInternal, _host,
                    argumentsWithVersionTable));
            }

            if (e.SessionStateInfo.State == RemoteSessionState.NegotiationSendingOnConnect)
            {
                // send connect message to the server.
                SendDataAsync(RemotingEncoder.GenerateConnectRunspacePool(
                    _clientRunspacePoolId, _minRunspaces, _maxRunspaces));
            }
            else if (e.SessionStateInfo.State == RemoteSessionState.ClosingConnection)
            {
                // use the first reason which caused the error
                Exception reason = _closingReason;
                if (reason == null)
                {
                    reason = e.SessionStateInfo.Reason;
                    _closingReason = reason;
                }

                // close transport managers of the associated commands
                List<ClientPowerShellDataStructureHandler> dsHandlers;
                lock (_associationSyncObject)
                {
                    dsHandlers = new List<ClientPowerShellDataStructureHandler>(_associatedPowerShellDSHandlers.Values);
                }

                foreach (ClientPowerShellDataStructureHandler dsHandler in dsHandlers)
                {
                    dsHandler.CloseConnectionAsync(_closingReason);
                }

                SessionClosing.SafeInvoke(this, new RemoteDataEventArgs<Exception>(reason));
            }
            else if (e.SessionStateInfo.State == RemoteSessionState.Closed)
            {
                // use the first reason which caused the error
                Exception reason = _closingReason;
                if (reason == null)
                {
                    reason = e.SessionStateInfo.Reason;
                    _closingReason = reason;
                }

                // if there is a reason associated, then most likely the
                // runspace pool has broken, so notify accordingly
                if (reason != null)
                {
                    NotifyAssociatedPowerShells(new RunspacePoolStateInfo(RunspacePoolState.Broken, reason));
                }
                else
                {
                    // notify the associated powershells that this
                    // runspace pool has closed
                    NotifyAssociatedPowerShells(new RunspacePoolStateInfo(RunspacePoolState.Closed, reason));
                }

                SessionClosed.SafeInvoke(this, new RemoteDataEventArgs<Exception>(reason));
            }
            else if (e.SessionStateInfo.State == RemoteSessionState.Connected)
            {
                // write a transfer event here
                PSEtwLog.ReplaceActivityIdForCurrentThread(_clientRunspacePoolId, PSEventId.OperationalTransferEventRunspacePool,
                    PSEventId.AnalyticTransferEventRunspacePool, PSKeyword.Runspace, PSTask.CreateRunspace);
            }
            else if (e.SessionStateInfo.State == RemoteSessionState.Disconnected)
            {
                NotifyAssociatedPowerShells(new RunspacePoolStateInfo(
                    RunspacePoolState.Disconnected,
                    e.SessionStateInfo.Reason));
                SessionDisconnected.SafeInvoke(this, new RemoteDataEventArgs<Exception>(e.SessionStateInfo.Reason));
            }
            else if (_reconnecting && e.SessionStateInfo.State == RemoteSessionState.Established)
            {
                SessionReconnected.SafeInvoke(this, new RemoteDataEventArgs<Exception>(null));
                _reconnecting = false;
            }
            else if (e.SessionStateInfo.State == RemoteSessionState.RCDisconnecting)
            {
                SessionRCDisconnecting.SafeInvoke(this, new RemoteDataEventArgs<Exception>(null));
            }
            else
            {
                if (e.SessionStateInfo.Reason != null)
                {
                    _closingReason = e.SessionStateInfo.Reason;
                }
            }
        }

        /// <summary>
        /// Session is reporting that URI is getting redirected.
        /// Report this information to the user by writing a warning message.
        /// </summary>
        /// <param name="newURI"></param>
        private void HandleURIDirectionReported(Uri newURI)
        {
            URIRedirectionReported.SafeInvoke(this, new RemoteDataEventArgs<Uri>(newURI));
        }

        /// <summary>
        /// Notifies associated powershell's of the runspace pool state change.
        /// </summary>
        /// <param name="stateInfo">state information that need to
        /// be notified</param>
        private void NotifyAssociatedPowerShells(RunspacePoolStateInfo stateInfo)
        {
            List<ClientPowerShellDataStructureHandler> dsHandlers;

            if (stateInfo.State == RunspacePoolState.Disconnected)
            {
                lock (_associationSyncObject)
                {
                    dsHandlers = new List<ClientPowerShellDataStructureHandler>(_associatedPowerShellDSHandlers.Values);
                }

                foreach (ClientPowerShellDataStructureHandler dsHandler in dsHandlers)
                {
                    dsHandler.ProcessDisconnect(stateInfo);
                }

                return;
            }

            // if the runspace pool is broken or closed then set all
            // associated powershells to stopped
            if (stateInfo.State == RunspacePoolState.Broken || stateInfo.State == RunspacePoolState.Closed)
            {
                lock (_associationSyncObject)
                {
                    dsHandlers = new List<ClientPowerShellDataStructureHandler>(_associatedPowerShellDSHandlers.Values);
                    _associatedPowerShellDSHandlers.Clear();
                }

                if (stateInfo.State == RunspacePoolState.Broken)
                {
                    // set the state to failed, outside the lock
                    foreach (ClientPowerShellDataStructureHandler dsHandler in dsHandlers)
                    {
                        dsHandler.SetStateToFailed(stateInfo.Reason);
                    }
                }
                else if (stateInfo.State == RunspacePoolState.Closed)
                {
                    foreach (ClientPowerShellDataStructureHandler dsHandler in dsHandlers)
                    {
                        dsHandler.SetStateToStopped(stateInfo.Reason);
                    }
                }

                return;
            }
        }

        /// <summary>
        /// Gets the ClientPowerShellDataStructureHandler instance for the specified id.
        /// </summary>
        /// <param name="clientPowerShellId">Id of the client remote powershell.</param>
        /// <returns>ClientPowerShellDataStructureHandler object.</returns>
        private ClientPowerShellDataStructureHandler GetAssociatedPowerShellDataStructureHandler
            (Guid clientPowerShellId)
        {
            ClientPowerShellDataStructureHandler dsHandler = null;

            lock (_associationSyncObject)
            {
                bool success = _associatedPowerShellDSHandlers.TryGetValue(clientPowerShellId, out dsHandler);

                if (!success)
                {
                    dsHandler = null;
                }
            }

            return dsHandler;
        }

        /// <summary>
        /// Remove the association of the powershell from the runspace pool.
        /// </summary>
        /// <param name="sender">Sender of this event.</param>
        /// <param name="e">Unused.</param>
        private void HandleRemoveAssociation(object sender, EventArgs e)
        {
            Dbg.Assert(sender is ClientPowerShellDataStructureHandler, @"sender of the event
                must be ClientPowerShellDataStructureHandler");

            ClientPowerShellDataStructureHandler dsHandler =
                sender as ClientPowerShellDataStructureHandler;

            lock (_associationSyncObject)
            {
                _associatedPowerShellDSHandlers.Remove(dsHandler.PowerShellId);
            }

            _transportManager.RemoveCommandTransportManager(dsHandler.PowerShellId);
        }

        /// <summary>
        /// Calls each running command Transport manager PrepareForDisconnect method.
        /// Each transport manager object will raise an event when the command/transport
        /// is ready to be disconnected.  Disconnect will begin when all is ready.
        /// </summary>
        private void PrepareForAndStartDisconnect()
        {
            bool startDisconnectNow;

            lock (_associationSyncObject)
            {
                if (_associatedPowerShellDSHandlers.Count == 0)
                {
                    // There are no running commands associated with this runspace pool.
                    startDisconnectNow = true;
                    _preparingForDisconnectList = null;
                }
                else
                {
                    // Delay starting the disconnect operation until all running commands are prepared.
                    startDisconnectNow = false;

                    // Create and fill list of active transportmanager objects to be disconnected.
                    // Add ready-for-disconnect callback handler to DSHandler transportmanager objects.
                    Dbg.Assert(_preparingForDisconnectList == null, "Cannot prepare for disconnect while disconnect is pending.");
                    _preparingForDisconnectList = new List<BaseClientCommandTransportManager>();
                    foreach (ClientPowerShellDataStructureHandler dsHandler in _associatedPowerShellDSHandlers.Values)
                    {
                        _preparingForDisconnectList.Add(dsHandler.TransportManager);
                        dsHandler.TransportManager.ReadyForDisconnect += HandleReadyForDisconnect;
                    }
                }
            }

            if (startDisconnectNow)
            {
                // Ok to start on this thread.
                StartDisconnectAsync(RemoteSession);
            }
            else
            {
                // Start preparation for disconnect.  The HandleReadyForDisconnect callback will be
                // called when a transportManager is ready for disconnect.
                List<ClientPowerShellDataStructureHandler> dsHandlers;
                lock (_associationSyncObject)
                {
                    dsHandlers = new List<ClientPowerShellDataStructureHandler>(_associatedPowerShellDSHandlers.Values);
                }

                foreach (ClientPowerShellDataStructureHandler dsHandler in dsHandlers)
                {
                    dsHandler.TransportManager.PrepareForDisconnect();
                }
            }
        }

        /// <summary>
        /// Allows each running command to resume processing command input for when
        /// the runspacepool and running commands are connected.
        /// </summary>
        private void PrepareForConnect()
        {
            List<ClientPowerShellDataStructureHandler> dsHandlers;
            lock (_associationSyncObject)
            {
                dsHandlers = new List<ClientPowerShellDataStructureHandler>(_associatedPowerShellDSHandlers.Values);
            }

            foreach (ClientPowerShellDataStructureHandler dsHandler in dsHandlers)
            {
                dsHandler.TransportManager.ReadyForDisconnect -= HandleReadyForDisconnect;
                dsHandler.TransportManager.PrepareForConnect();
            }
        }

        /// <summary>
        /// Handler of the transport ReadyForDisconnect event.  When all command
        /// transports are ready for disconnect we can start the disconnect process.
        /// </summary>
        /// <param name="sender"></param>
        /// <param name="args"></param>
        private void HandleReadyForDisconnect(object sender, EventArgs args)
        {
            if (sender == null)
            {
                return;
            }

            BaseClientCommandTransportManager bcmdTM = (BaseClientCommandTransportManager)sender;

            lock (_associationSyncObject)
            {
                // Ignore extra event calls after disconnect is started.
                if (_preparingForDisconnectList == null)
                {
                    return;
                }

                if (_preparingForDisconnectList.Contains(bcmdTM))
                {
                    _preparingForDisconnectList.Remove(bcmdTM);
                }

                if (_preparingForDisconnectList.Count == 0)
                {
                    _preparingForDisconnectList = null;

                    // Start the asynchronous disconnect on a worker thread because we don't know
                    // what thread this callback is made from.  If it was made from a transport
                    // callback event then a deadlock may occur when DisconnectAsync is called on
                    // that same thread.
                    ThreadPool.QueueUserWorkItem(new WaitCallback(StartDisconnectAsync), RemoteSession);
                }
            }
        }

        /// <summary>
        /// WaitCallback method to start an asynchronous disconnect.
        /// </summary>
        /// <param name="remoteSession"></param>
        private void StartDisconnectAsync(object remoteSession)
        {
            ((ClientRemoteSession)remoteSession).DisconnectAsync();
        }

        /// <summary>
        /// Forwards robust connection notifications to associated PowerShell clients.
        /// </summary>
        /// <param name="sender"></param>
        /// <param name="e"></param>
        private void HandleRobustConnectionNotification(
            object sender,
            ConnectionStatusEventArgs e)
        {
            List<ClientPowerShellDataStructureHandler> dsHandlers;
            lock (_associationSyncObject)
            {
                dsHandlers = new List<ClientPowerShellDataStructureHandler>(_associatedPowerShellDSHandlers.Values);
            }

            foreach (ClientPowerShellDataStructureHandler dsHandler in dsHandlers)
            {
                dsHandler.ProcessRobustConnectionNotification(e);
            }
        }

        /// <summary>
        /// Forwards the session create completion event.
        /// </summary>
        /// <param name="sender">Transport sender.</param>
        /// <param name="eventArgs">CreateCompleteEventArgs.</param>
        private void HandleSessionCreateCompleted(object sender, CreateCompleteEventArgs eventArgs)
        {
            SessionCreateCompleted.SafeInvoke<CreateCompleteEventArgs>(this, eventArgs);
        }

        #endregion Private Methods

        #region Private Members

<<<<<<< HEAD
        private readonly Guid _clientRunspacePoolId;
        private object _syncObject = new object();
=======
        private Guid _clientRunspacePoolId;
        private readonly object _syncObject = new object();
>>>>>>> d128fbc1
        private bool _createRunspaceCalled = false;
        private Exception _closingReason;
        private readonly int _minRunspaces;
        private readonly int _maxRunspaces;
        private readonly PSHost _host;
        private readonly PSPrimitiveDictionary _applicationArguments;

        private readonly Dictionary<Guid, ClientPowerShellDataStructureHandler> _associatedPowerShellDSHandlers
            = new Dictionary<Guid, ClientPowerShellDataStructureHandler>();
        // data structure handlers of all ClientRemotePowerShell which are
        // associated with this runspace pool
        private readonly object _associationSyncObject = new object();
        // object to synchronize operations to above
        private readonly BaseClientSessionTransportManager _transportManager;
        // session transport manager associated with this runspace

        private List<BaseClientCommandTransportManager> _preparingForDisconnectList;

        #endregion Private Members

        #region Internal Properties

        /// <summary>
        /// The remote session associated with this runspace pool
        /// data structure handler.
        /// </summary>
        internal ClientRemoteSession RemoteSession { get; private set; }

        /// <summary>
        /// Transport manager used by this data structure handler.
        /// </summary>
        internal BaseClientSessionTransportManager TransportManager
        {
            get
            {
                if (RemoteSession != null)
                {
                    return RemoteSession.SessionDataStructureHandler.TransportManager;
                }
                else
                {
                    return null;
                }
            }
        }

        /// <summary>
        /// Returns robust connection maximum retry time in milliseconds, if supported
        /// by underlying transport manager.
        /// </summary>
        internal int MaxRetryConnectionTime
        {
            get
            {
                if (_transportManager != null &&
                    _transportManager is WSManClientSessionTransportManager)
                {
                    return ((WSManClientSessionTransportManager)(_transportManager)).MaxRetryConnectionTime;
                }

                return 0;
            }
        }

        /// <summary>
        /// Indicates whether the currently connected runspace endpoint supports
        /// disconnect/connect semantics.
        /// </summary>
        internal bool EndpointSupportsDisconnect
        {
            get
            {
                WSManClientSessionTransportManager wsmanTransportManager = _transportManager as WSManClientSessionTransportManager;
                return (wsmanTransportManager != null) ? wsmanTransportManager.SupportsDisconnect : false;
            }
        }

        #endregion Internal Properties

        #region IDisposable

        /// <summary>
        /// Public interface for dispose.
        /// </summary>
        public void Dispose()
        {
            Dispose(true);

            GC.SuppressFinalize(this);
        }

        /// <summary>
        /// Release all resources.
        /// </summary>
        /// <param name="disposing">If true, release all managed resources.</param>
        public void Dispose(bool disposing)
        {
            if (disposing)
            {
                if (RemoteSession != null)
                {
                    ((ClientRemoteSessionImpl)RemoteSession).Dispose();
                    RemoteSession = null;
                }
            }
        }

        #endregion IDisposable
    }

    /// <summary>
    /// Base class for ClientPowerShellDataStructureHandler to handle all
    /// references.
    /// </summary>
    internal class ClientPowerShellDataStructureHandler
    {
        #region Data Structure Handler events

        /// <summary>
        /// This event is raised when the state of associated
        /// powershell is terminal and the runspace pool has
        /// to detach the association.
        /// </summary>
        internal event EventHandler RemoveAssociation;

        /// <summary>
        /// This event is raised when a state information object
        /// is received from the server.
        /// </summary>
        internal event EventHandler<RemoteDataEventArgs<PSInvocationStateInfo>> InvocationStateInfoReceived;

        /// <summary>
        /// This event is raised when an output object is received
        /// from the server.
        /// </summary>
        internal event EventHandler<RemoteDataEventArgs<object>> OutputReceived;

        /// <summary>
        /// This event is raised when an error record is received
        /// from the server.
        /// </summary>
        internal event EventHandler<RemoteDataEventArgs<ErrorRecord>> ErrorReceived;

        /// <summary>
        /// This event is raised when an informational message -
        /// debug, verbose, warning, progress is received from
        /// the server.
        /// </summary>
        internal event EventHandler<RemoteDataEventArgs<InformationalMessage>> InformationalMessageReceived;

        /// <summary>
        /// This event is raised when a host call is targeted to the
        /// powershell.
        /// </summary>
        internal event EventHandler<RemoteDataEventArgs<RemoteHostCall>> HostCallReceived;

        /// <summary>
        /// This event is raised when a runspace pool data structure handler notifies an
        /// associated powershell data structure handler that its closed.
        /// </summary>
        internal event EventHandler<RemoteDataEventArgs<Exception>> ClosedNotificationFromRunspacePool;

        /// <summary>
        /// Event that is raised when a remote connection is successfully closed. The event is raised
        /// from a WSMan transport thread. Since this thread can hold on to a HTTP
        /// connection, the event handler should complete processing as fast as possible.
        /// Importantly the event handler should not generate any call that results in a
        /// user request like host.ReadLine().
        ///
        /// Errors (occurred during connection attempt) are reported through WSManTransportErrorOccured
        /// event.
        /// </summary>
        /// <remarks>
        /// The eventhandler should make sure not to throw any exceptions.
        /// </remarks>
        internal event EventHandler<EventArgs> CloseCompleted;

        /// <summary>
        /// This event is raised when a runspace pool data structure handler notifies an
        /// associated powershell data structure handler that its broken.
        /// </summary>
        internal event EventHandler<RemoteDataEventArgs<Exception>> BrokenNotificationFromRunspacePool;

        /// <summary>
        /// This event is raised when reconnect async operation on the associated powershell/pipeline instance is completed.
        /// </summary>
        internal event EventHandler<RemoteDataEventArgs<Exception>> ReconnectCompleted;

        /// <summary>
        /// This event is raised when connect async operation on the associated powershell/pipeline instance is completed.
        /// </summary>
        internal event EventHandler<RemoteDataEventArgs<Exception>> ConnectCompleted;

        /// <summary>
        /// This event is raised when a Robust Connection layer notification is available.
        /// </summary>
        internal event EventHandler<ConnectionStatusEventArgs> RobustConnectionNotification;

        #endregion Data Structure Handler events

        #region Data Structure Handler Methods

        /// <summary>
        /// Start the command operation.
        /// </summary>
        internal void Start(ClientRemoteSessionDSHandlerStateMachine stateMachine, bool inDisconnectMode)
        {
            // Add all callbacks to transport manager.
            SetupTransportManager(inDisconnectMode);
            TransportManager.CreateAsync();
        }

        private void HandleDelayStreamRequestProcessed(object sender, EventArgs e)
        {
            // client's request to start pipeline in disconnected mode has been successfully processed
            ProcessDisconnect(null);
        }

        internal void HandleReconnectCompleted(object sender, EventArgs args)
        {
            int currentState = Interlocked.CompareExchange(ref _connectionState, (int)connectionStates.Connected, (int)connectionStates.Reconnecting);

            ReconnectCompleted.SafeInvoke(this, new RemoteDataEventArgs<Exception>(null));
            return;
        }

        internal void HandleConnectCompleted(object sender, EventArgs args)
        {
            int currentState = Interlocked.CompareExchange(ref _connectionState, (int)connectionStates.Connected, (int)connectionStates.Connecting);

            ConnectCompleted.SafeInvoke(this, new RemoteDataEventArgs<Exception>(null));
            return;
        }

        /// <summary>
        /// Handler which handles transport errors.
        /// </summary>
        /// <param name="sender"></param>
        /// <param name="e"></param>
        internal void HandleTransportError(object sender, TransportErrorOccuredEventArgs e)
        {
            // notify associated powershell about the error and close transport manager
            PSInvocationStateInfo stateInfo = new PSInvocationStateInfo(PSInvocationState.Failed, e.Exception);
            InvocationStateInfoReceived.SafeInvoke(this, new RemoteDataEventArgs<PSInvocationStateInfo>(stateInfo));

            // The handler to InvocationStateInfoReceived would have already
            // closed the connection. No need to do it here again
        }

        /// <summary>
        /// Send a stop powershell message to the server.
        /// </summary>
        internal void SendStopPowerShellMessage()
        {
            TransportManager.CryptoHelper.CompleteKeyExchange();
            TransportManager.SendStopSignal();
        }

        /// <summary>
        /// Event that gets raised when stop signal is completed.
        /// </summary>
        /// <param name="sender"></param>
        /// <param name="e"></param>
        private void OnSignalCompleted(object sender, EventArgs e)
        {
            // Raise stopped event locally...By the time this event
            // is raised, the remote server would have sent state changed info.
            // A bad server may not send appropriate sate info, in which case we
            // fail safely
            PSRemotingDataStructureException exception = new PSRemotingDataStructureException(
                RemotingErrorIdStrings.PipelineStopped);
            InvocationStateInfoReceived.SafeInvoke(this,
                new RemoteDataEventArgs<PSInvocationStateInfo>(
                    new PSInvocationStateInfo(PSInvocationState.Stopped, exception)));
        }

        /// <summary>
        /// Send the host response to the server.
        /// </summary>
        /// <param name="hostResponse">Host response to send.</param>
        internal void SendHostResponseToServer(RemoteHostResponse hostResponse)
        {
            RemoteDataObject<PSObject> dataToBeSent =
                RemoteDataObject<PSObject>.CreateFrom(RemotingDestination.Server,
                RemotingDataType.RemotePowerShellHostResponseData,
                clientRunspacePoolId,
                clientPowerShellId,
                hostResponse.Encode());

            TransportManager.DataToBeSentCollection.Add<PSObject>(dataToBeSent,
                DataPriorityType.PromptResponse);
        }

        /// <summary>
        /// Attach the specified data collection as input
        /// to the remote powershell.
        /// </summary>
        /// <param name="inputstream"></param>
        internal void SendInput(ObjectStreamBase inputstream)
        {
            if (!inputstream.IsOpen && inputstream.Count == 0)
            {
                // there is no input, send an end of input
                // message
                lock (_inputSyncObject)
                {
                    // send input closed information to server
                    SendDataAsync(RemotingEncoder.GeneratePowerShellInputEnd(
                        clientRunspacePoolId, clientPowerShellId));
                }
            }
            else
            {
                // its possible that in client input data is written in a thread
                // other than the current thread. Since we want to write input
                // to the server in the order in which it was received, this
                // operation of writing to the server need to be synced
                // Also we need to ensure that all the data currently available
                // for enumeration are written out before any newly added data
                // is written. Hence the lock is made even before the handler is
                // registered
                lock (_inputSyncObject)
                {
                    inputstream.DataReady += HandleInputDataReady;
                    WriteInput(inputstream);
                }
            }
        }

        /// <summary>
        /// Process the data received from the runspace pool
        /// on the server.
        /// </summary>
        /// <param name="receivedData">Data received.</param>
        internal void ProcessReceivedData(RemoteDataObject<PSObject> receivedData)
        {
            // verify if this data structure handler is the intended recipient
            if (receivedData.PowerShellId != clientPowerShellId)
            {
                throw new PSRemotingDataStructureException(RemotingErrorIdStrings.PipelineIdsDoNotMatch,
                                receivedData.PowerShellId, clientPowerShellId);
            }

            // decode the message and take appropriate action
            Dbg.Assert(receivedData.TargetInterface == RemotingTargetInterface.PowerShell,
                "Target interface is expected to be Pipeline");

            switch (receivedData.DataType)
            {
                case RemotingDataType.PowerShellStateInfo:
                    {
                        PSInvocationStateInfo stateInfo =
                            RemotingDecoder.GetPowerShellStateInfo(receivedData.Data);

                        Dbg.Assert(InvocationStateInfoReceived != null,
                            "ClientRemotePowerShell should subscribe to all data structure handler events");
                        InvocationStateInfoReceived.SafeInvoke(this,
                            new RemoteDataEventArgs<PSInvocationStateInfo>(stateInfo));
                    }

                    break;

                case RemotingDataType.PowerShellOutput:
                    {
                        object outputObject =
                            RemotingDecoder.GetPowerShellOutput(receivedData.Data);

                        // since it is possible that powershell can have
                        // strongly typed output, origin information will
                        // not be added in this case. If a remoting cmdlet
                        // is using PowerShell, then it should take care
                        // of adding the origin information
                        Dbg.Assert(OutputReceived != null,
                            "ClientRemotePowerShell should subscribe to all data structure handler events");
                        OutputReceived.SafeInvoke(this,
                            new RemoteDataEventArgs<object>(outputObject));
                    }

                    break;

                case RemotingDataType.PowerShellErrorRecord:
                    {
                        ErrorRecord errorRecord =
                            RemotingDecoder.GetPowerShellError(receivedData.Data);

                        // since it is possible that powershell can have
                        // strongly typed output, origin information will
                        // not be added for output. Therefore, origin
                        // information will not be added for error records
                        // as well. If a remoting cmdlet
                        // is using PowerShell, then it should take care
                        // of adding the origin information
                        Dbg.Assert(ErrorReceived != null,
                                "ClientRemotePowerShell should subscribe to all data structure handler events");

                        ErrorReceived.SafeInvoke(this,
                            new RemoteDataEventArgs<ErrorRecord>(errorRecord));
                    }

                    break;
                case RemotingDataType.PowerShellDebug:
                    {
                        DebugRecord record = RemotingDecoder.GetPowerShellDebug(receivedData.Data);

                        InformationalMessageReceived.SafeInvoke(this,
                            new RemoteDataEventArgs<InformationalMessage>(
                                new InformationalMessage(record, RemotingDataType.PowerShellDebug)));
                    }

                    break;

                case RemotingDataType.PowerShellVerbose:
                    {
                        VerboseRecord record = RemotingDecoder.GetPowerShellVerbose(receivedData.Data);

                        InformationalMessageReceived.SafeInvoke(this,
                            new RemoteDataEventArgs<InformationalMessage>(
                                new InformationalMessage(record, RemotingDataType.PowerShellVerbose)));
                    }

                    break;

                case RemotingDataType.PowerShellWarning:
                    {
                        WarningRecord record = RemotingDecoder.GetPowerShellWarning(receivedData.Data);

                        InformationalMessageReceived.SafeInvoke(this,
                            new RemoteDataEventArgs<InformationalMessage>(
                                new InformationalMessage(record, RemotingDataType.PowerShellWarning)));
                    }

                    break;

                case RemotingDataType.PowerShellProgress:
                    {
                        ProgressRecord record = RemotingDecoder.GetPowerShellProgress(receivedData.Data);

                        InformationalMessageReceived.SafeInvoke(this,
                            new RemoteDataEventArgs<InformationalMessage>(
                                new InformationalMessage(record, RemotingDataType.PowerShellProgress)));
                    }

                    break;

                case RemotingDataType.PowerShellInformationStream:
                    {
                        InformationRecord record = RemotingDecoder.GetPowerShellInformation(receivedData.Data);

                        InformationalMessageReceived.SafeInvoke(this,
                            new RemoteDataEventArgs<InformationalMessage>(
                                new InformationalMessage(record, RemotingDataType.PowerShellInformationStream)));
                    }

                    break;

                case RemotingDataType.RemoteHostCallUsingPowerShellHost:
                    {
                        RemoteHostCall remoteHostCall = RemoteHostCall.Decode(receivedData.Data);
                        HostCallReceived.SafeInvoke(this, new RemoteDataEventArgs<RemoteHostCall>(remoteHostCall));
                    }

                    break;

                default:
                    {
                        Dbg.Assert(false, "we should not be encountering this");
                    }

                    break;
            }
        }

        /// <summary>
        /// Set the state of the associated powershell to stopped.
        /// </summary>
        /// <param name="reason">reason why this state change
        /// should occur</param>
        /// <remarks>This method is called by the associated
        /// runspace pool data structure handler when the server runspace pool
        /// goes into a closed or broken state</remarks>
        internal void SetStateToFailed(Exception reason)
        {
            Dbg.Assert(BrokenNotificationFromRunspacePool != null,
                "ClientRemotePowerShell should subscribe to all data structure handler events");

            BrokenNotificationFromRunspacePool.SafeInvoke(this, new RemoteDataEventArgs<Exception>(reason));
        }

        /// <summary>
        /// Sets the state of the powershell to stopped.
        /// </summary>
        /// <param name="reason">reason why the powershell has to be
        /// set to a stopped state.</param>
        internal void SetStateToStopped(Exception reason)
        {
            Dbg.Assert(ClosedNotificationFromRunspacePool != null,
                "ClientRemotePowerShell should subscribe to all data structure handler events");

            ClosedNotificationFromRunspacePool.SafeInvoke(this, new RemoteDataEventArgs<Exception>(reason));
        }

        /// <summary>
        /// Closes transport manager.
        /// </summary>
        internal void CloseConnectionAsync(Exception sessionCloseReason)
        {
            _sessionClosedReason = sessionCloseReason;

            // wait for the close to complete and then dispose the transport manager
            TransportManager.CloseCompleted += (object source, EventArgs args) =>
            {
                if (CloseCompleted != null)
                {
                    // If the provided event args are empty then call CloseCompleted with
                    // RemoteSessionStateEventArgs containing session closed reason exception.
                    EventArgs closeCompletedEventArgs = (args == EventArgs.Empty) ?
                        new RemoteSessionStateEventArgs(new RemoteSessionStateInfo(RemoteSessionState.Closed, _sessionClosedReason)) :
                        args;

                    CloseCompleted(this, closeCompletedEventArgs);
                }

                TransportManager.Dispose();
            };

            TransportManager.CloseAsync();
        }

        /// <summary>
        /// Raise a remove association event. This is raised
        /// when the powershell has gone into a terminal state
        /// and the runspace pool need not maintain any further
        /// associations.
        /// </summary>
        internal void RaiseRemoveAssociationEvent()
        {
            RemoveAssociation.SafeInvoke(this, EventArgs.Empty);
        }

        /// <summary>
        /// Called from runspace DS handler while disconnecting
        /// This will set the state of the pipeline DS handler to disconnected.
        /// </summary>
        internal void ProcessDisconnect(RunspacePoolStateInfo rsStateInfo)
        {
            // disconnect may be called on a pipeline that is already disconnected.
            PSInvocationStateInfo stateInfo =
                            new PSInvocationStateInfo(PSInvocationState.Disconnected,
                                (rsStateInfo != null) ? rsStateInfo.Reason : null);

            Dbg.Assert(InvocationStateInfoReceived != null,
                "ClientRemotePowerShell should subscribe to all data structure handler events");
            InvocationStateInfoReceived.SafeInvoke(this,
                new RemoteDataEventArgs<PSInvocationStateInfo>(stateInfo));

            Interlocked.CompareExchange(ref _connectionState, (int)connectionStates.Disconnected, (int)connectionStates.Connected);
        }

        /// <summary>
        /// This does not ensure that the corresponding session/runspacepool is in connected stated
        /// Its the caller responsiblity to ensure that this is the case
        /// At the protocols layers, this logic is delegated to the transport layer.
        /// WSMan transport ensures that WinRS commands cannot be reconnected when the parent shell is not in connected state.
        /// </summary>
        internal void ReconnectAsync()
        {
            int currentState = Interlocked.CompareExchange(ref _connectionState, (int)connectionStates.Reconnecting, (int)connectionStates.Disconnected);
            if ((currentState != (int)connectionStates.Disconnected))
            {
                Dbg.Assert(false, "Pipeline DS Handler is in unexpected connection state");

                // TODO: Raise appropriate exception
                return;
            }

            TransportManager.ReconnectAsync();
        }

        // Called from session DSHandler. Connects to a remote powershell instance.
        internal void ConnectAsync()
        {
            int currentState = Interlocked.CompareExchange(ref _connectionState, (int)connectionStates.Connecting, (int)connectionStates.Disconnected);

            // Connect is called for *reconstruct* connection case and so
            // we need to set up all transport manager callbacks.
            SetupTransportManager(false);
            TransportManager.ConnectAsync();
        }

        /// <summary>
        /// Called from session DSHandler.  Notify client of robust connection
        /// message.
        /// </summary>
        /// <param name="e"></param>
        internal void ProcessRobustConnectionNotification(
            ConnectionStatusEventArgs e)
        {
            // Raise event for PowerShell client.
            RobustConnectionNotification.SafeInvoke(this, e);
        }

        #endregion Data Structure Handler Methods

        #region Protected Members

        protected Guid clientRunspacePoolId;
        protected Guid clientPowerShellId;

        #endregion Protected Members

        #region Constructors

        /// <summary>
        /// Default internal constructor.
        /// </summary>
        /// <param name="clientRunspacePoolId">id of the client
        /// remote runspace pool associated with this data structure handler
        /// </param>
        /// <param name="clientPowerShellId">id of the client
        /// powershell associated with this data structure handler</param>
        /// <param name="transportManager">transport manager associated
        /// with this connection</param>
        internal ClientPowerShellDataStructureHandler(BaseClientCommandTransportManager transportManager,
                    Guid clientRunspacePoolId, Guid clientPowerShellId)
        {
            TransportManager = transportManager;
            this.clientRunspacePoolId = clientRunspacePoolId;
            this.clientPowerShellId = clientPowerShellId;
            transportManager.SignalCompleted += OnSignalCompleted;
        }

        #endregion Constructors

        #region Internal Methods

        /// <summary>
        /// Client PowerShell Id of the powershell this
        /// data structure handler is associated with.
        /// </summary>
        internal Guid PowerShellId
        {
            get
            {
                return clientPowerShellId;
            }
        }

        /// <summary>
        /// Transport manager used by this data structure handler.
        /// </summary>
        internal BaseClientCommandTransportManager TransportManager { get; }

        #endregion Internal Methods

        #region Private Methods

        /// <summary>
        /// Send the data specified as a RemoteDataObject asynchronously
        /// to the powershell on server.
        /// </summary>
        /// <param name="data">Data to send.</param>
        /// <remarks>This overload takes a RemoteDataObject and should be
        /// the one used within the code</remarks>
        private void SendDataAsync(RemoteDataObject data)
        {
            RemoteDataObject<object> dataToBeSent = (RemoteDataObject<object>)data;
            TransportManager.DataToBeSentCollection.Add<object>(dataToBeSent);
        }

        /// <summary>
        /// Handle data added to input.
        /// </summary>
        /// <param name="sender">Sender of this event.</param>
        /// <param name="e">Information describing this event.</param>
        private void HandleInputDataReady(object sender, EventArgs e)
        {
            // make sure only one thread calls the WriteInput.
            lock (_inputSyncObject)
            {
                ObjectStreamBase inputstream = sender as ObjectStreamBase;
                WriteInput(inputstream);
            }
        }

        /// <summary>
        /// </summary>
        /// <remarks>This method doesn't lock and its the responsibility
        /// of the caller to actually do the locking</remarks>
        /// <param name="inputstream"></param>
        private void WriteInput(ObjectStreamBase inputstream)
        {
            Collection<object> inputObjects = inputstream.ObjectReader.NonBlockingRead(Int32.MaxValue);

            foreach (object inputObject in inputObjects)
            {
                SendDataAsync(RemotingEncoder.GeneratePowerShellInput(inputObject,
                    clientRunspacePoolId, clientPowerShellId));
            }

            if (!inputstream.IsOpen)
            {
                // Write any data written after the NonBlockingRead call above.
                inputObjects = inputstream.ObjectReader.NonBlockingRead(Int32.MaxValue);

                foreach (object inputObject in inputObjects)
                {
                    SendDataAsync(RemotingEncoder.GeneratePowerShellInput(inputObject,
                        clientRunspacePoolId, clientPowerShellId));
                }

                // we are sending input end to the server. Ignore the future
                // DataReady events (A DataReady event is raised while Closing
                // the stream as well)
                inputstream.DataReady -= HandleInputDataReady;
                // stream close: send end of input
                SendDataAsync(RemotingEncoder.GeneratePowerShellInputEnd(
                    clientRunspacePoolId, clientPowerShellId));
            }
        }

        /// <summary>
        /// Helper method to add transport manager callbacks and set transport
        /// manager disconnected state.
        /// </summary>
        /// <param name="inDisconnectMode">Boolean.</param>
        private void SetupTransportManager(bool inDisconnectMode)
        {
            TransportManager.WSManTransportErrorOccured += HandleTransportError;
            TransportManager.ReconnectCompleted += HandleReconnectCompleted;
            TransportManager.ConnectCompleted += HandleConnectCompleted;
            TransportManager.DelayStreamRequestProcessed += HandleDelayStreamRequestProcessed;
            TransportManager.startInDisconnectedMode = inDisconnectMode;
        }

        #endregion Private Methods

        #region Private Members

        // object for synchronizing input to be sent
        // to server powershell
        private readonly object _inputSyncObject = new object();

        private enum connectionStates
        {
            Connected = 1, Disconnected = 3, Reconnecting = 4, Connecting = 5
        }

        private int _connectionState = (int)connectionStates.Connected;

        // Contains the associated session closed reason exception if any,
        // otherwise is null.
        private Exception _sessionClosedReason;

        #endregion Private Members
    }

    internal class InformationalMessage
    {
        internal object Message { get; }

        internal RemotingDataType DataType { get; }

        internal InformationalMessage(object message, RemotingDataType dataType)
        {
            DataType = dataType;
            Message = message;
        }
    }
}<|MERGE_RESOLUTION|>--- conflicted
+++ resolved
@@ -862,13 +862,8 @@
 
         #region Private Members
 
-<<<<<<< HEAD
         private readonly Guid _clientRunspacePoolId;
-        private object _syncObject = new object();
-=======
-        private Guid _clientRunspacePoolId;
         private readonly object _syncObject = new object();
->>>>>>> d128fbc1
         private bool _createRunspaceCalled = false;
         private Exception _closingReason;
         private readonly int _minRunspaces;
