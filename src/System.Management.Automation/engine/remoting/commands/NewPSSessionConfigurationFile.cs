// Copyright (c) Microsoft Corporation. All rights reserved.
// Licensed under the MIT License.

using System;
using System.IO;
using System.Collections;
using System.Diagnostics.CodeAnalysis;
using System.Linq;
using System.Management.Automation;
using System.Management.Automation.Remoting;
using System.Text;
using System.Diagnostics;
using System.Management.Automation.Internal;
using System.Globalization;

namespace Microsoft.PowerShell.Commands
{
#if !UNIX
    /// <summary>
    /// New-PSSessionConfigurationFile command implementation
    ///
    /// See Declarative Initial Session State (DISC)
    /// </summary>
    [Cmdlet(VerbsCommon.New, "PSSessionConfigurationFile", HelpUri = "https://go.microsoft.com/fwlink/?LinkID=217036")]
    public class NewPSSessionConfigurationFileCommand : PSCmdlet
    {
        #region Parameters

        /// <summary>
        /// Destination path
        /// </summary>
        [Parameter(Position = 0, Mandatory = true)]
        [ValidateNotNullOrEmpty]
        public string Path
        {
            get
            {
                return _path;
            }

            set
            {
                _path = value;
            }
        }

        private string _path;

        /// <summary>
        /// Configuration file schema version
        /// </summary>
        [Parameter()]
        [ValidateNotNull]
        public Version SchemaVersion
        {
            get
            {
                return _schemaVersion;
            }

            set
            {
                _schemaVersion = value;
            }
        }

        private Version _schemaVersion = new Version("2.0.0.0");

        /// <summary>
        /// Configuration file GUID
        /// </summary>
        [Parameter()]
        public Guid Guid
        {
            get
            {
                return _guid;
            }

            set
            {
                _guid = value;
            }
        }

        private Guid _guid = Guid.NewGuid();

        /// <summary>
        /// Author of the configuration file
        /// </summary>
        [Parameter()]
        public string Author
        {
            get
            {
                return _author;
            }

            set
            {
                _author = value;
            }
        }

        private string _author;

        /// <summary>
        /// Description
        /// </summary>
        [Parameter()]
        public string Description
        {
            get
            {
                return _description;
            }

            set
            {
                _description = value;
            }
        }

        private string _description;

        /// <summary>
        /// Company name
        /// </summary>
        [Parameter()]
        public string CompanyName
        {
            get
            {
                return _companyName;
            }

            set
            {
                _companyName = value;
            }
        }

        private string _companyName;

        /// <summary>
        /// Copyright information
        /// </summary>
        [Parameter()]
        public string Copyright
        {
            get
            {
                return _copyright;
            }

            set
            {
                _copyright = value;
            }
        }

        private string _copyright;

        /// <summary>
        /// Specifies type of initial session state to use.
        /// </summary>
        [Parameter()]
        public SessionType SessionType
        {
            get
            {
                return _sessionType;
            }

            set
            {
                _sessionType = value;
            }
        }

        private SessionType _sessionType = SessionType.Default;

        /// <summary>
        /// Specifies the directory for transcripts to be placed.
        /// </summary>
        [Parameter()]
        public string TranscriptDirectory
        {
            get
            {
                return _transcriptDirectory;
            }

            set
            {
                _transcriptDirectory = value;
            }
        }

        private string _transcriptDirectory = null;

        /// <summary>
        /// Specifies whether to run this configuration under a virtual account.
        /// </summary>
        [Parameter()]
        public SwitchParameter RunAsVirtualAccount { get; set; }

        /// <summary>
        /// Specifies groups a virtual account is part of.
        /// </summary>
        [Parameter()]
        [SuppressMessage("Microsoft.Performance", "CA1819:PropertiesShouldNotReturnArrays")]
        public string[] RunAsVirtualAccountGroups { get; set; }

        /// <summary>
        /// Creates a User PSDrive in the session.
        /// The User drive is used with Copy-Item for file transfer when the FileSystem provider is
        /// not visible in the session.
        /// </summary>
        [Parameter()]
        public SwitchParameter MountUserDrive
        {
            get;
            set;
        }

        /// <summary>
        /// Optional parameter that specifies a maximum size in bytes for the User: drive created with the
        /// MountUserDrive parameter.
        /// If no maximum size is specified then the default drive maximum size is 50MB.
        /// </summary>
        [Parameter()]
        public long UserDriveMaximumSize { get; set; }

        // Temporarily removed until script input parameter validation is implemented.
        /*
        /// <summary>
        /// Optional parameter that enforces script input parameter validation.  When specified all scripts
        /// run in the PSSession must have validation attributes to validate input data or an error is generated.
        /// If a MountUserDrive is specified for the PSSession then input parameter validation will be
        /// enabled automatically.
        /// </summary>
        [Parameter()]
        public SwitchParameter EnforceInputParameterValidation { get; set; }
        */

        /// <summary>
        /// Optional parameter that specifies a Group Managed Service Account name in which the configuration
        /// is run.
        /// </summary>
        [Parameter()]
        public string GroupManagedServiceAccount { get; set; }

        /// <summary>
        /// Scripts to process
        /// </summary>
        [Parameter()]
        [SuppressMessage("Microsoft.Performance", "CA1819:PropertiesShouldNotReturnArrays")]
        public string[] ScriptsToProcess
        {
            get
            {
                return _scriptsToProcess;
            }

            set
            {
                _scriptsToProcess = value;
            }
        }

        private string[] _scriptsToProcess = Utils.EmptyArray<string>();

        /// <summary>
        /// Role definitions for this session configuration (Role name -> Role capability)
        /// </summary>
        [Parameter()]
        [SuppressMessage("Microsoft.Usage", "CA2227:CollectionPropertiesShouldBeReadOnly")]
        public IDictionary RoleDefinitions
        {
            get
            {
                return _roleDefinitions;
            }

            set
            {
                _roleDefinitions = value;
            }
        }

        private IDictionary _roleDefinitions;

        /// <summary>
        /// Specifies account groups that are membership requirements for this session
        /// </summary>
        [Parameter()]
        [SuppressMessage("Microsoft.Usage", "CA2227:CollectionPropertiesShouldBeReadOnly")]
        public IDictionary RequiredGroups
        {
            get { return _requiredGroups; }

            set { _requiredGroups = value; }
        }

        private IDictionary _requiredGroups;

        /// <summary>
        /// Language mode
        /// </summary>
        [Parameter()]
        public PSLanguageMode LanguageMode
        {
            get
            {
                return _languageMode;
            }

            set
            {
                _languageMode = value;
                _isLanguageModeSpecified = true;
            }
        }

        private PSLanguageMode _languageMode = PSLanguageMode.NoLanguage;
        private bool _isLanguageModeSpecified;

        /// <summary>
        /// Execution policy
        /// </summary>
        [Parameter()]
        public ExecutionPolicy ExecutionPolicy
        {
            get
            {
                return _executionPolicy;
            }

            set
            {
                _executionPolicy = value;
            }
        }

        private ExecutionPolicy _executionPolicy = ExecutionPolicy.Restricted;

        /// <summary>
        /// PowerShell version
        /// </summary>
        [Parameter()]
        public Version PowerShellVersion
        {
            get
            {
                return _powerShellVersion;
            }

            set
            {
                _powerShellVersion = value;
            }
        }

        private Version _powerShellVersion;

        /// <summary>
        /// A list of modules to import
        /// </summary>
        [Parameter()]
        [SuppressMessage("Microsoft.Performance", "CA1819:PropertiesShouldNotReturnArrays")]
        public object[] ModulesToImport
        {
            get
            {
                return _modulesToImport;
            }

            set
            {
                _modulesToImport = value;
            }
        }

        private object[] _modulesToImport;

        /// <summary>
        /// A list of visible aliases
        /// </summary>
        [Parameter()]
        [SuppressMessage("Microsoft.Performance", "CA1819:PropertiesShouldNotReturnArrays")]
        public string[] VisibleAliases
        {
            get
            {
                return _visibleAliases;
            }

            set
            {
                _visibleAliases = value;
            }
        }

        private string[] _visibleAliases = Utils.EmptyArray<string>();

        /// <summary>
        /// A list of visible cmdlets
        /// </summary>
        [Parameter()]
        [SuppressMessage("Microsoft.Performance", "CA1819:PropertiesShouldNotReturnArrays")]
        public object[] VisibleCmdlets
        {
            get
            {
                return _visibleCmdlets;
            }

            set
            {
                _visibleCmdlets = value;
            }
        }
<<<<<<< HEAD
        private object[] _visibleCmdlets = null;
=======

        private Object[] _visibleCmdlets = null;
>>>>>>> d8af22c3

        /// <summary>
        /// A list of visible functions
        /// </summary>
        [Parameter()]
        [SuppressMessage("Microsoft.Performance", "CA1819:PropertiesShouldNotReturnArrays")]
        public object[] VisibleFunctions
        {
            get
            {
                return _visibleFunctions;
            }

            set
            {
                _visibleFunctions = value;
            }
        }
<<<<<<< HEAD
        private object[] _visibleFunctions = null;
=======

        private Object[] _visibleFunctions = null;
>>>>>>> d8af22c3

        /// <summary>
        /// A list of visible external commands (scripts and applications)
        /// </summary>
        [Parameter()]
        [SuppressMessage("Microsoft.Performance", "CA1819:PropertiesShouldNotReturnArrays")]
        public string[] VisibleExternalCommands
        {
            get
            {
                return _visibleExternalCommands;
            }

            set
            {
                _visibleExternalCommands = value;
            }
        }

        private string[] _visibleExternalCommands = Utils.EmptyArray<string>();

        /// <summary>
        /// A list of providers
        /// </summary>
        [Parameter()]
        [SuppressMessage("Microsoft.Performance", "CA1819:PropertiesShouldNotReturnArrays")]
        public string[] VisibleProviders
        {
            get
            {
                return _visibleProviders;
            }

            set
            {
                _visibleProviders = value;
            }
        }

        private string[] _visibleProviders = Utils.EmptyArray<string>();

        /// <summary>
        /// A list of aliases
        /// </summary>
        [Parameter()]
        [SuppressMessage("Microsoft.Performance", "CA1819:PropertiesShouldNotReturnArrays")]
        public IDictionary[] AliasDefinitions
        {
            get
            {
                return _aliasDefinitions;
            }

            set
            {
                _aliasDefinitions = value;
            }
        }

        private IDictionary[] _aliasDefinitions;

        /// <summary>
        /// A list of functions
        /// </summary>
        [Parameter()]
        [SuppressMessage("Microsoft.Performance", "CA1819:PropertiesShouldNotReturnArrays")]
        public IDictionary[] FunctionDefinitions
        {
            get
            {
                return _functionDefinitions;
            }

            set
            {
                _functionDefinitions = value;
            }
        }

        private IDictionary[] _functionDefinitions;

        /// <summary>
        /// A list of variables
        /// </summary>
        [Parameter()]
        [SuppressMessage("Microsoft.Performance", "CA1819:PropertiesShouldNotReturnArrays")]
        public object VariableDefinitions
        {
            get
            {
                return _variableDefinitions;
            }

            set
            {
                _variableDefinitions = value;
            }
        }

        private object _variableDefinitions;

        /// <summary>
        /// A list of environment variables
        /// </summary>
        [Parameter()]
        [SuppressMessage("Microsoft.Performance", "CA1819:PropertiesShouldNotReturnArrays")]
        [SuppressMessage("Microsoft.Usage", "CA2227:CollectionPropertiesShouldBeReadOnly")]
        public IDictionary EnvironmentVariables
        {
            get
            {
                return _environmentVariables;
            }

            set
            {
                _environmentVariables = value;
            }
        }

        private IDictionary _environmentVariables;

        /// <summary>
        /// A list of types to process
        /// </summary>
        [Parameter()]
        [SuppressMessage("Microsoft.Performance", "CA1819:PropertiesShouldNotReturnArrays")]
        public string[] TypesToProcess
        {
            get
            {
                return _typesToProcess;
            }

            set
            {
                _typesToProcess = value;
            }
        }

        private string[] _typesToProcess = Utils.EmptyArray<string>();

        /// <summary>
        /// A list of format data to process
        /// </summary>
        [Parameter()]
        [SuppressMessage("Microsoft.Performance", "CA1819:PropertiesShouldNotReturnArrays")]
        public string[] FormatsToProcess
        {
            get
            {
                return _formatsToProcess;
            }

            set
            {
                _formatsToProcess = value;
            }
        }

        private string[] _formatsToProcess = Utils.EmptyArray<string>();

        /// <summary>
        /// A list of assemblies to load
        /// </summary>
        [Parameter()]
        [SuppressMessage("Microsoft.Performance", "CA1819:PropertiesShouldNotReturnArrays")]
        public string[] AssembliesToLoad
        {
            get
            {
                return _assembliesToLoad;
            }

            set
            {
                _assembliesToLoad = value;
            }
        }

        private string[] _assembliesToLoad;

        /// <summary>
        /// Gets or sets whether to include a full expansion of all possible session configuration
        /// keys as comments when creating the session configuration file.
        /// </summary>
        [Parameter()]
        public SwitchParameter Full { get; set; }

        #endregion

        #region Overrides

        /// <summary>
        /// </summary>
        protected override void ProcessRecord()
        {
            Debug.Assert(!String.IsNullOrEmpty(_path));

            ProviderInfo provider = null;
            PSDriveInfo drive;
            string filePath = SessionState.Path.GetUnresolvedProviderPathFromPSPath(_path, out provider, out drive);

            if (!provider.NameEquals(Context.ProviderNames.FileSystem) || !filePath.EndsWith(StringLiterals.PowerShellDISCFileExtension, StringComparison.OrdinalIgnoreCase))
            {
                string message = StringUtil.Format(RemotingErrorIdStrings.InvalidPSSessionConfigurationFilePath, _path);
                InvalidOperationException ioe = new InvalidOperationException(message);
                ErrorRecord er = new ErrorRecord(ioe, "InvalidPSSessionConfigurationFilePath",
                    ErrorCategory.InvalidArgument, _path);
                ThrowTerminatingError(er);
            }

            FileStream fileStream;
            StreamWriter streamWriter;
            FileInfo readOnlyFileInfo;

            // Now open the output file...
            PathUtils.MasterStreamOpen(
                this,
                filePath,
                EncodingConversion.Unicode,
                /* defaultEncoding */ false,
                /* Append */ false,
                /* Force */ false,
                /* NoClobber */ false,
                out fileStream,
                out streamWriter,
                out readOnlyFileInfo,
                false
            );

            try
            {
                StringBuilder result = new StringBuilder();

                result.Append("@{");
                result.Append(streamWriter.NewLine);
                result.Append(streamWriter.NewLine);

                // Schema version
                result.Append(SessionConfigurationUtils.ConfigFragment(ConfigFileConstants.SchemaVersion, RemotingErrorIdStrings.DISCSchemaVersionComment,
                    SessionConfigurationUtils.QuoteName(_schemaVersion), streamWriter, false));

                // Guid
                result.Append(SessionConfigurationUtils.ConfigFragment(ConfigFileConstants.Guid, RemotingErrorIdStrings.DISCGUIDComment, SessionConfigurationUtils.QuoteName(_guid), streamWriter, false));

                // Author
                if (String.IsNullOrEmpty(_author))
                {
                    _author = Environment.UserName;
                }

                result.Append(SessionConfigurationUtils.ConfigFragment(ConfigFileConstants.Author, RemotingErrorIdStrings.DISCAuthorComment,
                    SessionConfigurationUtils.QuoteName(_author), streamWriter, false));

                // Description
                result.Append(SessionConfigurationUtils.ConfigFragment(ConfigFileConstants.Description, RemotingErrorIdStrings.DISCDescriptionComment,
                    SessionConfigurationUtils.QuoteName(_description), streamWriter, String.IsNullOrEmpty(_description)));

                // Company name
                if (ShouldGenerateConfigurationSnippet("CompanyName"))
                {
                    if (String.IsNullOrEmpty(_companyName))
                    {
                        _companyName = Modules.DefaultCompanyName;
                    }

                    result.Append(SessionConfigurationUtils.ConfigFragment(ConfigFileConstants.CompanyName, RemotingErrorIdStrings.DISCCompanyNameComment,
                        SessionConfigurationUtils.QuoteName(_companyName), streamWriter, false));
                }

                // Copyright
                if (ShouldGenerateConfigurationSnippet("Copyright"))
                {
                    if (String.IsNullOrEmpty(_copyright))
                    {
                        _copyright = StringUtil.Format(Modules.DefaultCopyrightMessage, _author);
                    }

                    result.Append(SessionConfigurationUtils.ConfigFragment(ConfigFileConstants.Copyright, RemotingErrorIdStrings.DISCCopyrightComment,
                        SessionConfigurationUtils.QuoteName(_copyright), streamWriter, false));
                }

                // Session type
                result.Append(SessionConfigurationUtils.ConfigFragment(ConfigFileConstants.SessionType, RemotingErrorIdStrings.DISCInitialSessionStateComment,
                    SessionConfigurationUtils.QuoteName(_sessionType), streamWriter, false));

                string resultData = null;

                // Transcript directory
                resultData = String.IsNullOrEmpty(_transcriptDirectory) ? "'C:\\Transcripts\\'" : SessionConfigurationUtils.QuoteName(_transcriptDirectory);
                result.Append(SessionConfigurationUtils.ConfigFragment(ConfigFileConstants.TranscriptDirectory, RemotingErrorIdStrings.DISCTranscriptDirectoryComment,
                    resultData, streamWriter, String.IsNullOrEmpty(_transcriptDirectory)));

                // Run as virtual account
                result.Append(SessionConfigurationUtils.ConfigFragment(ConfigFileConstants.RunAsVirtualAccount, RemotingErrorIdStrings.DISCRunAsVirtualAccountComment,
                    SessionConfigurationUtils.WriteBoolean(true), streamWriter, RunAsVirtualAccount == false));

                // Run as virtual account groups
                if (ShouldGenerateConfigurationSnippet("RunAsVirtualAccountGroups"))
                {
                    bool haveVirtualAccountGroups = (RunAsVirtualAccountGroups != null) && (RunAsVirtualAccountGroups.Length > 0);
                    resultData = (haveVirtualAccountGroups) ? SessionConfigurationUtils.CombineStringArray(RunAsVirtualAccountGroups) : "'Remote Desktop Users', 'Remote Management Users'";
                    result.Append(SessionConfigurationUtils.ConfigFragment(ConfigFileConstants.RunAsVirtualAccountGroups, RemotingErrorIdStrings.DISCRunAsVirtualAccountGroupsComment,
                        resultData, streamWriter, !haveVirtualAccountGroups));
                }

                // Mount user drive
                if (ShouldGenerateConfigurationSnippet("MountUserDrive"))
                {
                    result.Append(SessionConfigurationUtils.ConfigFragment(ConfigFileConstants.MountUserDrive, RemotingErrorIdStrings.DISCMountUserDriveComment,
                        SessionConfigurationUtils.WriteBoolean(true), streamWriter, MountUserDrive == false));
                }

                // User drive maximum size
                if (ShouldGenerateConfigurationSnippet("UserDriveMaximumSize"))
                {
                    long userDriveMaxSize = (UserDriveMaximumSize > 0) ? UserDriveMaximumSize : 50000000;
                    result.Append(SessionConfigurationUtils.ConfigFragment(ConfigFileConstants.UserDriveMaxSize, RemotingErrorIdStrings.DISCUserDriveMaxSizeComment,
                        SessionConfigurationUtils.WriteLong(userDriveMaxSize), streamWriter, (UserDriveMaximumSize <= 0)));
                }

                // Temporarily removed until script input parameter validation is implemented.
                /*
                // Enforce input parameter validation
                result.Append(SessionConfigurationUtils.ConfigFragment(ConfigFileConstants.EnforceInputParameterValidation, RemotingErrorIdStrings.DISCEnforceInputParameterValidation,
                    SessionConfigurationUtils.WriteBoolean(true), streamWriter, EnforceInputParameterValidation == false));
                */

                // Group Managed Service Account Name
                if (ShouldGenerateConfigurationSnippet("GroupManagedServiceAccount"))
                {
                    bool haveGMSAAccountName = !string.IsNullOrEmpty(GroupManagedServiceAccount);
                    resultData = (!haveGMSAAccountName) ? "'CONTOSO\\GroupManagedServiceAccount'" : SessionConfigurationUtils.QuoteName(GroupManagedServiceAccount);
                    result.Append(SessionConfigurationUtils.ConfigFragment(ConfigFileConstants.GMSAAccount, RemotingErrorIdStrings.DISCGMSAComment,
                        resultData, streamWriter, !haveGMSAAccountName));
                }

                // Scripts to process
                resultData = (_scriptsToProcess.Length > 0) ? SessionConfigurationUtils.CombineStringArray(_scriptsToProcess) : "'C:\\ConfigData\\InitScript1.ps1', 'C:\\ConfigData\\InitScript2.ps1'";
                result.Append(SessionConfigurationUtils.ConfigFragment(ConfigFileConstants.ScriptsToProcess, RemotingErrorIdStrings.DISCScriptsToProcessComment,
                    resultData, streamWriter, (_scriptsToProcess.Length == 0)));

                // Role definitions
                if (_roleDefinitions == null)
                {
                    result.Append(SessionConfigurationUtils.ConfigFragment(ConfigFileConstants.RoleDefinitions, RemotingErrorIdStrings.DISCRoleDefinitionsComment,
                        "@{ 'CONTOSO\\SqlAdmins' = @{ RoleCapabilities = 'SqlAdministration' }; 'CONTOSO\\SqlManaged' = @{ RoleCapabilityFiles = 'C:\\RoleCapability\\SqlManaged.psrc' }; 'CONTOSO\\ServerMonitors' = @{ VisibleCmdlets = 'Get-Process' } } ", streamWriter, true));
                }
                else
                {
                    DISCUtils.ValidateRoleDefinitions(_roleDefinitions);

                    result.Append(SessionConfigurationUtils.ConfigFragment(ConfigFileConstants.RoleDefinitions, RemotingErrorIdStrings.DISCRoleDefinitionsComment,
                        SessionConfigurationUtils.CombineHashtable(_roleDefinitions, streamWriter), streamWriter, false));
                }

                // Required groups
                if (ShouldGenerateConfigurationSnippet("RequiredGroups"))
                {
                    if (_requiredGroups == null)
                    {
                        result.Append(SessionConfigurationUtils.ConfigFragment(ConfigFileConstants.RequiredGroups, RemotingErrorIdStrings.DISCRequiredGroupsComment,
                            "@{ And = @{ Or = 'CONTOSO\\SmartCard-Logon1', 'CONTOSO\\SmartCard-Logon2' }, 'Administrators' }", streamWriter, true));
                    }
                    else
                    {
                        result.Append(SessionConfigurationUtils.ConfigFragment(ConfigFileConstants.RequiredGroups, RemotingErrorIdStrings.DISCRequiredGroupsComment,
                            SessionConfigurationUtils.CombineRequiredGroupsHash(_requiredGroups), streamWriter, false));
                    }
                }

                // PSLanguageMode languageMode
                if (ShouldGenerateConfigurationSnippet("LanguageMode"))
                {
                    if (!_isLanguageModeSpecified)
                    {
                        if (_sessionType == SessionType.Default)
                        {
                            _languageMode = PSLanguageMode.FullLanguage;
                        }
                    }

                    result.Append(SessionConfigurationUtils.ConfigFragment(ConfigFileConstants.LanguageMode, RemotingErrorIdStrings.DISCLanguageModeComment,
                        SessionConfigurationUtils.QuoteName(_languageMode), streamWriter, false));
                }

                // ExecutionPolicy executionPolicy
                if (ShouldGenerateConfigurationSnippet("ExecutionPolicy"))
                {
                    result.Append(SessionConfigurationUtils.ConfigFragment(ConfigFileConstants.ExecutionPolicy, RemotingErrorIdStrings.DISCExecutionPolicyComment,
                        SessionConfigurationUtils.QuoteName(_executionPolicy), streamWriter, false));
                }

                // PowerShell version
                bool isExample = false;

                if (ShouldGenerateConfigurationSnippet("PowerShellVersion"))
                {
                    if (_powerShellVersion == null)
                    {
                        isExample = true;
                        _powerShellVersion = PSVersionInfo.PSVersion;
                    }

                    result.Append(SessionConfigurationUtils.ConfigFragment(ConfigFileConstants.PowerShellVersion, RemotingErrorIdStrings.DISCPowerShellVersionComment,
                        SessionConfigurationUtils.QuoteName(_powerShellVersion), streamWriter, isExample));
                }

                // Modules to import
                if (_modulesToImport == null)
                {
                    if (Full)
                    {
                        string exampleModulesToImport = "'MyCustomModule', @{ ModuleName = 'MyCustomModule'; ModuleVersion = '1.0.0.0'; GUID = '4d30d5f0-cb16-4898-812d-f20a6c596bdf' }";
                        result.Append(SessionConfigurationUtils.ConfigFragment(ConfigFileConstants.ModulesToImport, RemotingErrorIdStrings.DISCModulesToImportComment, exampleModulesToImport, streamWriter, true));
                    }
                }
                else
                {
                    result.Append(SessionConfigurationUtils.ConfigFragment(ConfigFileConstants.ModulesToImport, RemotingErrorIdStrings.DISCModulesToImportComment,
                        SessionConfigurationUtils.CombineHashTableOrStringArray(_modulesToImport, streamWriter, this), streamWriter, false));
                }

                // Visible aliases
                if (ShouldGenerateConfigurationSnippet("VisibleAliases"))
                {
                    result.Append(SessionConfigurationUtils.ConfigFragment(ConfigFileConstants.VisibleAliases, RemotingErrorIdStrings.DISCVisibleAliasesComment,
                        SessionConfigurationUtils.GetVisibilityDefault(_visibleAliases, streamWriter, this), streamWriter, _visibleAliases.Length == 0));
                }

                // Visible cmdlets
                if ((_visibleCmdlets == null) || (_visibleCmdlets.Length == 0))
                {
                    if (Full)
                    {
                        result.Append(SessionConfigurationUtils.ConfigFragment(ConfigFileConstants.VisibleCmdlets, RemotingErrorIdStrings.DISCVisibleCmdletsComment,
                            "'Invoke-Cmdlet1', @{ Name = 'Invoke-Cmdlet2'; Parameters = @{ Name = 'Parameter1'; ValidateSet = 'Item1', 'Item2' }, @{ Name = 'Parameter2'; ValidatePattern = 'L*' } }", streamWriter, true));
                    }
                }
                else
                {
                    result.Append(SessionConfigurationUtils.ConfigFragment(ConfigFileConstants.VisibleCmdlets, RemotingErrorIdStrings.DISCVisibleCmdletsComment,
                        SessionConfigurationUtils.GetVisibilityDefault(_visibleCmdlets, streamWriter, this), streamWriter, false));
                }

                // Visible functions
                if ((_visibleFunctions == null) || (_visibleFunctions.Length == 0))
                {
                    if (Full)
                    {
                        result.Append(SessionConfigurationUtils.ConfigFragment(ConfigFileConstants.VisibleFunctions, RemotingErrorIdStrings.DISCVisibleFunctionsComment,
                            "'Invoke-Function1', @{ Name = 'Invoke-Function2'; Parameters = @{ Name = 'Parameter1'; ValidateSet = 'Item1', 'Item2' }, @{ Name = 'Parameter2'; ValidatePattern = 'L*' } }", streamWriter, true));
                    }
                }
                else
                {
                    result.Append(SessionConfigurationUtils.ConfigFragment(ConfigFileConstants.VisibleFunctions, RemotingErrorIdStrings.DISCVisibleFunctionsComment,
                        SessionConfigurationUtils.GetVisibilityDefault(_visibleFunctions, streamWriter, this), streamWriter, _visibleFunctions.Length == 0));
                }

                // Visible external commands (scripts, executables)
                if (ShouldGenerateConfigurationSnippet("VisibleExternalCommands"))
                {
                    result.Append(SessionConfigurationUtils.ConfigFragment(ConfigFileConstants.VisibleExternalCommands, RemotingErrorIdStrings.DISCVisibleExternalCommandsComment,
                        SessionConfigurationUtils.GetVisibilityDefault(_visibleExternalCommands, streamWriter, this), streamWriter, _visibleExternalCommands.Length == 0));
                }

                // Visible providers
                if (ShouldGenerateConfigurationSnippet("VisibleProviders"))
                {
                    result.Append(SessionConfigurationUtils.ConfigFragment(ConfigFileConstants.VisibleProviders, RemotingErrorIdStrings.DISCVisibleProvidersComment,
                        SessionConfigurationUtils.GetVisibilityDefault(_visibleProviders, streamWriter, this), streamWriter, _visibleProviders.Length == 0));
                }

                // Alias definitions
                if ((_aliasDefinitions == null) || (_aliasDefinitions.Length == 0))
                {
                    if (Full)
                    {
                        result.Append(SessionConfigurationUtils.ConfigFragment(ConfigFileConstants.AliasDefinitions, RemotingErrorIdStrings.DISCAliasDefinitionsComment,
                           "@{ Name = 'Alias1'; Value = 'Invoke-Alias1'}, @{ Name = 'Alias2'; Value = 'Invoke-Alias2'}", streamWriter, true));
                    }
                }
                else
                {
                    result.Append(SessionConfigurationUtils.ConfigFragment(ConfigFileConstants.AliasDefinitions, RemotingErrorIdStrings.DISCAliasDefinitionsComment,
                        SessionConfigurationUtils.CombineHashtableArray(_aliasDefinitions, streamWriter), streamWriter, false));
                }

                // Function definitions
                if (_functionDefinitions == null)
                {
                    if (Full)
                    {
                        result.Append(SessionConfigurationUtils.ConfigFragment(ConfigFileConstants.FunctionDefinitions, RemotingErrorIdStrings.DISCFunctionDefinitionsComment,
                            "@{ Name = 'MyFunction'; ScriptBlock = { param($MyInput) $MyInput } }", streamWriter, true));
                    }
                }
                else
                {
                    Hashtable[] funcHash = DISCPowerShellConfiguration.TryGetHashtableArray(_functionDefinitions);

                    if (funcHash != null)
                    {
                        result.Append(SessionConfigurationUtils.ConfigFragment(ConfigFileConstants.FunctionDefinitions, RemotingErrorIdStrings.DISCFunctionDefinitionsComment,
                            SessionConfigurationUtils.CombineHashtableArray(funcHash, streamWriter), streamWriter, false));

                        foreach (Hashtable hashtable in funcHash)
                        {
                            if (!hashtable.ContainsKey(ConfigFileConstants.FunctionNameToken))
                            {
                                PSArgumentException e = new PSArgumentException(StringUtil.Format(RemotingErrorIdStrings.DISCTypeMustContainKey,
                                    ConfigFileConstants.FunctionDefinitions, ConfigFileConstants.FunctionNameToken, _path));
                                ThrowTerminatingError(e.ErrorRecord);
                            }

                            if (!hashtable.ContainsKey(ConfigFileConstants.FunctionValueToken))
                            {
                                PSArgumentException e = new PSArgumentException(StringUtil.Format(RemotingErrorIdStrings.DISCTypeMustContainKey,
                                    ConfigFileConstants.FunctionDefinitions, ConfigFileConstants.FunctionValueToken, _path));
                                ThrowTerminatingError(e.ErrorRecord);
                            }

                            if ((hashtable[ConfigFileConstants.FunctionValueToken] as ScriptBlock) == null)
                            {
                                PSArgumentException e = new PSArgumentException(StringUtil.Format(RemotingErrorIdStrings.DISCKeyMustBeScriptBlock,
                                    ConfigFileConstants.FunctionValueToken, ConfigFileConstants.FunctionDefinitions, _path));
                                ThrowTerminatingError(e.ErrorRecord);
                            }

                            foreach (string functionKey in hashtable.Keys)
                            {
                                if (!String.Equals(functionKey, ConfigFileConstants.FunctionNameToken, StringComparison.OrdinalIgnoreCase) &&
                                    !String.Equals(functionKey, ConfigFileConstants.FunctionValueToken, StringComparison.OrdinalIgnoreCase) &&
                                    !String.Equals(functionKey, ConfigFileConstants.FunctionOptionsToken, StringComparison.OrdinalIgnoreCase))
                                {
                                    PSArgumentException e = new PSArgumentException(StringUtil.Format(RemotingErrorIdStrings.DISCTypeContainsInvalidKey,
                                        functionKey, ConfigFileConstants.FunctionDefinitions, _path));
                                    ThrowTerminatingError(e.ErrorRecord);
                                }
                            }
                        }
                    }
                    else
                    {
                        PSArgumentException e = new PSArgumentException(StringUtil.Format(RemotingErrorIdStrings.DISCTypeMustBeHashtableArray,
                            ConfigFileConstants.FunctionDefinitions, filePath));
                        ThrowTerminatingError(e.ErrorRecord);
                    }
                }

                // Variable definitions
                if (_variableDefinitions == null)
                {
                    if (Full)
                    {
                        result.Append(SessionConfigurationUtils.ConfigFragment(ConfigFileConstants.VariableDefinitions, RemotingErrorIdStrings.DISCVariableDefinitionsComment,
                            "@{ Name = 'Variable1'; Value = { 'Dynamic' + 'InitialValue' } }, @{ Name = 'Variable2'; Value = 'StaticInitialValue' }", streamWriter, true));
                    }
                }
                else
                {
                    string varString = _variableDefinitions as string;

                    if (varString != null)
                    {
                        result.Append(SessionConfigurationUtils.ConfigFragment(ConfigFileConstants.VariableDefinitions, RemotingErrorIdStrings.DISCVariableDefinitionsComment,
                            varString, streamWriter, false));
                    }
                    else
                    {
                        Hashtable[] varHash = DISCPowerShellConfiguration.TryGetHashtableArray(_variableDefinitions);

                        if (varHash != null)
                        {
                            result.Append(SessionConfigurationUtils.ConfigFragment(ConfigFileConstants.VariableDefinitions, RemotingErrorIdStrings.DISCVariableDefinitionsComment,
                                SessionConfigurationUtils.CombineHashtableArray(varHash, streamWriter), streamWriter, false));

                            foreach (Hashtable hashtable in varHash)
                            {
                                if (!hashtable.ContainsKey(ConfigFileConstants.VariableNameToken))
                                {
                                    PSArgumentException e = new PSArgumentException(StringUtil.Format(RemotingErrorIdStrings.DISCTypeMustContainKey,
                                        ConfigFileConstants.VariableDefinitions, ConfigFileConstants.VariableNameToken, _path));
                                    ThrowTerminatingError(e.ErrorRecord);
                                }

                                if (!hashtable.ContainsKey(ConfigFileConstants.VariableValueToken))
                                {
                                    PSArgumentException e = new PSArgumentException(StringUtil.Format(RemotingErrorIdStrings.DISCTypeMustContainKey,
                                        ConfigFileConstants.VariableDefinitions, ConfigFileConstants.VariableValueToken, _path));
                                    ThrowTerminatingError(e.ErrorRecord);
                                }

                                foreach (string variableKey in hashtable.Keys)
                                {
                                    if (!String.Equals(variableKey, ConfigFileConstants.VariableNameToken, StringComparison.OrdinalIgnoreCase) &&
                                        !String.Equals(variableKey, ConfigFileConstants.VariableValueToken, StringComparison.OrdinalIgnoreCase))
                                    {
                                        PSArgumentException e = new PSArgumentException(StringUtil.Format(RemotingErrorIdStrings.DISCTypeContainsInvalidKey,
                                            variableKey, ConfigFileConstants.VariableDefinitions, _path));
                                        ThrowTerminatingError(e.ErrorRecord);
                                    }
                                }
                            }
                        }
                        else
                        {
                            PSArgumentException e = new PSArgumentException(StringUtil.Format(RemotingErrorIdStrings.DISCTypeMustBeHashtableArray,
                                ConfigFileConstants.VariableDefinitions, filePath));
                            ThrowTerminatingError(e.ErrorRecord);
                        }
                    }
                }

                // Environment variables
                if (_environmentVariables == null)
                {
                    if (Full)
                    {
                        result.Append(SessionConfigurationUtils.ConfigFragment(ConfigFileConstants.EnvironmentVariables, RemotingErrorIdStrings.DISCEnvironmentVariablesComment,
                            "@{ Variable1 = 'Value1'; Variable2 = 'Value2' }",
                            streamWriter, true));
                    }
                }
                else
                {
                    result.Append(SessionConfigurationUtils.ConfigFragment(ConfigFileConstants.EnvironmentVariables, RemotingErrorIdStrings.DISCEnvironmentVariablesComment,
                        SessionConfigurationUtils.CombineHashtable(_environmentVariables, streamWriter), streamWriter, false));
                }

                // Types to process
                if (ShouldGenerateConfigurationSnippet("TypesToProcess"))
                {
                    resultData = (_typesToProcess.Length > 0) ? SessionConfigurationUtils.CombineStringArray(_typesToProcess) : "'C:\\ConfigData\\MyTypes.ps1xml', 'C:\\ConfigData\\OtherTypes.ps1xml'";
                    result.Append(SessionConfigurationUtils.ConfigFragment(ConfigFileConstants.TypesToProcess, RemotingErrorIdStrings.DISCTypesToProcessComment,
                        resultData, streamWriter, (_typesToProcess.Length == 0)));
                }

                // Formats to process
                if (ShouldGenerateConfigurationSnippet("FormatsToProcess"))
                {
                    resultData = (_formatsToProcess.Length > 0) ? SessionConfigurationUtils.CombineStringArray(_formatsToProcess) : "'C:\\ConfigData\\MyFormats.ps1xml', 'C:\\ConfigData\\OtherFormats.ps1xml'";
                    result.Append(SessionConfigurationUtils.ConfigFragment(ConfigFileConstants.FormatsToProcess, RemotingErrorIdStrings.DISCFormatsToProcessComment,
                        resultData, streamWriter, (_formatsToProcess.Length == 0)));
                }

                // Assemblies to load
                if (ShouldGenerateConfigurationSnippet("AssembliesToLoad"))
                {
                    isExample = false;
                    if ((_assembliesToLoad == null) || (_assembliesToLoad.Length == 0))
                    {
                        isExample = true;
                        _assembliesToLoad = new string[] { "System.Web", "System.OtherAssembly, Version=4.0.0.0, Culture=neutral, PublicKeyToken=b03f5f7f11d50a3a" };
                    }

                    result.Append(SessionConfigurationUtils.ConfigFragment(ConfigFileConstants.AssembliesToLoad, RemotingErrorIdStrings.DISCAssembliesToLoadComment,
                        SessionConfigurationUtils.CombineStringArray(_assembliesToLoad), streamWriter, isExample));
                }

                result.Append("}");

                streamWriter.Write(result.ToString());
            }
            finally
            {
                streamWriter.Dispose();
            }
        }

        #endregion

        #region Private methods

        private bool ShouldGenerateConfigurationSnippet(string parameterName)
        {
            return Full || MyInvocation.BoundParameters.ContainsKey(parameterName);
        }

        #endregion
    }
#endif

    /// <summary>
    /// New-PSRoleCapabilityFile command implementation
    ///
    /// Creates a role capability file suitable for use in a Role Capability (which can be referenced in a Session Configuration file)
    /// </summary>
    [Cmdlet(VerbsCommon.New, "PSRoleCapabilityFile", HelpUri = "https://go.microsoft.com/fwlink/?LinkId=623708")]
    public class NewPSRoleCapabilityFileCommand : PSCmdlet
    {
        #region Parameters

        /// <summary>
        /// Destination path
        /// </summary>
        [Parameter(Position = 0, Mandatory = true)]
        [ValidateNotNullOrEmpty]
        public string Path
        {
            get
            {
                return _path;
            }

            set
            {
                _path = value;
            }
        }

        private string _path;

        /// <summary>
        /// Configuration file GUID
        /// </summary>
        [Parameter()]
        public Guid Guid
        {
            get
            {
                return _guid;
            }

            set
            {
                _guid = value;
            }
        }

        private Guid _guid = Guid.NewGuid();

        /// <summary>
        /// Author of the configuration file
        /// </summary>
        [Parameter()]
        public string Author
        {
            get
            {
                return _author;
            }

            set
            {
                _author = value;
            }
        }

        private string _author;

        /// <summary>
        /// Description
        /// </summary>
        [Parameter()]
        public string Description
        {
            get
            {
                return _description;
            }

            set
            {
                _description = value;
            }
        }

        private string _description;

        /// <summary>
        /// Company name
        /// </summary>
        [Parameter()]
        public string CompanyName
        {
            get
            {
                return _companyName;
            }

            set
            {
                _companyName = value;
            }
        }

        private string _companyName;

        /// <summary>
        /// Copyright information
        /// </summary>
        [Parameter()]
        public string Copyright
        {
            get
            {
                return _copyright;
            }

            set
            {
                _copyright = value;
            }
        }

        private string _copyright;

        /// <summary>
        /// A list of modules to import
        /// </summary>
        [Parameter()]
        [SuppressMessage("Microsoft.Performance", "CA1819:PropertiesShouldNotReturnArrays")]
        public object[] ModulesToImport
        {
            get
            {
                return _modulesToImport;
            }

            set
            {
                _modulesToImport = value;
            }
        }

        private object[] _modulesToImport;

        /// <summary>
        /// A list of visible aliases
        /// </summary>
        [Parameter()]
        [SuppressMessage("Microsoft.Performance", "CA1819:PropertiesShouldNotReturnArrays")]
        public string[] VisibleAliases
        {
            get
            {
                return _visibleAliases;
            }

            set
            {
                _visibleAliases = value;
            }
        }

        private string[] _visibleAliases = Utils.EmptyArray<string>();

        /// <summary>
        /// A list of visible cmdlets
        /// </summary>
        [Parameter()]
        [SuppressMessage("Microsoft.Performance", "CA1819:PropertiesShouldNotReturnArrays")]
        public object[] VisibleCmdlets
        {
            get
            {
                return _visibleCmdlets;
            }

            set
            {
                _visibleCmdlets = value;
            }
        }
<<<<<<< HEAD
        private object[] _visibleCmdlets = null;
=======

        private Object[] _visibleCmdlets = null;
>>>>>>> d8af22c3

        /// <summary>
        /// A list of visible functions
        /// </summary>
        [Parameter()]
        [SuppressMessage("Microsoft.Performance", "CA1819:PropertiesShouldNotReturnArrays")]
        public object[] VisibleFunctions
        {
            get
            {
                return _visibleFunctions;
            }

            set
            {
                _visibleFunctions = value;
            }
        }
<<<<<<< HEAD
        private object[] _visibleFunctions = null;
=======

        private Object[] _visibleFunctions = null;
>>>>>>> d8af22c3

        /// <summary>
        /// A list of visible external commands (scripts and applications)
        /// </summary>
        [Parameter()]
        [SuppressMessage("Microsoft.Performance", "CA1819:PropertiesShouldNotReturnArrays")]
        public string[] VisibleExternalCommands
        {
            get
            {
                return _visibleExternalCommands;
            }

            set
            {
                _visibleExternalCommands = value;
            }
        }

        private string[] _visibleExternalCommands = Utils.EmptyArray<string>();

        /// <summary>
        /// A list of providers
        /// </summary>
        [Parameter()]
        [SuppressMessage("Microsoft.Performance", "CA1819:PropertiesShouldNotReturnArrays")]
        public string[] VisibleProviders
        {
            get
            {
                return _visibleProviders;
            }

            set
            {
                _visibleProviders = value;
            }
        }

        private string[] _visibleProviders = Utils.EmptyArray<string>();

        /// <summary>
        /// Scripts to process
        /// </summary>
        [Parameter()]
        [SuppressMessage("Microsoft.Performance", "CA1819:PropertiesShouldNotReturnArrays")]
        public string[] ScriptsToProcess
        {
            get
            {
                return _scriptsToProcess;
            }

            set
            {
                _scriptsToProcess = value;
            }
        }

        private string[] _scriptsToProcess = Utils.EmptyArray<string>();

        /// <summary>
        /// A list of aliases
        /// </summary>
        [Parameter()]
        [SuppressMessage("Microsoft.Performance", "CA1819:PropertiesShouldNotReturnArrays")]
        public IDictionary[] AliasDefinitions
        {
            get
            {
                return _aliasDefinitions;
            }

            set
            {
                _aliasDefinitions = value;
            }
        }

        private IDictionary[] _aliasDefinitions;

        /// <summary>
        /// A list of functions
        /// </summary>
        [Parameter()]
        [SuppressMessage("Microsoft.Performance", "CA1819:PropertiesShouldNotReturnArrays")]
        public IDictionary[] FunctionDefinitions
        {
            get
            {
                return _functionDefinitions;
            }

            set
            {
                _functionDefinitions = value;
            }
        }

        private IDictionary[] _functionDefinitions;

        /// <summary>
        /// A list of variables
        /// </summary>
        [Parameter()]
        [SuppressMessage("Microsoft.Performance", "CA1819:PropertiesShouldNotReturnArrays")]
        public object VariableDefinitions
        {
            get
            {
                return _variableDefinitions;
            }

            set
            {
                _variableDefinitions = value;
            }
        }

        private object _variableDefinitions;

        /// <summary>
        /// A list of environment variables
        /// </summary>
        [Parameter()]
        [SuppressMessage("Microsoft.Performance", "CA1819:PropertiesShouldNotReturnArrays")]
        [SuppressMessage("Microsoft.Usage", "CA2227:CollectionPropertiesShouldBeReadOnly")]
        public IDictionary EnvironmentVariables
        {
            get
            {
                return _environmentVariables;
            }

            set
            {
                _environmentVariables = value;
            }
        }

        private IDictionary _environmentVariables;

        /// <summary>
        /// A list of types to process
        /// </summary>
        [Parameter()]
        [SuppressMessage("Microsoft.Performance", "CA1819:PropertiesShouldNotReturnArrays")]
        public string[] TypesToProcess
        {
            get
            {
                return _typesToProcess;
            }

            set
            {
                _typesToProcess = value;
            }
        }

        private string[] _typesToProcess = Utils.EmptyArray<string>();

        /// <summary>
        /// A list of format data to process
        /// </summary>
        [Parameter()]
        [SuppressMessage("Microsoft.Performance", "CA1819:PropertiesShouldNotReturnArrays")]
        public string[] FormatsToProcess
        {
            get
            {
                return _formatsToProcess;
            }

            set
            {
                _formatsToProcess = value;
            }
        }

        private string[] _formatsToProcess = Utils.EmptyArray<string>();

        /// <summary>
        /// A list of assemblies to load
        /// </summary>
        [Parameter()]
        [SuppressMessage("Microsoft.Performance", "CA1819:PropertiesShouldNotReturnArrays")]
        public string[] AssembliesToLoad
        {
            get
            {
                return _assembliesToLoad;
            }

            set
            {
                _assembliesToLoad = value;
            }
        }

        private string[] _assembliesToLoad;

        #endregion

        #region Overrides

        /// <summary>
        /// </summary>
        protected override void ProcessRecord()
        {
            Debug.Assert(!String.IsNullOrEmpty(_path));

            ProviderInfo provider = null;
            PSDriveInfo drive;
            string filePath = SessionState.Path.GetUnresolvedProviderPathFromPSPath(_path, out provider, out drive);

            if (!provider.NameEquals(Context.ProviderNames.FileSystem) || !filePath.EndsWith(StringLiterals.PowerShellRoleCapabilityFileExtension, StringComparison.OrdinalIgnoreCase))
            {
                string message = StringUtil.Format(RemotingErrorIdStrings.InvalidRoleCapabilityFilePath, _path);
                InvalidOperationException ioe = new InvalidOperationException(message);
                ErrorRecord er = new ErrorRecord(ioe, "InvalidRoleCapabilityFilePath",
                    ErrorCategory.InvalidArgument, _path);
                ThrowTerminatingError(er);
            }

            FileStream fileStream;
            StreamWriter streamWriter;
            FileInfo readOnlyFileInfo;

            // Now open the output file...
            PathUtils.MasterStreamOpen(
                this,
                filePath,
                EncodingConversion.Unicode,
                /* defaultEncoding */ false,
                /* Append */ false,
                /* Force */ false,
                /* NoClobber */ false,
                out fileStream,
                out streamWriter,
                out readOnlyFileInfo,
                false
            );

            try
            {
                StringBuilder result = new StringBuilder();

                result.Append("@{");
                result.Append(streamWriter.NewLine);
                result.Append(streamWriter.NewLine);

                // Guid
                result.Append(SessionConfigurationUtils.ConfigFragment(ConfigFileConstants.Guid, RemotingErrorIdStrings.DISCGUIDComment, SessionConfigurationUtils.QuoteName(_guid), streamWriter, false));

                // Author
                if (String.IsNullOrEmpty(_author))
                {
                    _author = Environment.UserName;
                }

                result.Append(SessionConfigurationUtils.ConfigFragment(ConfigFileConstants.Author, RemotingErrorIdStrings.DISCAuthorComment,
                    SessionConfigurationUtils.QuoteName(_author), streamWriter, false));

                // Description
                result.Append(SessionConfigurationUtils.ConfigFragment(ConfigFileConstants.Description, RemotingErrorIdStrings.DISCDescriptionComment,
                    SessionConfigurationUtils.QuoteName(_description), streamWriter, String.IsNullOrEmpty(_description)));

                // Company name
                if (String.IsNullOrEmpty(_companyName))
                {
                    _companyName = Modules.DefaultCompanyName;
                }

                result.Append(SessionConfigurationUtils.ConfigFragment(ConfigFileConstants.CompanyName, RemotingErrorIdStrings.DISCCompanyNameComment,
                    SessionConfigurationUtils.QuoteName(_companyName), streamWriter, false));

                // Copyright
                if (String.IsNullOrEmpty(_copyright))
                {
                    _copyright = StringUtil.Format(Modules.DefaultCopyrightMessage, _author);
                }

                result.Append(SessionConfigurationUtils.ConfigFragment(ConfigFileConstants.Copyright, RemotingErrorIdStrings.DISCCopyrightComment,
                    SessionConfigurationUtils.QuoteName(_copyright), streamWriter, false));

                // Modules to import
                if (_modulesToImport == null)
                {
                    string exampleModulesToImport = "'MyCustomModule', @{ ModuleName = 'MyCustomModule'; ModuleVersion = '1.0.0.0'; GUID = '4d30d5f0-cb16-4898-812d-f20a6c596bdf' }";
                    result.Append(SessionConfigurationUtils.ConfigFragment(ConfigFileConstants.ModulesToImport, RemotingErrorIdStrings.DISCModulesToImportComment, exampleModulesToImport, streamWriter, true));
                }
                else
                {
                    result.Append(SessionConfigurationUtils.ConfigFragment(ConfigFileConstants.ModulesToImport, RemotingErrorIdStrings.DISCModulesToImportComment,
                        SessionConfigurationUtils.CombineHashTableOrStringArray(_modulesToImport, streamWriter, this), streamWriter, false));
                }

                // Visible aliases
                result.Append(SessionConfigurationUtils.ConfigFragment(ConfigFileConstants.VisibleAliases, RemotingErrorIdStrings.DISCVisibleAliasesComment,
                    SessionConfigurationUtils.GetVisibilityDefault(_visibleAliases, streamWriter, this), streamWriter, _visibleAliases.Length == 0));

                // Visible cmdlets
                if ((_visibleCmdlets == null) || (_visibleCmdlets.Length == 0))
                {
                    result.Append(SessionConfigurationUtils.ConfigFragment(ConfigFileConstants.VisibleCmdlets, RemotingErrorIdStrings.DISCVisibleCmdletsComment,
                        "'Invoke-Cmdlet1', @{ Name = 'Invoke-Cmdlet2'; Parameters = @{ Name = 'Parameter1'; ValidateSet = 'Item1', 'Item2' }, @{ Name = 'Parameter2'; ValidatePattern = 'L*' } }", streamWriter, true));
                }
                else
                {
                    result.Append(SessionConfigurationUtils.ConfigFragment(ConfigFileConstants.VisibleCmdlets, RemotingErrorIdStrings.DISCVisibleCmdletsComment,
                        SessionConfigurationUtils.GetVisibilityDefault(_visibleCmdlets, streamWriter, this), streamWriter, false));
                }

                // Visible functions
                if ((_visibleFunctions == null) || (_visibleFunctions.Length == 0))
                {
                    result.Append(SessionConfigurationUtils.ConfigFragment(ConfigFileConstants.VisibleFunctions, RemotingErrorIdStrings.DISCVisibleFunctionsComment,
                        "'Invoke-Function1', @{ Name = 'Invoke-Function2'; Parameters = @{ Name = 'Parameter1'; ValidateSet = 'Item1', 'Item2' }, @{ Name = 'Parameter2'; ValidatePattern = 'L*' } }", streamWriter, true));
                }
                else
                {
                    result.Append(SessionConfigurationUtils.ConfigFragment(ConfigFileConstants.VisibleFunctions, RemotingErrorIdStrings.DISCVisibleFunctionsComment,
                        SessionConfigurationUtils.GetVisibilityDefault(_visibleFunctions, streamWriter, this), streamWriter, _visibleFunctions.Length == 0));
                }

                // Visible external commands (scripts, executables)
                result.Append(SessionConfigurationUtils.ConfigFragment(ConfigFileConstants.VisibleExternalCommands, RemotingErrorIdStrings.DISCVisibleExternalCommandsComment,
                    SessionConfigurationUtils.GetVisibilityDefault(_visibleExternalCommands, streamWriter, this), streamWriter, _visibleExternalCommands.Length == 0));

                // Visible providers
                result.Append(SessionConfigurationUtils.ConfigFragment(ConfigFileConstants.VisibleProviders, RemotingErrorIdStrings.DISCVisibleProvidersComment,
                    SessionConfigurationUtils.GetVisibilityDefault(_visibleProviders, streamWriter, this), streamWriter, _visibleProviders.Length == 0));

                // Scripts to process
                string resultData = (_scriptsToProcess.Length > 0) ? SessionConfigurationUtils.CombineStringArray(_scriptsToProcess) : "'C:\\ConfigData\\InitScript1.ps1', 'C:\\ConfigData\\InitScript2.ps1'";
                result.Append(SessionConfigurationUtils.ConfigFragment(ConfigFileConstants.ScriptsToProcess, RemotingErrorIdStrings.DISCScriptsToProcessComment,
                    resultData, streamWriter, (_scriptsToProcess.Length == 0)));

                // Alias definitions
                if ((_aliasDefinitions == null) || (_aliasDefinitions.Length == 0))
                {
                    result.Append(SessionConfigurationUtils.ConfigFragment(ConfigFileConstants.AliasDefinitions, RemotingErrorIdStrings.DISCAliasDefinitionsComment,
                       "@{ Name = 'Alias1'; Value = 'Invoke-Alias1'}, @{ Name = 'Alias2'; Value = 'Invoke-Alias2'}", streamWriter, true));
                }
                else
                {
                    result.Append(SessionConfigurationUtils.ConfigFragment(ConfigFileConstants.AliasDefinitions, RemotingErrorIdStrings.DISCAliasDefinitionsComment,
                        SessionConfigurationUtils.CombineHashtableArray(_aliasDefinitions, streamWriter), streamWriter, false));
                }

                // Function definitions
                if (_functionDefinitions == null)
                {
                    result.Append(SessionConfigurationUtils.ConfigFragment(ConfigFileConstants.FunctionDefinitions, RemotingErrorIdStrings.DISCFunctionDefinitionsComment,
                        "@{ Name = 'MyFunction'; ScriptBlock = { param($MyInput) $MyInput } }", streamWriter, true));
                }
                else
                {
                    Hashtable[] funcHash = DISCPowerShellConfiguration.TryGetHashtableArray(_functionDefinitions);

                    if (funcHash != null)
                    {
                        result.Append(SessionConfigurationUtils.ConfigFragment(ConfigFileConstants.FunctionDefinitions, RemotingErrorIdStrings.DISCFunctionDefinitionsComment,
                            SessionConfigurationUtils.CombineHashtableArray(funcHash, streamWriter), streamWriter, false));

                        foreach (Hashtable hashtable in funcHash)
                        {
                            if (!hashtable.ContainsKey(ConfigFileConstants.FunctionNameToken))
                            {
                                PSArgumentException e = new PSArgumentException(StringUtil.Format(RemotingErrorIdStrings.DISCTypeMustContainKey,
                                    ConfigFileConstants.FunctionDefinitions, ConfigFileConstants.FunctionNameToken, _path));
                                ThrowTerminatingError(e.ErrorRecord);
                            }

                            if (!hashtable.ContainsKey(ConfigFileConstants.FunctionValueToken))
                            {
                                PSArgumentException e = new PSArgumentException(StringUtil.Format(RemotingErrorIdStrings.DISCTypeMustContainKey,
                                    ConfigFileConstants.FunctionDefinitions, ConfigFileConstants.FunctionValueToken, _path));
                                ThrowTerminatingError(e.ErrorRecord);
                            }

                            if ((hashtable[ConfigFileConstants.FunctionValueToken] as ScriptBlock) == null)
                            {
                                PSArgumentException e = new PSArgumentException(StringUtil.Format(RemotingErrorIdStrings.DISCKeyMustBeScriptBlock,
                                    ConfigFileConstants.FunctionValueToken, ConfigFileConstants.FunctionDefinitions, _path));
                                ThrowTerminatingError(e.ErrorRecord);
                            }

                            foreach (string functionKey in hashtable.Keys)
                            {
                                if (!String.Equals(functionKey, ConfigFileConstants.FunctionNameToken, StringComparison.OrdinalIgnoreCase) &&
                                    !String.Equals(functionKey, ConfigFileConstants.FunctionValueToken, StringComparison.OrdinalIgnoreCase) &&
                                    !String.Equals(functionKey, ConfigFileConstants.FunctionOptionsToken, StringComparison.OrdinalIgnoreCase))
                                {
                                    PSArgumentException e = new PSArgumentException(StringUtil.Format(RemotingErrorIdStrings.DISCTypeContainsInvalidKey,
                                        functionKey, ConfigFileConstants.FunctionDefinitions, _path));
                                    ThrowTerminatingError(e.ErrorRecord);
                                }
                            }
                        }
                    }
                    else
                    {
                        PSArgumentException e = new PSArgumentException(StringUtil.Format(RemotingErrorIdStrings.DISCTypeMustBeHashtableArray,
                            ConfigFileConstants.FunctionDefinitions, filePath));
                        ThrowTerminatingError(e.ErrorRecord);
                    }
                }

                // Variable definitions
                if (_variableDefinitions == null)
                {
                    result.Append(SessionConfigurationUtils.ConfigFragment(ConfigFileConstants.VariableDefinitions, RemotingErrorIdStrings.DISCVariableDefinitionsComment,
                        "@{ Name = 'Variable1'; Value = { 'Dynamic' + 'InitialValue' } }, @{ Name = 'Variable2'; Value = 'StaticInitialValue' }", streamWriter, true));
                }
                else
                {
                    string varString = _variableDefinitions as string;

                    if (varString != null)
                    {
                        result.Append(SessionConfigurationUtils.ConfigFragment(ConfigFileConstants.VariableDefinitions, RemotingErrorIdStrings.DISCVariableDefinitionsComment,
                            varString, streamWriter, false));
                    }
                    else
                    {
                        Hashtable[] varHash = DISCPowerShellConfiguration.TryGetHashtableArray(_variableDefinitions);

                        if (varHash != null)
                        {
                            result.Append(SessionConfigurationUtils.ConfigFragment(ConfigFileConstants.VariableDefinitions, RemotingErrorIdStrings.DISCVariableDefinitionsComment,
                                SessionConfigurationUtils.CombineHashtableArray(varHash, streamWriter), streamWriter, false));

                            foreach (Hashtable hashtable in varHash)
                            {
                                if (!hashtable.ContainsKey(ConfigFileConstants.VariableNameToken))
                                {
                                    PSArgumentException e = new PSArgumentException(StringUtil.Format(RemotingErrorIdStrings.DISCTypeMustContainKey,
                                        ConfigFileConstants.VariableDefinitions, ConfigFileConstants.VariableNameToken, _path));
                                    ThrowTerminatingError(e.ErrorRecord);
                                }

                                if (!hashtable.ContainsKey(ConfigFileConstants.VariableValueToken))
                                {
                                    PSArgumentException e = new PSArgumentException(StringUtil.Format(RemotingErrorIdStrings.DISCTypeMustContainKey,
                                        ConfigFileConstants.VariableDefinitions, ConfigFileConstants.VariableValueToken, _path));
                                    ThrowTerminatingError(e.ErrorRecord);
                                }

                                foreach (string variableKey in hashtable.Keys)
                                {
                                    if (!String.Equals(variableKey, ConfigFileConstants.VariableNameToken, StringComparison.OrdinalIgnoreCase) &&
                                        !String.Equals(variableKey, ConfigFileConstants.VariableValueToken, StringComparison.OrdinalIgnoreCase))
                                    {
                                        PSArgumentException e = new PSArgumentException(StringUtil.Format(RemotingErrorIdStrings.DISCTypeContainsInvalidKey,
                                            variableKey, ConfigFileConstants.VariableDefinitions, _path));
                                        ThrowTerminatingError(e.ErrorRecord);
                                    }
                                }
                            }
                        }
                        else
                        {
                            PSArgumentException e = new PSArgumentException(StringUtil.Format(RemotingErrorIdStrings.DISCTypeMustBeHashtableArray,
                                ConfigFileConstants.VariableDefinitions, filePath));
                            ThrowTerminatingError(e.ErrorRecord);
                        }
                    }
                }

                // Environment variables
                if (_environmentVariables == null)
                {
                    result.Append(SessionConfigurationUtils.ConfigFragment(ConfigFileConstants.EnvironmentVariables, RemotingErrorIdStrings.DISCEnvironmentVariablesComment,
                        "@{ Variable1 = 'Value1'; Variable2 = 'Value2' }",
                        streamWriter, true));
                }
                else
                {
                    result.Append(SessionConfigurationUtils.ConfigFragment(ConfigFileConstants.EnvironmentVariables, RemotingErrorIdStrings.DISCEnvironmentVariablesComment,
                        SessionConfigurationUtils.CombineHashtable(_environmentVariables, streamWriter), streamWriter, false));
                }

                // Types to process
                resultData = (_typesToProcess.Length > 0) ? SessionConfigurationUtils.CombineStringArray(_typesToProcess) : "'C:\\ConfigData\\MyTypes.ps1xml', 'C:\\ConfigData\\OtherTypes.ps1xml'";
                result.Append(SessionConfigurationUtils.ConfigFragment(ConfigFileConstants.TypesToProcess, RemotingErrorIdStrings.DISCTypesToProcessComment,
                    resultData, streamWriter, (_typesToProcess.Length == 0)));

                // Formats to process
                resultData = (_formatsToProcess.Length > 0) ? SessionConfigurationUtils.CombineStringArray(_formatsToProcess) : "'C:\\ConfigData\\MyFormats.ps1xml', 'C:\\ConfigData\\OtherFormats.ps1xml'";
                result.Append(SessionConfigurationUtils.ConfigFragment(ConfigFileConstants.FormatsToProcess, RemotingErrorIdStrings.DISCFormatsToProcessComment,
                    resultData, streamWriter, (_formatsToProcess.Length == 0)));

                // Assemblies to load
                bool isExample = false;
                if ((_assembliesToLoad == null) || (_assembliesToLoad.Length == 0))
                {
                    isExample = true;
                    _assembliesToLoad = new string[] { "System.Web", "System.OtherAssembly, Version=4.0.0.0, Culture=neutral, PublicKeyToken=b03f5f7f11d50a3a" };
                }

                result.Append(SessionConfigurationUtils.ConfigFragment(ConfigFileConstants.AssembliesToLoad, RemotingErrorIdStrings.DISCAssembliesToLoadComment,
                    SessionConfigurationUtils.CombineStringArray(_assembliesToLoad), streamWriter, isExample));

                result.Append("}");

                streamWriter.Write(result.ToString());
            }
            finally
            {
                streamWriter.Dispose();
            }
        }

        #endregion
    }

    #region SessionConfigurationUtils

    /// <summary>
    /// Utility methods for configuration file commands
    /// </summary>
    internal class SessionConfigurationUtils
    {
        /// <summary>
        /// This routine builds a fragment of the config file
        /// for a particular key. It returns a formatted string that includes
        /// a comment describing the key as well as the key and its value.
        /// </summary>
        internal static string ConfigFragment(string key, string resourceString, string value, StreamWriter streamWriter, bool isExample)
        {
            string nl = streamWriter.NewLine;

            if (isExample)
            {
                return string.Format(CultureInfo.InvariantCulture, "# {0}{1}# {2:19} = {3}{4}{5}",
                    resourceString, nl, key, value, nl, nl);
            }

            return string.Format(CultureInfo.InvariantCulture, "# {0}{1}{2:19} = {3}{4}{5}",
                resourceString, nl, key, value, nl, nl);
        }

        /// <summary>
        /// Return a single-quoted string. Any embedded single quotes will be doubled.
        /// </summary>
        /// <param name="name">The string to quote</param>
        /// <returns>The quoted string</returns>
        internal static string QuoteName(object name)
        {
            if (name == null)
                return "''";
            return "'" + System.Management.Automation.Language.CodeGeneration.EscapeSingleQuotedStringContent(name.ToString()) + "'";
        }

        /// <summary>
        /// Return a script block string wrapped in curly braces.
        /// </summary>
        /// <param name="sb">The string to wrap</param>
        /// <returns>The wrapped string</returns>
        internal static string WrapScriptBlock(object sb)
        {
            if (sb == null)
                return "{}";
            return "{" + sb.ToString() + "}";
        }

        /// <summary>
        /// Return a script block string wrapped in curly braces.
        /// </summary>
        internal static string WriteBoolean(bool booleanToEmit)
        {
            if (booleanToEmit)
            {
                return "$true";
            }
            else
            {
                return "$false";
            }
        }

        internal static string WriteLong(long longToEmit)
        {
            return longToEmit.ToString(CultureInfo.InvariantCulture);
        }

        /// <summary>
        /// Gets the visibility default value
        /// </summary>
        internal static string GetVisibilityDefault(object[] values, StreamWriter writer, PSCmdlet caller)
        {
            if ((values != null) && (values.Length > 0))
            {
                return CombineHashTableOrStringArray(values, writer, caller);
            }

            // Default Visibility is Empty which gets commented
            // out in the session config file
            return "'Item1', 'Item2'";
        }

        /// <summary>
        /// Combines a hashtable into a single string block
        /// </summary>
        internal static string CombineHashtable(IDictionary table, StreamWriter writer, int? indent = 0)
        {
            StringBuilder sb = new StringBuilder();

            sb.Append("@{");

            var keys = table.Keys.Cast<string>().OrderBy(x => x);
            foreach (var key in keys)
            {
                sb.Append(writer.NewLine);
                sb.AppendFormat("{0," + (4 * (indent + 1)) + "}", string.Empty);
                sb.Append(QuoteName(key));
                sb.Append(" = ");
                if ((table[key] as ScriptBlock) != null)
                {
                    sb.Append(WrapScriptBlock(table[key].ToString()));
                    continue;
                }

                IDictionary tableValue = table[key] as IDictionary;
                if (tableValue != null)
                {
                    sb.Append(CombineHashtable(tableValue, writer, indent + 1));
                    continue;
                }

                IDictionary[] tableValues = DISCPowerShellConfiguration.TryGetHashtableArray(table[key]);
                if (tableValues != null)
                {
                    sb.Append(CombineHashtableArray(tableValues, writer, indent + 1));
                    continue;
                }

                string[] stringValues = DISCPowerShellConfiguration.TryGetStringArray(table[key]);
                if (stringValues != null)
                {
                    sb.Append(CombineStringArray(stringValues));
                    continue;
                }

                sb.Append(QuoteName(table[key]));
            }

            sb.Append(" }");

            return sb.ToString();
        }

        /// <summary>
        /// Combines RequireGroups logic operator hash tables / lists
        /// e.g.,
        /// -RequiredGroups @{ Or = 'TrustedGroup1', 'MFAGroup2' }
        /// -RequiredGroups @{ And = 'Administrators', @{ Or = 'MFAGroup1', 'MFAGroup2' } }
        /// -RequiredGroups @{ Or = @{ And = 'Administrators', 'TrustedGroup1' }, @{ And = 'Power Users', 'TrustedGroup1' } }
        /// </summary>
        /// <param name="table"></param>
        /// <returns></returns>
        internal static string CombineRequiredGroupsHash(IDictionary table)
        {
            if (table.Count != 1)
            {
                throw new PSInvalidOperationException(RemotingErrorIdStrings.RequiredGroupsHashMultipleKeys);
            }

            StringBuilder sb = new StringBuilder();

            var keyEnumerator = table.Keys.GetEnumerator();
            keyEnumerator.MoveNext();
            string key = keyEnumerator.Current as string;
            object keyObject = table[key];
            sb.Append("@{ ");
            sb.Append(QuoteName(key));
            sb.Append(" = ");

            object[] values = keyObject as object[];
            if (values != null)
            {
                for (int i = 0; i < values.Length;)
                {
                    WriteRequiredGroup(values[i++], sb);

                    if (i < values.Length)
                    {
                        sb.Append(", ");
                    }
                }
            }
            else
            {
                WriteRequiredGroup(keyObject, sb);
            }

            sb.Append(" }");

            return sb.ToString();
        }

        private static void WriteRequiredGroup(object value, StringBuilder sb)
        {
            string strValue = value as string;
            if (strValue != null)
            {
                sb.Append(QuoteName(strValue));
            }
            else
            {
                Hashtable subTable = value as Hashtable;
                if (subTable != null)
                {
                    sb.Append(CombineRequiredGroupsHash(subTable));
                }
                else
                {
                    throw new PSInvalidOperationException(RemotingErrorIdStrings.UnknownGroupMembershipValue);
                }
            }
        }

        /// <summary>
        /// Combines an array of hashtables into a single string block
        /// </summary>
        internal static string CombineHashtableArray(IDictionary[] tables, StreamWriter writer, int? indent = 0)
        {
            StringBuilder sb = new StringBuilder();

            for (int i = 0; i < tables.Length; i++)
            {
                sb.Append(CombineHashtable(tables[i], writer, indent));

                if (i < (tables.Length - 1))
                {
                    sb.Append(", ");
                }
            }

            return sb.ToString();
        }

        /// <summary>
        /// Combines an array of strings into a single string block
        /// </summary>
        /// <param name="values">string values</param>
        /// <returns>string block</returns>
        internal static string CombineStringArray(string[] values)
        {
            StringBuilder sb = new StringBuilder();

            for (int i = 0; i < values.Length; i++)
            {
                if (!String.IsNullOrEmpty(values[i]))
                {
                    sb.Append(QuoteName(values[i]));

                    if (i < (values.Length - 1))
                    {
                        sb.Append(", ");
                    }
                }
            }

            return sb.ToString();
        }

        /// <summary>
        /// Combines an array of strings or hashtables into a single string block
        /// </summary>
        internal static string CombineHashTableOrStringArray(object[] values, StreamWriter writer, PSCmdlet caller)
        {
            StringBuilder sb = new StringBuilder();
            for (int i = 0; i < values.Length; i++)
            {
                string strVal = values[i] as string;
                if (!String.IsNullOrEmpty(strVal))
                {
                    sb.Append(QuoteName(strVal));
                }
                else
                {
                    Hashtable hashVal = values[i] as Hashtable;
                    if (hashVal == null)
                    {
                        string message = StringUtil.Format(RemotingErrorIdStrings.DISCTypeMustBeStringOrHashtableArray,
                                                           ConfigFileConstants.ModulesToImport);
                        PSArgumentException e = new PSArgumentException(message);
                        caller.ThrowTerminatingError(e.ErrorRecord);
                    }

                    sb.Append(CombineHashtable(hashVal, writer));
                }

                if (i < (values.Length - 1))
                {
                    sb.Append(", ");
                }
            }

            return sb.ToString();
        }
    }

    #endregion
}<|MERGE_RESOLUTION|>--- conflicted
+++ resolved
@@ -421,12 +421,8 @@
                 _visibleCmdlets = value;
             }
         }
-<<<<<<< HEAD
+
         private object[] _visibleCmdlets = null;
-=======
-
-        private Object[] _visibleCmdlets = null;
->>>>>>> d8af22c3
 
         /// <summary>
         /// A list of visible functions
@@ -445,12 +441,8 @@
                 _visibleFunctions = value;
             }
         }
-<<<<<<< HEAD
+
         private object[] _visibleFunctions = null;
-=======
-
-        private Object[] _visibleFunctions = null;
->>>>>>> d8af22c3
 
         /// <summary>
         /// A list of visible external commands (scripts and applications)
@@ -1318,12 +1310,8 @@
                 _visibleCmdlets = value;
             }
         }
-<<<<<<< HEAD
+
         private object[] _visibleCmdlets = null;
-=======
-
-        private Object[] _visibleCmdlets = null;
->>>>>>> d8af22c3
 
         /// <summary>
         /// A list of visible functions
@@ -1342,12 +1330,8 @@
                 _visibleFunctions = value;
             }
         }
-<<<<<<< HEAD
+
         private object[] _visibleFunctions = null;
-=======
-
-        private Object[] _visibleFunctions = null;
->>>>>>> d8af22c3
 
         /// <summary>
         /// A list of visible external commands (scripts and applications)
