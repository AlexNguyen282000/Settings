--- conflicted
+++ resolved
@@ -791,7 +791,6 @@
         /// </summary>
         private RemoteRunspace GetRunspaceMatchingRunspaceId(Guid remoteRunspaceId)
         {
-<<<<<<< HEAD
             return GetRunspaceMatchingCondition(
                 condition: info => info.InstanceId == remoteRunspaceId,
                 tooFew: PSRemotingErrorId.RemoteRunspaceNotAvailableForSpecifiedRunspaceId,
@@ -799,14 +798,6 @@
                 tooFewResourceString: RemotingErrorIdStrings.RemoteRunspaceNotAvailableForSpecifiedRunspaceId,
                 tooManyResourceString: RemotingErrorIdStrings.RemoteRunspaceHasMultipleMatchesForSpecifiedRunspaceId,
                 errorArgument: remoteRunspaceId);
-=======
-            Predicate<PSSession> condition = (PSSession info) => info.InstanceId == remoteRunspaceId;
-            PSRemotingErrorId tooFew = PSRemotingErrorId.RemoteRunspaceNotAvailableForSpecifiedRunspaceId;
-            PSRemotingErrorId tooMany = PSRemotingErrorId.RemoteRunspaceHasMultipleMatchesForSpecifiedRunspaceId;
-            string tooFewResourceString = RemotingErrorIdStrings.RemoteRunspaceNotAvailableForSpecifiedRunspaceId;
-            string tooManyResourceString = RemotingErrorIdStrings.RemoteRunspaceHasMultipleMatchesForSpecifiedRunspaceId;
-            return GetRunspaceMatchingCondition(condition, tooFew, tooMany, tooFewResourceString, tooManyResourceString, remoteRunspaceId);
->>>>>>> e771ea20
         }
 
         /// <summary>
@@ -814,7 +805,6 @@
         /// </summary>
         private RemoteRunspace GetRunspaceMatchingSessionId(int sessionId)
         {
-<<<<<<< HEAD
             return GetRunspaceMatchingCondition(
                 condition: info => info.Id == sessionId,
                 tooFew: PSRemotingErrorId.RemoteRunspaceNotAvailableForSpecifiedSessionId,
@@ -822,14 +812,6 @@
                 tooFewResourceString: RemotingErrorIdStrings.RemoteRunspaceNotAvailableForSpecifiedSessionId,
                 tooManyResourceString: RemotingErrorIdStrings.RemoteRunspaceHasMultipleMatchesForSpecifiedSessionId,
                 errorArgument: sessionId);
-=======
-            Predicate<PSSession> condition = (PSSession info) => info.Id == sessionId;
-            PSRemotingErrorId tooFew = PSRemotingErrorId.RemoteRunspaceNotAvailableForSpecifiedSessionId;
-            PSRemotingErrorId tooMany = PSRemotingErrorId.RemoteRunspaceHasMultipleMatchesForSpecifiedSessionId;
-            string tooFewResourceString = RemotingErrorIdStrings.RemoteRunspaceNotAvailableForSpecifiedSessionId;
-            string tooManyResourceString = RemotingErrorIdStrings.RemoteRunspaceHasMultipleMatchesForSpecifiedSessionId;
-            return GetRunspaceMatchingCondition(condition, tooFew, tooMany, tooFewResourceString, tooManyResourceString, sessionId);
->>>>>>> e771ea20
         }
 
         /// <summary>
@@ -837,7 +819,6 @@
         /// </summary>
         private RemoteRunspace GetRunspaceMatchingName(string name)
         {
-<<<<<<< HEAD
             return GetRunspaceMatchingCondition(
                 condition: info => info.Name.Equals(name, StringComparison.OrdinalIgnoreCase),
                 tooFew: PSRemotingErrorId.RemoteRunspaceNotAvailableForSpecifiedName,
@@ -845,18 +826,6 @@
                 tooFewResourceString: RemotingErrorIdStrings.RemoteRunspaceNotAvailableForSpecifiedName,
                 tooManyResourceString: RemotingErrorIdStrings.RemoteRunspaceHasMultipleMatchesForSpecifiedName,
                 errorArgument: name);
-=======
-            Predicate<PSSession> condition = (PSSession info) =>
-            {
-                // doing case-insensitive match for session name
-                return info.Name.Equals(name, StringComparison.OrdinalIgnoreCase);
-            };
-            PSRemotingErrorId tooFew = PSRemotingErrorId.RemoteRunspaceNotAvailableForSpecifiedName;
-            PSRemotingErrorId tooMany = PSRemotingErrorId.RemoteRunspaceHasMultipleMatchesForSpecifiedName;
-            string tooFewResourceString = RemotingErrorIdStrings.RemoteRunspaceNotAvailableForSpecifiedName;
-            string tooManyResourceString = RemotingErrorIdStrings.RemoteRunspaceHasMultipleMatchesForSpecifiedName;
-            return GetRunspaceMatchingCondition(condition, tooFew, tooMany, tooFewResourceString, tooManyResourceString, name);
->>>>>>> e771ea20
         }
 
         private Job FindJobForRunspace(Guid id)
