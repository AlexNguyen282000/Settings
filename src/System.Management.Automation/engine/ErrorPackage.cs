// Copyright (c) Microsoft Corporation. All rights reserved.
// Licensed under the MIT License.

#pragma warning disable 1634, 1691
#pragma warning disable 56506

using System.Collections;
using System.Collections.ObjectModel;
using System.Globalization;
using System.Management.Automation.Runspaces;
using System.Text;
using System.Resources;
using System.Runtime.Serialization;
using System.Reflection;
using System.Management.Automation.Language;
using System.Security.Permissions;

namespace System.Management.Automation
{
    /// <summary>
    /// Errors reported by Monad will be in one of these categories.
    /// </summary>
    /// <remarks>
    /// Do not specify ErrorCategory.NotSpecified when creating an
    /// <see cref="System.Management.Automation.ErrorRecord"/>.
    /// Choose the best match from among the other values.
    /// </remarks>
    public enum ErrorCategory
    {
        /// <summary>
        /// No error category is specified, or the error category is invalid.
        /// </summary>
        /// <remarks>
        /// Do not specify ErrorCategory.NotSpecified when creating an
        /// <see cref="System.Management.Automation.ErrorRecord"/>.
        /// Choose the best match from among the other values.
        /// </remarks>
        NotSpecified = 0,

        /// <summary>
        ///
        /// </summary>
        OpenError = 1,

        /// <summary>
        ///
        /// </summary>
        CloseError = 2,

        /// <summary>
        ///
        /// </summary>
        DeviceError = 3,

        /// <summary>
        ///
        /// </summary>
        DeadlockDetected = 4,

        /// <summary>
        ///
        /// </summary>
        InvalidArgument = 5,

        /// <summary>
        ///
        /// </summary>
        InvalidData = 6,

        /// <summary>
        ///
        /// </summary>
        InvalidOperation = 7,

        /// <summary>
        ///
        /// </summary>
        InvalidResult = 8,

        /// <summary>
        ///
        /// </summary>
        InvalidType = 9,

        /// <summary>
        ///
        /// </summary>
        MetadataError = 10,

        /// <summary>
        ///
        /// </summary>
        NotImplemented = 11,

        /// <summary>
        ///
        /// </summary>
        NotInstalled = 12,

        /// <summary>
        /// Object can not be found (file, directory, computer, system resource, etc.)
        /// </summary>
        ObjectNotFound = 13,

        /// <summary>
        ///
        /// </summary>
        OperationStopped = 14,

        /// <summary>
        ///
        /// </summary>
        OperationTimeout = 15,

        /// <summary>
        ///
        /// </summary>
        SyntaxError = 16,

        /// <summary>
        ///
        /// </summary>
        ParserError = 17,

        /// <summary>
        /// Operation not permitted
        /// </summary>
        PermissionDenied = 18,

        /// <summary>
        ///
        /// </summary>
        ResourceBusy = 19,

        /// <summary>
        ///
        /// </summary>
        ResourceExists = 20,

        /// <summary>
        ///
        /// </summary>
        ResourceUnavailable = 21,

        /// <summary>
        ///
        /// </summary>
        ReadError = 22,

        /// <summary>
        ///
        /// </summary>
        WriteError = 23,

        /// <summary>
        /// A non-Monad command reported an error to its STDERR pipe.
        /// </summary>
        /// <remarks>
        /// The Engine uses this ErrorCategory when it executes a native
        /// console applications and captures the errors reported by the
        /// native application.  Avoid using ErrorCategory.FromStdErr
        /// in other circumstances.
        /// </remarks>
        FromStdErr = 24,

        /// <summary>
        /// Used for security exceptions
        /// </summary>
        SecurityError = 25,

        /// <summary>
        /// The contract of a protocol is not being followed. Should not happen
        /// with well-behaved components.
        /// </summary>
        ProtocolError = 26,

        /// <summary>
        /// The operation depends on a network connection that cannot be
        /// established or maintained.
        /// </summary>
        ConnectionError = 27,

        /// <summary>
        /// Could not authenticate the user to the service. Could mean that the
        /// credentials are invalid or the authentication system is not
        /// functioning properly.
        /// </summary>
        AuthenticationError = 28,

        /// <summary>
        /// Internal limits prevent the operation from being executed.
        /// </summary>
        LimitsExceeded = 29,

        /// <summary>
        /// Controls on the use of traffic or resources prevent the operation
        /// from being executed.
        /// </summary>
        QuotaExceeded = 30,

        /// <summary>
        /// The operation attempted to use functionality that is currently
        /// disabled.
        /// </summary>
        NotEnabled = 31,
    } // enum ErrorCategory

    /// <summary>
    /// Contains auxiliary information about an
    /// <see cref="System.Management.Automation.ErrorRecord"/>
    /// </summary>
    public class ErrorCategoryInfo
    {
        #region ctor
        internal ErrorCategoryInfo(ErrorRecord errorRecord)
        {
            if (errorRecord == null)
                throw new ArgumentNullException("errorRecord");
            _errorRecord = errorRecord;
        }
        #endregion ctor

        #region Properties
        /// <summary></summary>
        /// <see cref="System.Management.Automation.ErrorCategory"/>
        /// for this error
        /// <value></value>
        public ErrorCategory Category
        {
            get { return _errorRecord._category; }
        }

        /// <summary>
        /// text description of the operation which
        /// encountered the error
        /// </summary>
        /// <value>text description of the operation</value>
        /// <remarks>
        /// By default, this is the cmdlet name.
        /// The default can be overridden by calling Set with a
        /// non-empty value, for example "Delete".
        /// </remarks>
        public string Activity
        {
            get
            {
                if (!String.IsNullOrEmpty(_errorRecord._activityOverride))
                    return _errorRecord._activityOverride;

                if (_errorRecord.InvocationInfo != null
                    && (_errorRecord.InvocationInfo.MyCommand is CmdletInfo || _errorRecord.InvocationInfo.MyCommand is IScriptCommandInfo)
                    && !String.IsNullOrEmpty(_errorRecord.InvocationInfo.MyCommand.Name)
                    )
                {
                    return _errorRecord.InvocationInfo.MyCommand.Name;
                }
                return string.Empty;
            }
            set
            {
                _errorRecord._activityOverride = value;
            }
        }

        /// <summary>
        /// text description of the error
        /// </summary>
        /// <value>text description of the error</value>
        /// <remarks>
        /// By default, this is the exception type.
        /// The default can be overridden by calling Set with a
        /// non-empty value, for example "Permission Denied".
        /// </remarks>
        public string Reason
        {
            get
            {
                _reasonIsExceptionType = false;
                if (!String.IsNullOrEmpty(_errorRecord._reasonOverride))
                    return _errorRecord._reasonOverride;
                if (_errorRecord.Exception != null)
                {
                    _reasonIsExceptionType = true;
                    return _errorRecord.Exception.GetType().Name;
                }
                return string.Empty;
            }
            set
            {
                _errorRecord._reasonOverride = value;
            }
        }

        private bool _reasonIsExceptionType;

        /// <summary>
        /// text description of the target object
        /// </summary>
        /// <value>text description of the target object</value>
        /// <remarks>
        /// By default, this is TargetObject.ToString(), or the empty string
        /// if the target object is null.
        /// The default can be overridden by calling Set with a
        /// non-empty value, for example "John Doe".
        /// </remarks>
        public string TargetName
        {
            get
            {
                if (!String.IsNullOrEmpty(_errorRecord._targetNameOverride))
                    return _errorRecord._targetNameOverride;
                if (_errorRecord.TargetObject != null)
                {
                    string targetInString;
                    try
                    {
                        targetInString = _errorRecord.TargetObject.ToString();
                    }
                    catch (Exception)
                    {
                        targetInString = null;
                    }

                    return ErrorRecord.NotNull(targetInString);
                }
                return string.Empty;
            }
            set
            {
                _errorRecord._targetNameOverride = value;
            }
        }

        /// <summary>
        /// text description of the type of the target object
        /// </summary>
        /// <value>text description of the type of the target object</value>
        /// <remarks>
        /// By default, this is TargetObject.GetType().ToString(),
        /// or the empty string if the target object is null.
        /// The default can be overridden by calling Set with a
        /// non-empty value, for example "Active Directory User".
        /// </remarks>
        public string TargetType
        {
            get
            {
                if (!String.IsNullOrEmpty(_errorRecord._targetTypeOverride))
                    return _errorRecord._targetTypeOverride;
                if (_errorRecord.TargetObject != null)
                {
                    return _errorRecord.TargetObject.GetType().Name;
                }
                return string.Empty;
            }
            set
            {
                _errorRecord._targetTypeOverride = value;
            }
        }

        #endregion Properties

        #region Methods
        /// <summary>
        /// concise text description based on
        /// <see cref="System.Management.Automation.ErrorCategoryInfo.Category"/>
        /// </summary>
        /// <returns>concise text description</returns>
        /// <remarks>
        /// GetMessage returns a concise string which categorizes the error,
        /// based on
        /// <see cref="System.Management.Automation.ErrorCategoryInfo.Category"/>
        /// and including the other fields of
        /// <see cref="System.Management.Automation.ErrorCategoryInfo"/>
        /// as appropriate.  This string is much shorter
        /// than
        /// <see cref="System.Management.Automation.ErrorDetails.Message"/> or
        /// <see cref="System.Exception.Message"/>, since it only
        /// categorizes the error and does not contain a full description
        /// or recommended actions.  The default host will display this
        /// string instead of the full message if shell variable
        /// $ErrorView is set to "CategoryView".
        /// </remarks>
        public string GetMessage()
        {
            /* Remoting not in E12
            if (!String.IsNullOrEmpty (_errorRecord._serializedErrorCategoryMessageOverride))
                return _errorRecord._serializedErrorCategoryMessageOverride;
            */

            return GetMessage(CultureInfo.CurrentUICulture);
        }

        /// <summary>
        /// concise text description based on
        /// <see cref="System.Management.Automation.ErrorCategoryInfo.Category"/>
        /// </summary>
        /// <param name="uiCultureInfo">Culture in which to display message</param>
        /// <returns>concise text description</returns>
        /// <remarks>
        /// GetMessage returns a concise string which categorizes the error,
        /// based on
        /// <see cref="System.Management.Automation.ErrorCategoryInfo.Category"/>
        /// and including the other fields of
        /// <see cref="System.Management.Automation.ErrorCategoryInfo"/>
        /// as appropriate.  This string is much shorter
        /// than
        /// <see cref="System.Management.Automation.ErrorDetails.Message"/> or
        /// <see cref="System.Exception.Message"/>, since it only
        /// categorizes the error and does not contain a full description
        /// or recommended actions.  The default host will display this
        /// string instead of the full message if shell variable
        /// $ErrorView is set to "CategoryView".
        /// </remarks>
        public string GetMessage(CultureInfo uiCultureInfo)
        {
            // get template text
            string errorCategoryString = Category.ToString();
            if (String.IsNullOrEmpty(errorCategoryString))
            {
                // this probably indicates an invalid ErrorCategory value
                errorCategoryString = ErrorCategory.NotSpecified.ToString();
            }
            string templateText = ErrorCategoryStrings.ResourceManager.GetString(errorCategoryString, uiCultureInfo);

            if (String.IsNullOrEmpty(templateText))
            {
                // this probably indicates an invalid ErrorCategory value
                templateText = ErrorCategoryStrings.NotSpecified;
            }
            Diagnostics.Assert(!String.IsNullOrEmpty(templateText),
                "ErrorCategoryStrings.resx resource failure");

            string activityInUse = Ellipsize(uiCultureInfo, Activity);
            string targetNameInUse = Ellipsize(uiCultureInfo, TargetName);
            string targetTypeInUse = Ellipsize(uiCultureInfo, TargetType);
            // if the reason is a exception type name, we should output the whole name
            string reasonInUse = Reason;
            reasonInUse = _reasonIsExceptionType ? reasonInUse : Ellipsize(uiCultureInfo, reasonInUse);

            // assemble final string
            try
            {
                return String.Format(uiCultureInfo, templateText,
                    activityInUse,
                    targetNameInUse,
                    targetTypeInUse,
                    reasonInUse,
                    errorCategoryString);
            }
            catch (FormatException)
            {
                templateText = ErrorCategoryStrings.InvalidErrorCategory;

                return String.Format(uiCultureInfo, templateText,
                    activityInUse,
                    targetNameInUse,
                    targetTypeInUse,
                    reasonInUse,
                    errorCategoryString);
            }
        }

        /// <summary>
        /// Same as
        /// <see cref="System.Management.Automation.ErrorCategoryInfo.GetMessage()"/>
        /// </summary>
        /// <returns>developer-readable identifier</returns>
        public override string ToString()
        {
            return GetMessage(CultureInfo.CurrentUICulture);
        }
        #endregion Methods

        #region Private
        // back-reference for facade class
        private ErrorRecord _errorRecord;

        /// <summary>
        /// The Activity, Reason, TargetName and TargetType strings in
        /// ErrorCategoryInfo can be of unlimited length.  In order to
        /// control the maximum length of the GetMessage() string, we
        /// ellipsize these strings.  The current heuristic is to take
        /// strings longer than 40 characters and ellipsize them to
        /// the first and last 15 characters plus "..." in the middle.
        /// </summary>
        /// <param name="uiCultureInfo">culture to retrieve template if needed</param>
        /// <param name="original">original string</param>
        /// <returns>Ellipsized version of string</returns>
        /// <remarks>
        /// "Please do not make this public as ellipsize is not a word."
        /// </remarks>
        internal static string Ellipsize(CultureInfo uiCultureInfo, string original)
        {
            if (40 >= original.Length)
            {
                return original;
            }
            string first = original.Substring(0, 15);
            string last = original.Substring(original.Length - 15, 15);
            return
                string.Format(uiCultureInfo, ErrorPackage.Ellipsize, first, last);
        }
        #endregion Private
    } // class ErrorCategoryInfo

    /// <summary>
    /// additional details about an
    /// <see cref="System.Management.Automation.ErrorRecord"/>
    /// </summary>
    /// <remarks>
    /// ErrorDetails represents additional details about an
    /// <see cref="System.Management.Automation.ErrorRecord"/>,
    /// starting with a replacement Message.  Clients can use ErrorDetails
    /// when they want to display a more specific Message than the one
    /// contained in a particular Exception, without having to create
    /// a new Exception or define a new Exception class.
    ///
    /// It is permitted to subclass <see cref="ErrorDetails"/>
    /// but there is no established scenario for doing this, nor has it been tested.
    /// </remarks>
    [Serializable]
    public class ErrorDetails : ISerializable
    {
        #region Constructor
        /// <summary>
        /// Creates an instance of ErrorDetails specifying a Message.
        /// </summary>
        /// <remarks>
        /// It is preferred for Cmdlets to use
        /// <see cref="ErrorDetails(Cmdlet,string,string,object[])"/>,
        /// for CmdletProviders to use
        /// <see cref="ErrorDetails(IResourceSupplier,string,string,object[])"/>,
        /// and for other localizable code to use
        /// <see cref="ErrorDetails(Assembly,string,string,object[])"/>
        /// where possible.
        /// </remarks>
        /// <param name="message"></param>
        public ErrorDetails(string message)
        {
            _message = message;
        }

        #region UseResourceId
        /// <summary>
        /// Creates an instance of ErrorDetails specifying a Message.
        /// This variant is used by cmdlets.
        /// </summary>
        /// <param name="cmdlet">cmdlet containing the template string</param>
        /// <param name="baseName">by default, the
        /// <see cref="System.Resources.ResourceManager"/>
        /// name</param>
        /// <param name="resourceId">
        /// by default, the resourceId in the
        /// <see cref="System.Resources.ResourceManager"/>
        /// </param>
        /// <param name="args">
        /// <see cref="System.String.Format(IFormatProvider,string,object[])"/>
        /// insertion parameters
        /// </param>
        /// <remarks>
        /// This variant is a shortcut to build an instance of
        /// <see cref="System.Management.Automation.ErrorDetails"/>
        /// reducing the steps which localizable code generally has to duplicate when it
        /// generates a localizable string.  This variant is preferred over
        /// <see cref="System.Management.Automation.ErrorDetails(string)"/>,
        /// since the improved
        /// information about the error may help enable future scenarios.
        ///
        /// This constructor first loads the error message template string using
        /// <see cref="Cmdlet.GetResourceString"/>.
        /// The default implementation of
        /// <see cref="Cmdlet.GetResourceString"/>
        /// will load a string resource from the cmdlet assembly using
        /// <paramref name="baseName"/> and <paramref name="resourceId"/>;
        /// however, specific cmdlets can override this behavior
        /// by overriding virtual method
        /// <see cref="Cmdlet.GetResourceString"/>.
        /// This constructor then inserts the specified args using
        /// <see cref="System.String.Format(IFormatProvider,string,object[])"/>.
        /// </remarks>
        public ErrorDetails(
            Cmdlet cmdlet,
            string baseName,
            string resourceId,
            params object[] args)
        {
            _message = BuildMessage(cmdlet, baseName, resourceId, args);
        }
        /// <summary>
        /// Creates an instance of ErrorDetails specifying a Message.
        /// This variant is used by CmdletProviders.
        /// </summary>
        /// <param name="resourceSupplier">
        /// Resource supplier, most often an instance of
        /// <see cref="Provider.CmdletProvider"/>.
        /// </param>
        /// <param name="baseName">by default, the
        /// <see cref="System.Resources.ResourceManager"/>
        /// name</param>
        /// <param name="resourceId">
        /// by default, the resourceId in the
        /// <see cref="System.Resources.ResourceManager"/>
        /// </param>
        /// <param name="args">
        /// <see cref="System.String.Format(IFormatProvider,string,object[])"/>
        /// insertion parameters
        /// </param>
        /// <remarks>
        /// This variant is a shortcut to build an instance of
        /// <see cref="System.Management.Automation.ErrorDetails"/>
        /// reducing the steps which localizable code generally has to duplicate when it
        /// generates a localizable string.  This variant is preferred over
        /// <see cref="System.Management.Automation.ErrorDetails(string)"/>,
        /// since the improved
        /// information about the error may help enable future scenarios.
        ///
        /// This constructor first loads a template string using
        /// <see cref="System.Management.Automation.IResourceSupplier.GetResourceString"/>.
        /// The default implementation of
        /// <see cref="Provider.CmdletProvider.GetResourceString"/>
        /// will load a string resource from the CmdletProvider assembly using
        /// <paramref name="baseName"/> and <paramref name="resourceId"/>;
        /// however, specific CmdletProviders can override this behavior
        /// by overriding virtual method
        /// <see cref="Provider.CmdletProvider.GetResourceString"/>,
        /// and it is also possible that PSSnapin custom classes
        /// which are not instances of
        /// <see cref="Provider.CmdletProvider"/>
        /// will implement
        /// <see cref="IResourceSupplier"/>.
        /// The constructor then inserts the specified args using
        /// <see cref="System.String.Format(IFormatProvider,string,object[])"/>.
        /// </remarks>
        public ErrorDetails(
            IResourceSupplier resourceSupplier,
            string baseName,
            string resourceId,
            params object[] args)
        {
            _message = BuildMessage(resourceSupplier, baseName, resourceId, args);
        }
        /// <summary>
        /// Creates an instance of ErrorDetails specifying a Message.
        /// This variant is used by other code without a reference to
        /// a <see cref="Cmdlet"/> or <see cref="Provider.CmdletProvider"/> instance.
        /// </summary>
        /// <param name="assembly">
        /// assembly containing the template string
        /// </param>
        /// <param name="baseName">by default, the
        /// <see cref="System.Resources.ResourceManager"/>
        /// name</param>
        /// <param name="resourceId">
        /// by default, the resourceId in the
        /// <see cref="System.Resources.ResourceManager"/>
        /// </param>
        /// <param name="args">
        /// <see cref="System.String.Format(IFormatProvider,string,object[])"/>
        /// insertion parameters
        /// </param>
        /// <remarks>
        /// This variant is a shortcut to build an instance of
        /// <see cref="System.Management.Automation.ErrorDetails"/>
        /// reducing the steps which localizable code generally has to duplicate when it
        /// generates a localizable string.  This variant is preferred over
        /// <see cref="System.Management.Automation.ErrorDetails(string)"/>,
        /// since the improved
        /// information about the error may help enable future scenarios.
        ///
        /// This constructor first loads a template string from the assembly using
        /// <see cref="System.Resources.ResourceManager.GetString(string)"/>.
        /// The constructor then inserts the specified args using
        /// <see cref="System.String.Format(IFormatProvider,string,object[])"/>.
        /// </remarks>
        public ErrorDetails(
            System.Reflection.Assembly assembly,
            string baseName,
            string resourceId,
            params object[] args)
        {
            _message = BuildMessage(assembly, baseName, resourceId, args);
        }
        #endregion UseResourceId

        // deep-copy constructor
        internal ErrorDetails(ErrorDetails errorDetails)
        {
            _message = errorDetails._message;
            _recommendedAction = errorDetails._recommendedAction;
        }
        #endregion Constructor

        #region Serialization
        /// <summary>
        /// Initializes a new instance of the ErrorDetails class
        /// using data serialized via
        /// <see cref="ISerializable"/>
        /// </summary>
        /// <param name="info"> serialization information </param>
        /// <param name="context"> streaming context </param>
        /// <returns> constructed object </returns>
        protected ErrorDetails(SerializationInfo info,
                               StreamingContext context)
        {
            _message = info.GetString("ErrorDetails_Message");
            _recommendedAction = info.GetString(
                "ErrorDetails_RecommendedAction");
        }

        /// <summary>
        /// Serializer for <see cref="ISerializable"/>
        /// </summary>
        /// <param name="info"> serialization information </param>
        /// <param name="context"> streaming context </param>
        [SecurityPermissionAttribute(SecurityAction.Demand, SerializationFormatter = true)]
        public virtual void GetObjectData(SerializationInfo info, StreamingContext context)
        {
            if (info != null)
            {
                info.AddValue("ErrorDetails_Message", _message);
                info.AddValue("ErrorDetails_RecommendedAction",
                    _recommendedAction);
            }
        }
        #endregion Serialization

        #region Public Properties
        /// <summary>
        /// Message which replaces
        /// <see cref="System.Exception.Message"/> in
        /// <see cref="System.Management.Automation.ErrorRecord.Exception"/>
        /// </summary>
        /// <value></value>
        /// <remarks>
        /// When an instance of
        /// <see cref="System.Management.Automation.ErrorRecord"/>
        /// contains a non-null
        /// <see cref="System.Management.Automation.ErrorRecord.ErrorDetails"/>
        /// and
        /// <see cref="System.Management.Automation.ErrorDetails.Message"/>
        /// is non-empty, the default host will display it instead of
        /// the <see cref="System.Exception.Message"/> in
        /// <see cref="System.Management.Automation.ErrorRecord.Exception"/>.
        ///
        /// This should be a grammatically correct localized text string, as with
        /// <see cref="System.Exception.Message"/>
        /// </remarks>
        public string Message
        {
            get { return ErrorRecord.NotNull(_message); }
        }
        private string _message = string.Empty;

        /// <summary>
        /// Text describing the recommended action in the event that this error
        /// occurs.  This is empty unless the code which generates the error
        /// specifies it explicitly.
        /// </summary>
        /// <value></value>
        /// <remarks>
        /// This should be a grammatically correct localized text string.
        /// This may be left empty.
        /// </remarks>
        public string RecommendedAction
        {
            get { return ErrorRecord.NotNull(_recommendedAction); }
            set
            {
                _recommendedAction = value;
            }
        }
        private string _recommendedAction = string.Empty;
        #endregion Public Properties

        #region Internal Properties
        internal Exception TextLookupError
        {
            get { return _textLookupError; }
            set { _textLookupError = value; }
        }
        private Exception _textLookupError /* = null */;
        #endregion Internal Properties

        #region ToString
        /// <summary>
        /// As <see cref="System.Object.ToString()"/>
        /// </summary>
        /// <returns>developer-readable identifier</returns>
        public override string ToString()
        {
            return Message;
        }
        #endregion ToString

        #region Private
        private string BuildMessage(
            Cmdlet cmdlet,
            string baseName,
            string resourceId,
            params object[] args)
        {
            if (cmdlet == null)
                throw PSTraceSource.NewArgumentNullException("cmdlet");

            if (String.IsNullOrEmpty(baseName))
                throw PSTraceSource.NewArgumentNullException("baseName");

            if (String.IsNullOrEmpty(resourceId))
                throw PSTraceSource.NewArgumentNullException("resourceId");

            string template = string.Empty;

            try
            {
                template = cmdlet.GetResourceString(baseName, resourceId);
            }
            catch (MissingManifestResourceException e)
            {
                _textLookupError = e;
                return string.Empty; // fallback to Exception.Message
            }
            catch (ArgumentException e)
            {
                _textLookupError = e;
                return string.Empty; // fallback to Exception.Message
            }
            return BuildMessage(template, baseName, resourceId, args);
        } // BuildMessage
        private string BuildMessage(
            IResourceSupplier resourceSupplier,
            string baseName,
            string resourceId,
            params object[] args)
        {
            if (resourceSupplier == null)
                throw PSTraceSource.NewArgumentNullException("resourceSupplier");

            if (String.IsNullOrEmpty(baseName))
                throw PSTraceSource.NewArgumentNullException("baseName");

            if (String.IsNullOrEmpty(resourceId))
                throw PSTraceSource.NewArgumentNullException("resourceId");

            string template = string.Empty;

            try
            {
                template = resourceSupplier.GetResourceString(baseName, resourceId);
            }
            catch (MissingManifestResourceException e)
            {
                _textLookupError = e;
                return string.Empty; // fallback to Exception.Message
            }
            catch (ArgumentException e)
            {
                _textLookupError = e;
                return string.Empty; // fallback to Exception.Message
            }
            return BuildMessage(template, baseName, resourceId, args);
        } // BuildMessage
        private string BuildMessage(
            System.Reflection.Assembly assembly,
            string baseName,
            string resourceId,
            params object[] args)
        {
            if (assembly == null)
                throw PSTraceSource.NewArgumentNullException("assembly");

            if (String.IsNullOrEmpty(baseName))
                throw PSTraceSource.NewArgumentNullException("baseName");

            if (String.IsNullOrEmpty(resourceId))
                throw PSTraceSource.NewArgumentNullException("resourceId");

            string template = string.Empty;

            ResourceManager manager =
                ResourceManagerCache.GetResourceManager(
                        assembly, baseName);
            try
            {
                template = manager.GetString(
                    resourceId,
                    CultureInfo.CurrentUICulture);
            }
            catch (MissingManifestResourceException e)
            {
                _textLookupError = e;
                return string.Empty; // fallback to Exception.Message
            }
            return BuildMessage(template, baseName, resourceId, args);
        } // BuildMessage
        private string BuildMessage(
            string template,
            string baseName,
            string resourceId,
            params object[] args)
        {
            if (string.IsNullOrWhiteSpace(template))
            {
                _textLookupError = PSTraceSource.NewInvalidOperationException(
                    ErrorPackage.ErrorDetailsEmptyTemplate,
                    baseName,
                    resourceId);
                return string.Empty; // fallback to Exception.Message
            }

            try
            {
                return String.Format(
                    CultureInfo.CurrentCulture,
                    template,
                    args);
            }
            catch (FormatException e)
            {
                _textLookupError = e;
                return string.Empty; // fallback to Exception.Message
            }
        } // BuildMessage
        #endregion Private

    } // class ErrorDetails

    /// <summary>
    /// Represents an error.
    /// </summary>
    /// <remarks>
    /// An ErrorRecord describes an error.  It extends the usual information
    /// in <see cref="System.Exception"/> with the additional information in
    /// <see cref="System.Management.Automation.ErrorRecord.ErrorDetails"/>,
    /// <see cref="System.Management.Automation.ErrorRecord.TargetObject"/>,
    /// <see cref="System.Management.Automation.ErrorRecord.CategoryInfo"/>,
    /// <see cref="System.Management.Automation.ErrorRecord.FullyQualifiedErrorId"/>,
    /// <see cref="System.Management.Automation.ErrorRecord.ErrorDetails"/>, and
    /// <see cref="System.Management.Automation.ErrorRecord.InvocationInfo"/>.
    /// Non-terminating errors are stored as
    /// <see cref="System.Management.Automation.ErrorRecord"/>
    /// instances in shell variable
    /// $error.
    ///
    /// Some terminating errors implement
    /// <see cref="System.Management.Automation.IContainsErrorRecord"/>
    /// which gives them an ErrorRecord property containing this additional
    /// information.  In this case, ErrorRecord.Exception will be an instance of
    /// <see cref="System.Management.Automation.ParentContainsErrorRecordException"/>.
    /// rather than the actual exception, to avoid the mutual references.
    /// </remarks>
    [Serializable]
    public class ErrorRecord : ISerializable
    {
        #region Constructor

        private ErrorRecord()
        {
        }

        /// <summary>
        /// Creates an instance of ErrorRecord.
        /// </summary>
        /// <param name="exception">
        /// This is an exception which describes the error.
        /// This argument may not be null, but it is not required
        /// that the exception have ever been thrown.
        /// </param>
        /// <param name="errorId">
        /// This string will be used to construct the FullyQualifiedErrorId,
        /// which is a global identifier of the error condition.  Pass a
        /// non-empty string which is specific to this error condition in
        /// this context.
        /// </param>
        /// <param name="errorCategory">
        /// This is the ErrorCategory which best describes the error.
        /// </param>
        /// <param name="targetObject">
        /// This is the object against which the cmdlet or provider
        /// was operating when the error occurred.  This is optional.
        /// </param>
        public ErrorRecord(
            Exception exception,
            string errorId,
            ErrorCategory errorCategory,
            object targetObject)
        {
            if (exception == null)
                throw PSTraceSource.NewArgumentNullException("exception");

            if (errorId == null)
                errorId = string.Empty;

            // targetObject may be null

            _error = exception;
            _errorId = errorId;
            _category = errorCategory;
            _target = targetObject;
        }

        #region Serialization

        // We serialize the exception as its original type, ensuring
        // that the ErrorRecord information arrives in full, but taking
        // the risk that it cannot be serialized/deserialized at all if
        // (1) the exception type does not exist on the target machine, or
        // (2) the exception serializer/deserializer fails or is not
        // implemented/supported.
        //
        // We do not attempt to serialize TargetObject.
        //
        // We do not attempt to serialize InvocationInfo.  There is
        // potentially some useful information there, but serializing
        // InvocationInfo, Token, InternalCommand and its subclasses, and
        // CommandInfo and its subclasses is too expensive.

        /// <summary>
        /// Initializes a new instance of the ErrorRecord class
        /// using data serialized via
        /// <see cref="ISerializable"/>
        /// </summary>
        /// <param name="info"> serialization information </param>
        /// <param name="context"> streaming context </param>
        /// <returns> constructed object </returns>
        /// <remarks>
        /// ErrorRecord instances which are serialized using
        /// <see cref="ISerializable"/>
        /// will only be partially reconstructed.
        /// </remarks>
        protected ErrorRecord(SerializationInfo info,
                              StreamingContext context)
        {
            PSObject psObject = PSObject.ConstructPSObjectFromSerializationInfo(info, context);
            ConstructFromPSObjectForRemoting(psObject);
        }

        /// <summary>
        /// Deserializer for <see cref="ISerializable"/>
        /// </summary>
        /// <param name="info"> serialization information </param>
        /// <param name="context"> streaming context </param>
        [SecurityPermissionAttribute(SecurityAction.Demand, SerializationFormatter = true)]
        public virtual void GetObjectData(SerializationInfo info, StreamingContext context)
        {
            if (info != null)
            {
                PSObject psObject = RemotingEncoder.CreateEmptyPSObject();

                // for binary serialization always serialize the extended info
                ToPSObjectForRemoting(psObject, true);

                psObject.GetObjectData(info, context);
            }
        }
        #endregion Serialization

        #region Remoting

        /// <summary>
        /// isSerialized is set to true if this error record is serialized.
        /// </summary>
        private bool _isSerialized = false;

        /// <summary>
        /// Is this instance serialized.
        /// </summary>
        /// <value></value>
        internal bool IsSerialized
        {
            get
            {
                return _isSerialized;
            }
        }

        /// <summary>
        /// Value for FullyQualifiedErrorId in case of serialized error record.
        /// </summary>
        private string _serializedFullyQualifiedErrorId = null;

        /// <summary>
        /// Message overridee for CategoryInfo.GetMessage method
        /// </summary>
        internal string _serializedErrorCategoryMessageOverride = null;

        /// <summary>
        /// This constructor is used by remoting code to create ErrorRecord.
        /// Various information is obtained from serialized ErrorRecord.
        /// </summary>
        /// <param name="exception"></param>
        /// <param name="targetObject"></param>
        /// <param name="fullyQualifiedErrorId"></param>
        /// <param name="errorCategory"></param>
        /// <param name="errorCategory_Activity"></param>
        /// <param name="errorCategory_Reason"></param>
        /// <param name="errorCategory_TargetName"></param>
        /// <param name="errorCategory_TargetType"></param>
        /// <param name="errorCategory_Message"></param>
        /// <param name="errorDetails_Message"></param>
        /// <param name="errorDetails_RecommendedAction"></param>
        internal ErrorRecord
        (
            Exception exception,
            object targetObject,
            string fullyQualifiedErrorId,
            ErrorCategory errorCategory,
            string errorCategory_Activity,
            string errorCategory_Reason,
            string errorCategory_TargetName,
            string errorCategory_TargetType,
            string errorCategory_Message,
            string errorDetails_Message,
            string errorDetails_RecommendedAction
        )
        {
            PopulateProperties(exception, targetObject, fullyQualifiedErrorId, errorCategory, errorCategory_Activity,
                               errorCategory_Reason, errorCategory_TargetName, errorCategory_TargetType,
                               errorCategory_Message, errorDetails_Message, errorDetails_RecommendedAction, null);
        }

        private void PopulateProperties(Exception exception,
            object targetObject,
            string fullyQualifiedErrorId,
            ErrorCategory errorCategory,
            string errorCategory_Activity,
            string errorCategory_Reason,
            string errorCategory_TargetName,
            string errorCategory_TargetType,
            string errorCategory_Message,
            string errorDetails_Message,
            string errorDetails_RecommendedAction,
            string errorDetails_ScriptStackTrace)
        {
            if (exception == null)
            {
                throw PSTraceSource.NewArgumentNullException("exception");
            }
            if (fullyQualifiedErrorId == null)
            {
                throw PSTraceSource.NewArgumentNullException("fullyQualifiedErrorId");
            }

            //Mark this error record as serialized
            _isSerialized = true;
            _error = exception;
            _target = targetObject;
            _serializedFullyQualifiedErrorId = fullyQualifiedErrorId;
            _category = errorCategory;
            _activityOverride = errorCategory_Activity;
            _reasonOverride = errorCategory_Reason;
            _targetNameOverride = errorCategory_TargetName;
            _targetTypeOverride = errorCategory_TargetType;
            _serializedErrorCategoryMessageOverride = errorCategory_Message;
            if (errorDetails_Message != null)
            {
                _errorDetails = new ErrorDetails(errorDetails_Message);
                if (errorDetails_RecommendedAction != null)
                {
                    _errorDetails.RecommendedAction = errorDetails_RecommendedAction;
                }
            }
            _scriptStackTrace = errorDetails_ScriptStackTrace;
        }

        /// <summary>
        /// Adds the information about this error record to PSObject as notes.
        /// </summary>
        /// <returns></returns>
        internal void ToPSObjectForRemoting(PSObject dest)
        {
            ToPSObjectForRemoting(dest, SerializeExtendedInfo);
        }

        private void ToPSObjectForRemoting(PSObject dest, bool serializeExtInfo)
        {
            RemotingEncoder.AddNoteProperty<Exception>(dest, "Exception", delegate () { return Exception; });
            RemotingEncoder.AddNoteProperty<object>(dest, "TargetObject", delegate () { return TargetObject; });
            RemotingEncoder.AddNoteProperty<string>(dest, "FullyQualifiedErrorId", delegate () { return FullyQualifiedErrorId; });
            RemotingEncoder.AddNoteProperty<InvocationInfo>(dest, "InvocationInfo", delegate () { return InvocationInfo; });
            RemotingEncoder.AddNoteProperty<int>(dest, "ErrorCategory_Category", delegate () { return (int)CategoryInfo.Category; });
            RemotingEncoder.AddNoteProperty<string>(dest, "ErrorCategory_Activity", delegate () { return CategoryInfo.Activity; });
            RemotingEncoder.AddNoteProperty<string>(dest, "ErrorCategory_Reason", delegate () { return CategoryInfo.Reason; });
            RemotingEncoder.AddNoteProperty<string>(dest, "ErrorCategory_TargetName", delegate () { return CategoryInfo.TargetName; });
            RemotingEncoder.AddNoteProperty<string>(dest, "ErrorCategory_TargetType", delegate () { return CategoryInfo.TargetType; });
            RemotingEncoder.AddNoteProperty<string>(dest, "ErrorCategory_Message", delegate () { return CategoryInfo.GetMessage(CultureInfo.CurrentCulture); });

            if (ErrorDetails != null)
            {
                RemotingEncoder.AddNoteProperty<string>(dest, "ErrorDetails_Message", delegate () { return ErrorDetails.Message; });
                RemotingEncoder.AddNoteProperty<string>(dest, "ErrorDetails_RecommendedAction", delegate () { return ErrorDetails.RecommendedAction; });
            }

            if (!serializeExtInfo || this.InvocationInfo == null)
            {
                RemotingEncoder.AddNoteProperty(dest, "SerializeExtendedInfo", () => false);
            }
            else
            {
                RemotingEncoder.AddNoteProperty(dest, "SerializeExtendedInfo", () => true);
                this.InvocationInfo.ToPSObjectForRemoting(dest);
                RemotingEncoder.AddNoteProperty<object>(dest, "PipelineIterationInfo", delegate () { return PipelineIterationInfo; });
            }

            if (!string.IsNullOrEmpty(this.ScriptStackTrace))
            {
                RemotingEncoder.AddNoteProperty(dest, "ErrorDetails_ScriptStackTrace", delegate () { return this.ScriptStackTrace; });
            }
        }

        /// <summary>
        /// Gets the value for note from mshObject
        /// </summary>
        ///
        /// <param name="mshObject">
        /// PSObject from which value is fetched.
        /// </param>
        ///
        /// <param name="note">
        /// name of note whose value is fetched
        /// </param>
        /// <returns>
        /// value of note
        /// </returns>
        ///
        private static object GetNoteValue
        (
            PSObject mshObject,
            string note
        )
        {
            PSNoteProperty property = mshObject.Properties[note] as PSNoteProperty;
            if (property != null)
            {
                return property.Value;
            }
            else
            {
                return null;
            }
        }

        /// <summary>
        /// Create an ErrorRecord object from serialized ErrorRecord.
        /// serializedErrorRecord PSObject is in the format returned
        /// by ToPSObjectForRemoting method.
        /// </summary>
        ///
        /// <param name="serializedErrorRecord">
        /// PSObject to convert to ErrorRecord
        /// </param>
        ///
        ///
        /// <returns>
        /// ErrorRecord convert from mshObject.
        /// </returns>
        ///
        ///
        /// <exception cref="ArgumentNullException">
        /// Thrown if mshObject parameter is null.
        /// </exception>
        ///
        internal static ErrorRecord FromPSObjectForRemoting
        (
            PSObject serializedErrorRecord
        )
        {
            ErrorRecord er = new ErrorRecord();
            er.ConstructFromPSObjectForRemoting(serializedErrorRecord);
            return er;
        }

        private void ConstructFromPSObjectForRemoting(PSObject serializedErrorRecord)
        {
            if (serializedErrorRecord == null)
            {
                throw PSTraceSource.NewArgumentNullException("serializedErrorRecord");
            }

            //Get Exception
            PSObject serializedException = RemotingDecoder.GetPropertyValue<PSObject>(serializedErrorRecord, "Exception");

            //Get Target object
            object targetObject = RemotingDecoder.GetPropertyValue<object>(serializedErrorRecord, "TargetObject");

            string exceptionMessage = null;
            if (serializedException != null)
            {
                PSPropertyInfo messageProperty = serializedException.Properties["Message"] as PSPropertyInfo;
                if (messageProperty != null)
                {
                    exceptionMessage = messageProperty.Value as string;
                }
            }

            //Get FullyQualifiedErrorId
            string fullyQualifiedErrorId = RemotingDecoder.GetPropertyValue<string>(serializedErrorRecord, "FullyQualifiedErrorId") ??
                                           "fullyQualifiedErrorId";

            //Get ErrorCategory...
            ErrorCategory errorCategory = RemotingDecoder.GetPropertyValue<ErrorCategory>(serializedErrorRecord, "errorCategory_Category");

            //Get Various ErrorCategory fileds
            string errorCategory_Activity = RemotingDecoder.GetPropertyValue<string>(serializedErrorRecord, "ErrorCategory_Activity");
            string errorCategory_Reason = RemotingDecoder.GetPropertyValue<string>(serializedErrorRecord, "ErrorCategory_Reason");
            string errorCategory_TargetName = RemotingDecoder.GetPropertyValue<string>(serializedErrorRecord, "ErrorCategory_TargetName");
            string errorCategory_TargetType = RemotingDecoder.GetPropertyValue<string>(serializedErrorRecord, "ErrorCategory_TargetType");
            string errorCategory_Message = RemotingDecoder.GetPropertyValue<string>(serializedErrorRecord, "ErrorCategory_Message");

            //Get InvocationInfo (optional property)
            PSObject invocationInfo = Microsoft.PowerShell.DeserializingTypeConverter.GetPropertyValue<PSObject>(
                serializedErrorRecord,
                "InvocationInfo",
                Microsoft.PowerShell.DeserializingTypeConverter.RehydrationFlags.MissingPropertyOk);

            //Get Error Detail (these note properties are optional, so can't right now use RemotingDecoder...)
            string errorDetails_Message =
                GetNoteValue(serializedErrorRecord, "ErrorDetails_Message") as string;

            string errorDetails_RecommendedAction =
                GetNoteValue(serializedErrorRecord, "ErrorDetails_RecommendedAction") as string;

            string errorDetails_ScriptStackTrace =
                GetNoteValue(serializedErrorRecord, "ErrorDetails_ScriptStackTrace") as string;

            RemoteException re = new RemoteException((String.IsNullOrWhiteSpace(exceptionMessage) == false) ? exceptionMessage : errorCategory_Message, serializedException, invocationInfo);

            //Create ErrorRecord
            PopulateProperties(
                re,
                targetObject,
                fullyQualifiedErrorId,
                errorCategory,
                errorCategory_Activity,
                errorCategory_Reason,
                errorCategory_TargetName,
                errorCategory_TargetType,
                errorCategory_Message,
                errorDetails_Message,
                errorDetails_RecommendedAction,
                errorDetails_ScriptStackTrace
                );

            re.SetRemoteErrorRecord(this);

            //
            // Get the InvocationInfo
            //
            _serializeExtendedInfo = RemotingDecoder.GetPropertyValue<bool>(serializedErrorRecord, "SerializeExtendedInfo");

            if (_serializeExtendedInfo)
            {
                _invocationInfo = new InvocationInfo(serializedErrorRecord);

                ArrayList iterationInfo = RemotingDecoder.GetPropertyValue<ArrayList>(serializedErrorRecord, "PipelineIterationInfo");
                if (iterationInfo != null)
                {
                    _pipelineIterationInfo = new ReadOnlyCollection<int>((int[])iterationInfo.ToArray(typeof(Int32)));
                }
            }
            else
            {
                _invocationInfo = null;
            }
        }

        #endregion Remoting

        /// <summary>
        /// Copy constructor, for use when a new wrapper exception wraps an
        /// exception which already has an ErrorRecord
        /// ErrorCategoryInfo and ErrorDetails are deep-copied, other fields are not.
        /// </summary>
        /// <param name="errorRecord">wrapped ErrorRecord</param>
        /// <param name="replaceParentContainsErrorRecordException">
        /// If the wrapped exception contains a ParentContainsErrorRecordException, the new
        /// ErrorRecord should have this exception as its Exception instead.
        /// </param>
        public ErrorRecord(ErrorRecord errorRecord,
                             Exception replaceParentContainsErrorRecordException)
        {
            if (errorRecord == null)
            {
                throw new PSArgumentNullException("errorRecord");
            }

            if (replaceParentContainsErrorRecordException != null
                && (errorRecord.Exception is ParentContainsErrorRecordException))
            {
                _error = replaceParentContainsErrorRecordException;
            }
            else
            {
                _error = errorRecord.Exception;
            }
            _target = errorRecord.TargetObject;
            _errorId = errorRecord._errorId;
            _category = errorRecord._category;
            _activityOverride = errorRecord._activityOverride;
            _reasonOverride = errorRecord._reasonOverride;
            _targetNameOverride = errorRecord._targetNameOverride;
            _targetTypeOverride = errorRecord._targetTypeOverride;
            if (errorRecord.ErrorDetails != null)
                _errorDetails = new ErrorDetails(errorRecord.ErrorDetails);
            SetInvocationInfo(errorRecord._invocationInfo);
            _scriptStackTrace = errorRecord._scriptStackTrace;
            _serializedFullyQualifiedErrorId = errorRecord._serializedFullyQualifiedErrorId;
        }

        #endregion Constructor

        #region Override

        /// <summary>
        /// Wrap the current ErrorRecord instance
        /// A derived class needs to override this method if it contains additional info that needs to be kept when it gets wrapped.
        /// </summary>
        /// <param name="replaceParentContainsErrorRecordException">
        /// If the wrapped exception contains a ParentContainsErrorRecordException, the new
        /// ErrorRecord should have this exception as its Exception instead.
        /// </param>
        /// <returns></returns>
        internal virtual ErrorRecord WrapException(Exception replaceParentContainsErrorRecordException)
        {
            return new ErrorRecord(this, replaceParentContainsErrorRecordException);
        }

        #endregion Override

        #region Public Properties

        /// <summary>
        /// An Exception describing the error.
        /// </summary>
        /// <value>never null</value>
        public Exception Exception
        {
            get
            {
                Diagnostics.Assert(_error != null, "_error is null");
                return _error;
            }
        }
        private Exception _error /* = null */;

        /// <summary>
        /// The object against which the error occurred.
        /// </summary>
        /// <value>may be null</value>
        public object TargetObject
        {
            get { return _target; }
        }
        private object _target /* = null */;
        internal void SetTargetObject(object target)
        {
            _target = target;
        }

        /// <summary>
        /// Information regarding the ErrorCategory
        /// associated with this error, and with the categorized error message
        /// for that ErrorCategory.
        /// </summary>
        /// <value>never null</value>
        public ErrorCategoryInfo CategoryInfo
        {
            get { return _categoryInfo ?? (_categoryInfo = new ErrorCategoryInfo(this)); }
        }
        private ErrorCategoryInfo _categoryInfo;

        /// <summary>
        /// String which uniquely identifies this error condition
        /// </summary>
        /// <value>never null</value>
        /// <remarks>
        /// FullyQualifiedErrorid identifies this error condition
        /// more specifically than either the ErrorCategory
        /// or the Exception.  Use FullyQualifiedErrorId to filter specific
        /// error conditions, or to associate special handling with specific
        /// error conditions.
        /// </remarks>
        public string FullyQualifiedErrorId
        {
            get
            {
                if (_serializedFullyQualifiedErrorId != null)
                    return _serializedFullyQualifiedErrorId;

                string typeName = GetInvocationTypeName();
                string delimiter =
                    (String.IsNullOrEmpty(typeName)
                     || String.IsNullOrEmpty(_errorId))
                        ? string.Empty : ",";
                return NotNull(_errorId) + delimiter + NotNull(typeName);
            }
        }

        /// <summary>
        /// Additional information about the error.
        /// </summary>
        /// <value>may be null</value>
        /// <remarks>
        /// In particular, ErrorDetails.Message (if present and non-empty)
        /// contains a replacement message which should be displayed instead of
        /// Exception.Message.
        /// </remarks>
        public ErrorDetails ErrorDetails
        {
            get { return _errorDetails; }
            set { _errorDetails = value; }
        }
        private ErrorDetails _errorDetails;

        /// <summary>
        /// Identifies the cmdlet, script, or other command which caused
        /// the error.
        /// </summary>
        /// <value>may be null</value>
        public InvocationInfo InvocationInfo
        {
            get { return _invocationInfo; }
        }
        private InvocationInfo _invocationInfo /* = null */;

        internal void SetInvocationInfo(InvocationInfo invocationInfo)
        {
            // Save the DisplayScriptPosition, if set
            IScriptExtent savedDisplayScriptPosition = null;
            if (_invocationInfo != null)
            {
                savedDisplayScriptPosition = _invocationInfo.DisplayScriptPosition;
            }

            // Assign the invocationInfo
            if (invocationInfo != null)
            {
                _invocationInfo = new InvocationInfo(invocationInfo.MyCommand, invocationInfo.ScriptPosition);
                _invocationInfo.InvocationName = invocationInfo.InvocationName;
                if (invocationInfo.MyCommand == null)
                {
                    // Pass the history id to new InvocationInfo object of command info is null since history
                    // information cannot be obtained in this case.
                    _invocationInfo.HistoryId = invocationInfo.HistoryId;
                }
            }

            // Restore the DisplayScriptPosition
            if (savedDisplayScriptPosition != null)
            {
                _invocationInfo.DisplayScriptPosition = savedDisplayScriptPosition;
            }

            LockScriptStackTrace();

            //
            // Copy a snapshot of the PipelinePositionInfo from the InvocationInfo to this ErrorRecord
            //
            if (invocationInfo != null && invocationInfo.PipelineIterationInfo != null)
            {
                int[] snapshot = (int[])invocationInfo.PipelineIterationInfo.Clone();

                _pipelineIterationInfo = new ReadOnlyCollection<int>(snapshot);
            }
        }

        // 2005/07/14-913791 "write-error output is confusing and misleading"
        internal bool PreserveInvocationInfoOnce
        {
            get { return _preserveInvocationInfoOnce; }
            set { _preserveInvocationInfoOnce = value; }
        }
        private bool _preserveInvocationInfoOnce /* = false */;

        /// <summary>
        /// The script stack trace for the error.
        /// </summary>
        public string ScriptStackTrace
        {
            get { return _scriptStackTrace; }
        }
        private string _scriptStackTrace;

        internal void LockScriptStackTrace()
        {
            if (_scriptStackTrace != null)
            {
                return;
            }

            var context = LocalPipeline.GetExecutionContextFromTLS();
            if (context != null)
            {
                StringBuilder sb = new StringBuilder();
                var callstack = context.Debugger.GetCallStack();
                bool first = true;
                foreach (var frame in callstack)
                {
                    if (!first)
                    {
                        sb.Append(Environment.NewLine);
                    }
                    first = false;
                    sb.Append(frame.ToString());
                }

                _scriptStackTrace = sb.ToString();
            }
        }

        /// <summary>
        /// The status of the pipeline when this record was created.
        /// </summary>
        public ReadOnlyCollection<int> PipelineIterationInfo
        {
            get
            {
                return _pipelineIterationInfo;
            }
        }
        private ReadOnlyCollection<int> _pipelineIterationInfo = Utils.EmptyReadOnlyCollection<int>();

        /// <summary>
        /// Whether to serialize the InvocationInfo during remote calls
        /// </summary>
        internal bool SerializeExtendedInfo
        {
            get
            {
                return _serializeExtendedInfo;
            }
            set
            {
                _serializeExtendedInfo = value;
            }
        }
        private bool _serializeExtendedInfo = false;

        #endregion Public Properties

        #region Private
        private string _errorId;

        #region Exposed by ErrorCategoryInfo
        internal ErrorCategory _category;
        internal string _activityOverride;
        internal string _reasonOverride;
        internal string _targetNameOverride;
        internal string _targetTypeOverride;
        #endregion Exposed by ErrorCategoryInfo

        internal static string NotNull(string s)
        {
            return s ?? string.Empty;
        }

        private string GetInvocationTypeName()
        {
            InvocationInfo invocationInfo = this.InvocationInfo;
<<<<<<< HEAD
            if (invocationInfo == null)
                return "";
            CommandInfo commandInfo = invocationInfo.MyCommand;
            if (commandInfo == null)
                return "";
=======
            if (null == invocationInfo)
                return string.Empty;
            CommandInfo commandInfo = invocationInfo.MyCommand;
            if (null == commandInfo)
                return string.Empty;
>>>>>>> 9ac701db
            IScriptCommandInfo scriptInfo = commandInfo as IScriptCommandInfo;
            if (scriptInfo != null)
                return commandInfo.Name;
            CmdletInfo cmdletInfo = commandInfo as CmdletInfo;
<<<<<<< HEAD
            if (cmdletInfo == null)
                return "";
=======
            if (null == cmdletInfo)
                return string.Empty;
>>>>>>> 9ac701db
            return cmdletInfo.ImplementingType.FullName;
        }

        #endregion Private

        #region ToString
        /// <summary>
        /// As <see cref="System.Object.ToString()"/>
        /// </summary>
        /// <returns>developer-readable identifier</returns>
        public override string ToString()
        {
            if (ErrorDetails != null
                && !String.IsNullOrEmpty(ErrorDetails.Message))
            {
                return ErrorDetails.Message;
            }
            if (Exception != null)
            {
                if (!String.IsNullOrEmpty(Exception.Message))
                {
                    return Exception.Message;
                }
                return Exception.ToString();
            }
            return base.ToString();
        }
        #endregion ToString

    } // class ErrorRecord

    /// <summary>
    /// Implemented by exception classes which contain additional
    /// <see cref="System.Management.Automation.ErrorRecord"/>
    /// information.
    /// </summary>
    /// <remarks>
    /// MSH defines certain exception classes which implement this interface.
    /// This includes wrapper exceptions such as
    /// <see cref="System.Management.Automation.CmdletInvocationException"/>,
    /// and also MSH engine errors such as
    /// <see cref="System.Management.Automation.GetValueException"/>.
    /// Cmdlets and providers should not define this interface;
    /// instead, they should use the
    /// WriteError(ErrorRecord) or
    /// ThrowTerminatingError(ErrorRecord) methods.
    /// The ErrorRecord property will contain an ErrorRecord
    /// which contains an instance of
    /// <see cref="System.Management.Automation.ParentContainsErrorRecordException"/>
    /// rather than the actual exception.
    ///
    /// Do not call WriteError(e.ErrorRecord).
    /// The ErrorRecord contained in the ErrorRecord property of
    /// an exception which implements IContainsErrorRecord
    /// should not be passed directly to WriteError, since it contains
    /// a ParentContainsErrorRecordException rather than the real exception.
    ///
    /// It is permitted for PSSnapins to implement custom Exception classes which implement
    /// <see cref="IContainsErrorRecord"/>,
    /// but it is generally preferable for Cmdlets and CmdletProviders to communicate
    /// <see cref="ErrorRecord"/>
    /// information using
    /// <see cref="Cmdlet.ThrowTerminatingError"/>
    /// or
    /// <see cref="Provider.CmdletProvider.ThrowTerminatingError"/>
    /// rather than by throwing an exception which implements
    /// <see cref="IContainsErrorRecord"/>.
    /// Consider implementing
    /// <seealso cref="IContainsErrorRecord"/>
    /// in your custom exception only if you throw it from a context
    /// where a reference to the active
    /// <seealso cref="Cmdlet"/> or
    /// <seealso cref="Provider.CmdletProvider"/>
    /// is no longer available.
    /// </remarks>
    public interface IContainsErrorRecord
    {
        /// <summary>
        /// This is the
        /// <see cref="ErrorRecord"/>
        /// which provides additional information about the error.
        /// </summary>
        /// <remarks>
        /// The <see cref="ErrorRecord"/> instance returned by
        /// <see cref="IContainsErrorRecord.ErrorRecord"/>
        /// should contain in its
        /// <see cref="System.Management.Automation.ErrorRecord.Exception"/>
        /// property an instance of
        /// <see cref="ParentContainsErrorRecordException"/>
        /// rather than a reference to the root exception.  This prevents
        /// a recursive reference between the exception implementing
        /// <see cref="IContainsErrorRecord"/> and the
        /// <see cref="ErrorRecord"/>.
        /// Use the
        /// <see cref="ParentContainsErrorRecordException(Exception)"/>
        /// constructor so that the
        /// <see cref="ParentContainsErrorRecordException"/>
        /// will have the same
        /// <see cref="System.Exception.Message"/>
        /// as the root exception.
        /// </remarks>
        /// <value></value>
        ErrorRecord ErrorRecord { get; }
    }

    /// <summary>
    /// Objects implementing this interface can be used by
    /// <see cref="System.Management.Automation.ErrorDetails(IResourceSupplier,string,string,object[])"/>
    /// </summary>
    /// <remarks>
    /// <see cref="Provider.CmdletProvider"/>
    /// implements this interface.  PSSnapins can implement
    /// <see cref="IResourceSupplier"/>
    /// on their custom classes, but the only purpose would be to permit
    /// the custom class to be used in the
    /// <see cref="ErrorDetails(IResourceSupplier,string,string,object[])"/>.
    /// constructor.
    ///
    /// <see cref="ErrorDetails"/> contains special constructor
    /// <see cref="ErrorDetails(IResourceSupplier,string,string,object[])"/>
    /// reducing the steps which localizable code generally has to duplicate when it
    /// generates a localizable string.  This variant is preferred over
    /// <see cref="ErrorDetails(string)"/>,
    /// since the improved
    /// information about the error may help enable future scenarios.
    /// </remarks>
    public interface IResourceSupplier
    {
        /// <summary>
        /// Gets the error message template string corresponding to
        /// <paramref name="baseName"/> and <paramref name="resourceId"/>.
        /// </summary>
        /// <remarks>
        /// If the desired behavior is simple string lookup
        /// in your assembly, you can use the
        /// <see cref="ErrorDetails(Assembly,string,string,object[])"/>
        /// constructor instead and not bother implementing
        /// <see cref="IResourceSupplier"/>.
        /// Consider implementing <see cref="IResourceSupplier"/>
        /// if you want more complex behavior.
        ///
        /// Insertions will be inserted into the string with
        /// <see cref="System.String.Format(IFormatProvider,string,object[])"/>
        /// to generate the final error message in
        /// <see cref="ErrorDetails.Message"/>.
        /// </remarks>
        /// <param name="baseName">the base resource name</param>
        /// <param name="resourceId">the resource id</param>
        /// <returns>the error message template string corresponding to baseName and resourceId</returns>
        string GetResourceString(string baseName, string resourceId);
    }
} // namespace System.Management.Automation

#pragma warning restore 56506<|MERGE_RESOLUTION|>--- conflicted
+++ resolved
@@ -1658,30 +1658,17 @@
         private string GetInvocationTypeName()
         {
             InvocationInfo invocationInfo = this.InvocationInfo;
-<<<<<<< HEAD
             if (invocationInfo == null)
-                return "";
+                return string.Empty;
             CommandInfo commandInfo = invocationInfo.MyCommand;
             if (commandInfo == null)
-                return "";
-=======
-            if (null == invocationInfo)
                 return string.Empty;
-            CommandInfo commandInfo = invocationInfo.MyCommand;
-            if (null == commandInfo)
-                return string.Empty;
->>>>>>> 9ac701db
             IScriptCommandInfo scriptInfo = commandInfo as IScriptCommandInfo;
             if (scriptInfo != null)
                 return commandInfo.Name;
             CmdletInfo cmdletInfo = commandInfo as CmdletInfo;
-<<<<<<< HEAD
             if (cmdletInfo == null)
-                return "";
-=======
-            if (null == cmdletInfo)
                 return string.Empty;
->>>>>>> 9ac701db
             return cmdletInfo.ImplementingType.FullName;
         }
 
