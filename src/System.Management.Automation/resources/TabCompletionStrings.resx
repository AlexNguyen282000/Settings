--- conflicted
+++ resolved
@@ -329,7 +329,6 @@
   <data name="shrOperatorDescription" xml:space="preserve">
     <value>Shift Right bit operator. Inserts zero in the left-most bit position. For signed values, sign bit is preserved.</value>
   </data>
-<<<<<<< HEAD
   <data name="switchCaseSensitiveParam" xml:space="preserve">
     <value>[switch]
 Performs a case-sensitive match.
@@ -363,7 +362,6 @@
     <value>[string[]]
 Allows the specified commands to be used inside the data section.
 Each command name should be separated by a comma and should not be quoted.</value>
-=======
   <data name="AssemblyKeywordDescription" xml:space="preserve">
     <value>Specifies the path to a .NET assembly to load.
 
@@ -387,6 +385,5 @@
     <value>Specifies an alias for a .NET Type.
 
 using type &lt;AliasName&gt; = &lt;.NET-type&gt;</value>
->>>>>>> 07e041fe
   </data>
 </root>