﻿<Project Sdk="Microsoft.NET.Sdk" ToolsVersion="15.0">
  <Import Project="..\..\PowerShell.Common.props" />
  <PropertyGroup>
    <Description>PowerShell Core's System.Management.Automation project</Description>
    <NoWarn>$(NoWarn);CS1570;CS1734</NoWarn>
    <AssemblyName>System.Management.Automation</AssemblyName>
  </PropertyGroup>

  <ItemGroup>
    <ProjectReference Include="..\Microsoft.PowerShell.CoreCLR.Eventing\Microsoft.PowerShell.CoreCLR.Eventing.csproj" />
    <!-- the following package(s) are from https://github.com/JamesNK/Newtonsoft.Json -->
    <PackageReference Include="Newtonsoft.Json" Version="11.0.2" />
    <!-- the following package(s) are from https://github.com/dotnet/corefx -->
    <PackageReference Include="Microsoft.Win32.Registry.AccessControl" Version="4.5.0" />
    <PackageReference Include="System.Configuration.ConfigurationManager" Version="4.5.0" />
    <PackageReference Include="System.DirectoryServices" Version="4.5.0" />
    <PackageReference Include="System.IO.FileSystem.AccessControl" Version="4.5.0" />
    <PackageReference Include="System.Management" Version="4.5.0" />
    <PackageReference Include="System.Runtime.CompilerServices.Unsafe" Version="4.5.2" />
    <PackageReference Include="System.Security.AccessControl" Version="4.5.0" />
    <PackageReference Include="System.Security.Cryptography.Pkcs" Version="4.5.1" />
    <PackageReference Include="System.Security.Permissions" Version="4.5.0" />
    <PackageReference Include="System.Text.Encoding.CodePages" Version="4.5.0" />
    <!-- the following package(s) are from the powershell org -->
    <PackageReference Include="Microsoft.Management.Infrastructure" Version="1.0.0" />
<<<<<<< HEAD
    <PackageReference Include="Microsoft.PowerShell.Native" Version="6.1.0" />
=======
    <PackageReference Include="Microsoft.PowerShell.Native" Version="6.2.0-preview.1" />
>>>>>>> 5d06fba3
  </ItemGroup>

  <PropertyGroup>
    <DefineConstants>$(DefineConstants);CORECLR</DefineConstants>
  </PropertyGroup>

  <ItemGroup>
    <Compile Remove="cimSupport\cmdletization\xml\cmdlets-over-objects.objectModel.autogen.cs" />
    <Compile Remove="cimSupport\cmdletization\xml\cmdlets-over-objects.xmlSerializer.autogen.cs" />
    <Compile Remove="engine\CodeMethods.cs" />
    <Compile Remove="engine\ComInterop\ArgBuilder.cs" />
    <Compile Remove="engine\ComInterop\BoolArgBuilder.cs" />
    <Compile Remove="engine\ComInterop\BoundDispEvent.cs" />
    <Compile Remove="engine\ComInterop\CollectionExtensions.cs" />
    <Compile Remove="engine\ComInterop\ComBinder.cs" />
    <Compile Remove="engine\ComInterop\ComBinderHelpers.cs" />
    <Compile Remove="engine\ComInterop\ComClassMetaObject.cs" />
    <Compile Remove="engine\ComInterop\ComDispIds.cs" />
    <Compile Remove="engine\ComInterop\ComEventDesc.cs" />
    <Compile Remove="engine\ComInterop\ComEventSink.cs" />
    <Compile Remove="engine\ComInterop\ComEventSinkProxy.cs" />
    <Compile Remove="engine\ComInterop\ComEventSinksContainer.cs" />
    <Compile Remove="engine\ComInterop\ComFallbackMetaObject.cs" />
    <Compile Remove="engine\ComInterop\ComHresults.cs" />
    <Compile Remove="engine\ComInterop\ComInterop.cs" />
    <Compile Remove="engine\ComInterop\ComInvokeAction.cs" />
    <Compile Remove="engine\ComInterop\ComInvokeBinder.cs" />
    <Compile Remove="engine\ComInterop\ComMetaObject.cs" />
    <Compile Remove="engine\ComInterop\ComMethodDesc.cs" />
    <Compile Remove="engine\ComInterop\ComObject.cs" />
    <Compile Remove="engine\ComInterop\ComParamDesc.cs" />
    <Compile Remove="engine\ComInterop\ComRuntimeHelpers.cs" />
    <Compile Remove="engine\ComInterop\ComType.cs" />
    <Compile Remove="engine\ComInterop\ComTypeClassDesc.cs" />
    <Compile Remove="engine\ComInterop\ComTypeDesc.cs" />
    <Compile Remove="engine\ComInterop\ComTypeEnumDesc.cs" />
    <Compile Remove="engine\ComInterop\ComTypeLibDesc.cs" />
    <Compile Remove="engine\ComInterop\ComTypeLibInfo.cs" />
    <Compile Remove="engine\ComInterop\ComTypeLibMemberDesc.cs" />
    <Compile Remove="engine\ComInterop\ConversionArgBuilder.cs" />
    <Compile Remove="engine\ComInterop\ConvertArgBuilder.cs" />
    <Compile Remove="engine\ComInterop\ConvertibleArgBuilder.cs" />
    <Compile Remove="engine\ComInterop\CurrencyArgBuilder.cs" />
    <Compile Remove="engine\ComInterop\DateTimeArgBuilder.cs" />
    <Compile Remove="engine\ComInterop\DispCallable.cs" />
    <Compile Remove="engine\ComInterop\DispCallableMetaObject.cs" />
    <Compile Remove="engine\ComInterop\DispatchArgBuilder.cs" />
    <Compile Remove="engine\ComInterop\ErrorArgBuilder.cs" />
    <Compile Remove="engine\ComInterop\Errors.cs" />
    <Compile Remove="engine\ComInterop\ExcepInfo.cs" />
    <Compile Remove="engine\ComInterop\Helpers.cs" />
    <Compile Remove="engine\ComInterop\IDispatchComObject.cs" />
    <Compile Remove="engine\ComInterop\IDispatchMetaObject.cs" />
    <Compile Remove="engine\ComInterop\IPseudoComObject.cs" />
    <Compile Remove="engine\ComInterop\NullArgBuilder.cs" />
    <Compile Remove="engine\ComInterop\SimpleArgBuilder.cs" />
    <Compile Remove="engine\ComInterop\SplatCallSite.cs" />
    <Compile Remove="engine\ComInterop\StringArgBuilder.cs" />
    <Compile Remove="engine\ComInterop\TypeEnumMetaObject.cs" />
    <Compile Remove="engine\ComInterop\TypeLibInfoMetaObject.cs" />
    <Compile Remove="engine\ComInterop\TypeLibMetaObject.cs" />
    <Compile Remove="engine\ComInterop\TypeUtils.cs" />
    <Compile Remove="engine\ComInterop\UnknownArgBuilder.cs" />
    <Compile Remove="engine\ComInterop\VarEnumSelector.cs" />
    <Compile Remove="engine\ComInterop\Variant.cs" />
    <Compile Remove="engine\ComInterop\VariantArgBuilder.cs" />
    <Compile Remove="engine\ComInterop\VariantArray.cs" />
    <Compile Remove="engine\ComInterop\VariantBuilder.cs" />
    <Compile Remove="engine\PSMI\PSNegotiationData.cs" />
    <Compile Remove="engine\PSMI\PSPowerShellPipeline.cs" />
    <Compile Remove="engine\PSMI\Serialization\InternalMISerializer.cs" />
    <Compile Remove="engine\PSMI\Serialization\KnownMITypes.cs" />
    <Compile Remove="engine\PSMI\Serialization\MISerializer.cs" />
    <Compile Remove="engine\PSMI\Serialization\MITypeSerializationInfo.cs" />
    <Compile Remove="engine\PSMI\Serialization\PSMISerializer.cs" />
    <Compile Remove="engine\TransactedString.cs" />
    <Compile Remove="engine\TransactionManager.cs" />
    <Compile Remove="engine\hostifaces\NativeCultureResolver.cs" />
    <Compile Remove="engine\hostifaces\RunspaceInvoke.cs" />
    <Compile Remove="engine\remoting\commands\ResumeJob.cs" />
    <Compile Remove="engine\remoting\commands\SuspendJob.cs" />
    <Compile Remove="logging\eventlog\EventLogLogProvider.cs" />
    <Compile Remove="namespaces\SafeTransactionHandle.cs" />
    <Compile Remove="namespaces\SafeRegistryHandle.cs" />
    <Compile Remove="namespaces\TransactedRegistry.cs" />
    <Compile Remove="namespaces\TransactedRegistryKey.cs" />
    <Compile Remove="namespaces\TransactedRegistrySecurity.cs" />
    <Compile Remove="singleshell\Commands\ConsoleCommands.cs" />
    <Compile Remove="singleshell\Commands\MshSnapinCommands.cs" />
    <Compile Remove="singleshell\config\RegistryStringResourceIndirect.cs" />
    <Compile Remove="singleshell\installer\CustomMshSnapin.cs" />
    <Compile Remove="singleshell\installer\MshCoreMshSnapin.cs" />
    <Compile Remove="singleshell\installer\MshInstaller.cs" />
    <Compile Remove="singleshell\installer\MshSnapin.cs" />
    <Compile Remove="singleshell\installer\MshSnapinInstaller.cs" />
    <Compile Remove="utils\BackgroundDispatcher.cs" />
    <Compile Remove="utils\GraphicalHostReflectionWrapper.cs" />
    <Compile Remove="utils\perfCounters\CounterSetInstanceBase.cs" />
    <Compile Remove="utils\perfCounters\CounterSetRegistrarBase.cs" />
    <Compile Remove="utils\perfCounters\PSPerfCountersMgr.cs" />
    <Compile Remove="gen\CoreMshSnapinResources.cs" />
    <Compile Remove="gen\ErrorPackageRemoting.cs" />
    <Compile Remove="gen\EventResource.cs" />

    <EmbeddedResource Remove="resources\CoreMshSnapinResources.resx" />
    <EmbeddedResource Remove="resources\ErrorPackageRemoting.resx" />
  </ItemGroup>

  <ItemGroup Condition=" '$(IsWindows)' != 'true' ">
    <Compile Remove="engine\ExtraAdapter.cs" />
    <Compile Remove="engine\ManagementObjectAdapter.cs" />
    <Compile Remove="engine\remoting\commands\ConnectPSSession.cs" />
    <Compile Remove="engine\remoting\commands\CustomShellCommands.cs" />
    <Compile Remove="engine\remoting\commands\DisconnectPSSession.cs" />
    <Compile Remove="engine\remoting\commands\EnterPSHostProcessCommand.cs" />
    <Compile Remove="engine\remoting\commands\NewPSSessionOptionCommand.cs" />
    <Compile Remove="engine\remoting\commands\ReceivePSSession.cs" />
    <Compile Remove="engine\remoting\commands\TestPSSessionConfigurationFile.cs" />
  </ItemGroup>

</Project><|MERGE_RESOLUTION|>--- conflicted
+++ resolved
@@ -23,11 +23,7 @@
     <PackageReference Include="System.Text.Encoding.CodePages" Version="4.5.0" />
     <!-- the following package(s) are from the powershell org -->
     <PackageReference Include="Microsoft.Management.Infrastructure" Version="1.0.0" />
-<<<<<<< HEAD
-    <PackageReference Include="Microsoft.PowerShell.Native" Version="6.1.0" />
-=======
     <PackageReference Include="Microsoft.PowerShell.Native" Version="6.2.0-preview.1" />
->>>>>>> 5d06fba3
   </ItemGroup>
 
   <PropertyGroup>
