--- conflicted
+++ resolved
@@ -47,11 +47,7 @@
 
   <ItemGroup>
     <!-- the following package(s) are from https://github.com/dotnet/corefx -->
-<<<<<<< HEAD
-    <PackageReference Include="System.ServiceProcess.ServiceController" Version="6.0.0-preview.1.21102.12" />
-=======
     <PackageReference Include="System.ServiceProcess.ServiceController" Version="5.0.0-rc.2.20479.6" />
->>>>>>> 45a1762a
   </ItemGroup>
 
 </Project>