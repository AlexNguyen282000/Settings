--- conflicted
+++ resolved
@@ -347,11 +347,7 @@
             string message = StringUtil.Format(resourceId,
                 processName,
                 processId,
-<<<<<<< HEAD
-                (innerException == null) ? "" : innerException.Message);
-=======
-                (null == innerException) ? string.Empty : innerException.Message);
->>>>>>> 9ac701db
+                (innerException == null) ? string.Empty : innerException.Message);
             ProcessCommandException exception =
                 new ProcessCommandException(message, innerException);
             exception.ProcessName = processName;
