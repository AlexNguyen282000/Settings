--- conflicted
+++ resolved
@@ -202,15 +202,9 @@
         /// they support the Include parameter. This property is on
         /// the base class to simplify the creation of the CmdletProviderContext.
         /// </remarks>
-<<<<<<< HEAD
-        public virtual string[] Include { get;
-// get
-=======
-        ///
         public virtual string[] Include
         {
             get;
->>>>>>> e7c315b6
             set;
         } = new string[0];
 
@@ -222,15 +216,9 @@
         /// they support the Exclude parameter. This property is on
         /// the base class to simplify the creation of the CmdletProviderContext.
         /// </remarks>
-<<<<<<< HEAD
-        public virtual string[] Exclude { get;
-// get
-=======
-        ///
         public virtual string[] Exclude
         {
             get;
->>>>>>> e7c315b6
             set;
         } = new string[0];
 
