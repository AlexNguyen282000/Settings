--- conflicted
+++ resolved
@@ -1,8 +1,4 @@
 {
-<<<<<<< HEAD
-    "ReleaseTag": "v6.0.0-rc.2",
+    "ReleaseTag": "v6.0.0",
     "NextReleaseTag": "v6.1.0-preview.1"
-=======
-    "ReleaseTag": "v6.0.0"
->>>>>>> 2f818615
 }