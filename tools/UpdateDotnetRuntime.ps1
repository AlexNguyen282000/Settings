# Copyright (c) Microsoft Corporation.
# Licensed under the MIT License.

[CmdletBinding()]
param (
    [Parameter()]
    [string]$SDKVersionOverride,

    [Parameter()]
    [switch]$UseNuGetOrg,

    [Parameter()]
    [switch]$UpdateMSIPackaging,

    [Parameter()]
    [string]$RuntimeSourceFeed,

    [Parameter()]
    [string]$RuntimeSourceFeedKey,

    [Parameter()]
    [switch]$InteractiveAuth,

    [Parameter()]
    [switch]$UseInternalFeed
)

<#
 .DESCRIPTION Update the global.json with the new SDK version to be used.
#>
function Update-GlobalJson([string] $Version) {
    $psGlobalJsonPath = Resolve-Path "$PSScriptRoot/../global.json"
    $psGlobalJson = Get-Content -Path $psGlobalJsonPath -Raw | ConvertFrom-Json

    if ($psGlobalJson.sdk.version -eq $Version) {
        throw '.NET SDK version is not updated'
    }

    $psGlobalJson.sdk.version = $Version
    $psGlobalJson | ConvertTo-Json | Out-File -FilePath $psGlobalJsonPath -Force
}

<#
 .DESCRIPTION Iterate through all the csproj to find all the packages that need to be updated
#>
function Update-PackageVersion {

    class PkgVer {
        [string] $Name
        [string] $Version
        [string] $NewVersion
        [string] $Path

        PkgVer($n, $v, $nv, $p) {
            $this.Name = $n
            $this.Version = $v
            $this.NewVersion = $nv
            $this.Path = $p
        }
    }

    $skipModules = @(
        "NJsonSchema"
        "Markdig.Signed"
        "PowerShellHelpFiles"
        "Newtonsoft.Json"
        "Microsoft.ApplicationInsights"
        "Microsoft.Management.Infrastructure"
        "Microsoft.PowerShell.Native"
        "Microsoft.NETCore.Windows.ApiSets"
        "Microsoft.PowerShell.MarkdownRender"
    )

    $packages = [System.Collections.Generic.Dictionary[[string], [PkgVer[]] ]]::new()

    $paths = @(
        "$PSScriptRoot/packaging/projects/reference/Microsoft.PowerShell.Commands.Utility/Microsoft.PowerShell.Commands.Utility.csproj"
        "$PSScriptRoot/packaging/projects/reference/System.Management.Automation/System.Management.Automation.csproj"
        "$PSScriptRoot/packaging/projects/reference/Microsoft.PowerShell.ConsoleHost/Microsoft.PowerShell.ConsoleHost.csproj"
        "$PSScriptRoot/../src/"
        "$PSScriptRoot/../test/tools/"
        "$PSScriptRoot/../test/perf/dotnet-tools/"
    )

    Get-ChildItem -Path $paths -Recurse -Filter "*.csproj" -Exclude 'PSGalleryModules.csproj', 'PSGalleryTestModules.csproj' | ForEach-Object {
        Write-Verbose -Message "Reading - $($_.FullName)" -Verbose
        $prj = [xml] (Get-Content $_.FullName -Raw)
        $pkgRef = $prj.Project.ItemGroup.PackageReference

        foreach ($p in $pkgRef) {
            if ($null -ne $p -and -not $skipModules.Contains($p.Include)) {
                if (-not $packages.ContainsKey($p.Include)) {
                    $packages.Add($p.Include, @([PkgVer]::new($p.Include, $p.Version, $null, $_.FullName)))
                } else {
                    $packages[$p.Include] += [PkgVer]::new($p.Include, $p.Version, $null, $_.FullName)
                }
            }
        }
    }

    $versionPattern = (Get-Content "$PSScriptRoot/../DotnetRuntimeMetadata.json" | ConvertFrom-Json).sdk.packageVersionPattern

    $source = if ($UseNuGetOrg) { 'nuget.org' } elseif ($UseInternalFeed) { 'dotnet-internal' } else { 'dotnet' }

    # Always add nuget.org as some packages are only found there.
    $source = if ($source -ne 'nuget.org') {
        @($source, "nuget.org")
    }

    $packages.GetEnumerator() | ForEach-Object {
        $pkgName = $_.Key

        $pkgs = [System.Collections.Generic.Dictionary[string, Microsoft.PackageManagement.Packaging.SoftwareIdentity]]::new()

        # We have to find packages for all sources separately as Find-Package does not return all packages when both sources are provided at the same time.
        # Since there will be a lot of duplicates we add the package to a dictionary so we only get a unique set by version.
        $source | ForEach-Object {
            Find-Package -Name $pkgName -AllVersions -AllowPrereleaseVersions -Source $_ -ErrorAction SilentlyContinue | ForEach-Object {
                if (-not $pkgs.ContainsKey($_.Version)) {
                    $pkgs.Add($_.Version, $_)
                }
            }
        }

        foreach ($v in $_.Value) {
            $version = $v.Version

            foreach ($p in $pkgs.Values) {
                # some packages are directly updated on nuget.org so need to check that too.
                if ($p.Version -like "$versionPattern*" -or $p.Source -eq 'nuget.org') {
                    if ([System.Management.Automation.SemanticVersion] ($version) -lt [System.Management.Automation.SemanticVersion] ($p.Version)) {
                        $v.NewVersion = $p.Version
                        break
                    }
                }
            }
        }
    }

    # we need a ForEach-Object below to unravel each of the items in 'Values' which is an array of PkgVer
    $pkgsByPath = $packages.Values | ForEach-Object { $_ } | Group-Object -Property Path

    $pkgsByPath | ForEach-Object {
        Update-CsprojFile -Path $_.Name -Values $_.Group
    }
}

<#
 .DESCRIPTION Update package versions to the latest as per the pattern mentioned in DotnetRuntimeMetadata.json
#>
function Update-CsprojFile([string] $path, $values) {
    $fileContent = Get-Content $path -Raw
    $updated = $false

    foreach ($v in $values) {
        if ($v.NewVersion) {
            $stringToReplace = "<PackageReference Include=`"$($v.Name)`" Version=`"$($v.Version)`" />"
            $newString = "<PackageReference Include=`"$($v.Name)`" Version=`"$($v.NewVersion)`" />"

            $fileContent = $fileContent -replace $stringToReplace, $newString
            $updated = $true
        }
    }

    if ($updated) {
        ($fileContent).TrimEnd() | Out-File -FilePath $path -Force
    }
}

function Get-DotnetUpdate {
    param (
        $channel,
        $quality,
        $qualityFallback,
        $feedUrl,
        $sdkImageVersion
    )

    if ($SDKVersionOverride) {
        return @{
            ShouldUpdate = $true
            NewVersion   = $SDKVersionOverride
            Message      = $null
            FeedUrl      = $feedUrl
            Quality      = $quality
        }
    }

    try {

        try {
<<<<<<< HEAD
            $URL = "http://aka.ms/dotnet/$channel/$quality/productVersion.txt"
            $latestSDKVersionString = Invoke-RestMethod -Uri $URL -ErrorAction Stop | ForEach-Object { $_.Trim() }
            $selectedQuality = $quality
        } catch {
            if ($_.exception.Response.StatusCode -eq 'NotFound') {
                Write-Verbose -Verbose -Message "No build at '$URL' found!"
=======
            $latestSDKVersionString = Invoke-RestMethod -Uri "http://aka.ms/dotnet/$channel/$quality/sdk-productVersion.txt" -ErrorAction Stop | ForEach-Object { $_.Trim() }
            $selectedQuality = $quality
        } catch {
            if ($_.exception.Response.StatusCode -eq 'NotFound') {
                Write-Verbose "Build not found for Channel: $Channel and Quality: $Quality" -Verbose
>>>>>>> 41d90e60
            } else {
                throw $_
            }
        }
<<<<<<< HEAD
        $latestSDKversion = $latestSDKVersionString -as "System.Management.Automation.SemanticVersion"

        if (-not $latestSDKVersion) {
=======

        if (-not $latestSDKVersionString -or -not $latestSDKVersionString.StartsWith($sdkImageVersion)) {
>>>>>>> 41d90e60
            # we did not get a version number so fall back to daily
            $URL = "http://aka.ms/dotnet/$channel/$qualityFallback/productVersion.txt"
            $latestSDKVersionString = Invoke-RestMethod -Uri $URL -ErrorAction Stop | ForEach-Object { $_.Trim() }
            $selectedQuality = $qualityFallback

<<<<<<< HEAD
            $latestSDKversion = $latestSDKVersionString -as "System.Management.Automation.SemanticVersion"
            if (-not $latestSDKVersion) {
                throw "No build at '$URL' found!"
=======
            if (-not $latestSDKVersionString.StartsWith($sdkImageVersion)) {
                throw "No build found!"
>>>>>>> 41d90e60
            }
        }

        $currentVersion = [System.Management.Automation.SemanticVersion] (( Get-Content -Path "$PSScriptRoot/../global.json" -Raw | ConvertFrom-Json).sdk.version)

        if ($latestSDKversion -gt $currentVersion -and $null -ne $latestSDKversion.PreReleaseLabel) {
            $shouldUpdate = $true
            $newVersion = $latestSDKversion
        } else {
            $shouldUpdate = $false
            $newVersion = $latestSDKVersionString
            if ($null -eq $currentVersion.PreReleaseLabel) {
                $Message = "$latestSDKversion is not preview, update manually."
            }
        }
    } catch {
        Write-Verbose -Verbose "Error occured: $_.message"
        $shouldUpdate = $false
        $newVersion = $null
        Write-Error "Error while checking .NET SDK update: $($_.message)"
    }

    return @{
        ShouldUpdate = $shouldUpdate
        NewVersion   = $newVersion
        Message      = $Message
        FeedUrl      = $feedUrl
        Quality      = $selectedQuality
    }
}

function Update-DevContainer {
    $dockerFilePath = "$PSScriptRoot/../.devcontainer/Dockerfile"
    $sdkImageVersion = (Get-Content -Raw "$PSScriptRoot/../DotnetRuntimeMetadata.json" | ConvertFrom-Json).sdk.sdkImageVersion

    $devContainerDocker = (Get-Content $dockerFilePath) -replace 'FROM mcr\.microsoft\.com/dotnet.*', "FROM mcr.microsoft.com/dotnet/nightly/sdk:$sdkImageVersion"

    $devContainerDocker | Out-File -FilePath $dockerFilePath -Force
}

$dotnetMetadataPath = "$PSScriptRoot/../DotnetRuntimeMetadata.json"
$dotnetMetadataJson = Get-Content $dotnetMetadataPath -Raw | ConvertFrom-Json
$channel = $dotnetMetadataJson.sdk.channel
$nextChannel = $dotnetMetadataJson.sdk.nextChannel
$quality = $dotnetMetadataJson.sdk.quality
$qualityFallback = $dotnetMetadataJson.sdk.qualityFallback
$sdkImageVersion = $dotnetMetadataJson.sdk.sdkImageVersion
$internalfeed = $dotnetMetadataJson.internalfeed.url

$dotnetUpdate = Get-DotnetUpdate -channel $nextChannel -quality $quality -feedUrl $internalfeed -qualityFallback $qualityFallback -sdkImageVersion $sdkImageVersion

if ($dotnetUpdate.ShouldUpdate) {

    Import-Module "$PSScriptRoot/../build.psm1" -Force

    Find-Dotnet

    $feedname = if ($UseNuGetOrg) { 'nuget.org' } elseif ($UseInternalFeed) { 'dotnet-internal' } else { 'dotnet' }

    $addDotnetSource = (-not (Get-PackageSource -Name $feedname -ErrorAction SilentlyContinue))

    if (!$UseNuGetOrg -and $addDotnetSource) {
        $nugetFileContent = Get-Content "$PSScriptRoot/../nuget.config" -Raw
        $nugetFileSources = ([xml]($nugetFileContent)).Configuration.packagesources.add

        if ($feedname -ne 'dotnet-internal') {
            $dotnetFeed = $nugetFileSources | Where-Object { $_.Key -eq $feedname } | Select-Object -ExpandProperty Value
            Register-PackageSource -Name $feedname -Location $dotnetFeed -ProviderName NuGet
            Write-Verbose -Message "Register new package source $feedname" -verbose
        }

        if ($feedname -eq 'dotnet-internal') {
            # This NuGet feed is for internal to Microsoft use only.
            $dotnetInternalFeed = $dotnetMetadataJson.internalfeed.url

            $updatedNugetFile = if ($nugetFileContent.Contains('dotnet-internal')) {
                $nugetFileContent -replace ".<add key=`"dotnet-internal?.*', ' <add key=`"dotnet-internal`" value=`"$dotnetInternalFeed`" />`r`n  </packageSources>"
            } else {
                $nugetFileContent -replace "</packageSources>", "  <add key=`"dotnet-internal`" value=`"$dotnetInternalFeed`" />`r`n  </packageSources>"
            }

            $updatedNugetFile | Out-File "$PSScriptRoot/../nuget.config" -Force

            Register-PackageSource -Name 'dotnet-internal' -Location $dotnetInternalFeed -ProviderName NuGet
            Write-Verbose -Message "Register new package source 'dotnet-internal'" -verbose
        }
    }

    ## Install latest version from the channel

    $sdkQuality = $dotnetUpdate.Quality
    $sdkVersion = if ($SDKVersionOverride) { $SDKVersionOverride } else { $dotnetUpdate.NewVersion }

    if (-not $RuntimeSourceFeed) {
        Install-Dotnet -Version $sdkVersion -Quality $sdkQuality -Channel $null
    }
    else {
        Install-Dotnet -Version $sdkVersion -Quality $sdkQuality -AzureFeed $RuntimeSourceFeed -FeedCredential $RuntimeSourceFeedKey -Channel $null
    }

    Write-Verbose -Message "Installing .NET SDK completed." -Verbose

    $environment = Get-EnvironmentInformation

    $dotnetPath = if ($environment.IsWindows) { "$env:LocalAppData\Microsoft\dotnet" } else { "$env:HOME/.dotnet" }

    $pathSep = [System.IO.Path]::PathSeparator

    if (-not (($ENV:PATH -split $pathSep) -contains "$dotnetPath")) {
        $env:PATH = "$dotnetPath" + $pathSep + "$ENV:PATH"
    }

    $latestSdkVersion = (dotnet --list-sdks | Select-Object -Last 1 ).Split() | Select-Object -First 1

    Write-Verbose -Message "Installing .NET SDK completed, version - $latestSdkVersion" -Verbose

    Update-GlobalJson -Version $latestSdkVersion

    Write-Verbose -Message "Updating global.json completed." -Verbose

    Update-PackageVersion

    Write-Verbose -Message "Updating project files completed." -Verbose

    if ($UpdateMSIPackaging) {
        if (-not $environment.IsWindows) {
            throw "UpdateMSIPackaging can only be done on Windows"
        }

        Import-Module "$PSScriptRoot/../build.psm1" -Force
        Import-Module "$PSScriptRoot/packaging" -Force
        Start-PSBootstrap -Package
        Start-PSBuild -Clean -Configuration Release -InteractiveAuth:$InteractiveAuth

        $publishPath = Split-Path (Get-PSOutput)
        Remove-Item -Path "$publishPath\*.pdb"

        try {
            Start-PSPackage -Type msi -SkipReleaseChecks -InformationVariable wxsData
        } catch {
            if ($_.Exception.Message -like "Current files to not match *") {
                Copy-Item -Path $($wxsData.MessageData.NewFile) -Destination ($wxsData.MessageData.FilesWxsPath)
                Write-Verbose -Message "Updating files.wxs file completed." -Verbose
            } else {
                throw $_
            }
        }
    }

    Update-DevContainer
}
else {
    Write-Verbose -Verbose -Message $dotnetUpdate.Message
}<|MERGE_RESOLUTION|>--- conflicted
+++ resolved
@@ -79,7 +79,6 @@
         "$PSScriptRoot/packaging/projects/reference/Microsoft.PowerShell.ConsoleHost/Microsoft.PowerShell.ConsoleHost.csproj"
         "$PSScriptRoot/../src/"
         "$PSScriptRoot/../test/tools/"
-        "$PSScriptRoot/../test/perf/dotnet-tools/"
     )
 
     Get-ChildItem -Path $paths -Recurse -Filter "*.csproj" -Exclude 'PSGalleryModules.csproj', 'PSGalleryTestModules.csproj' | ForEach-Object {
@@ -189,59 +188,36 @@
     try {
 
         try {
-<<<<<<< HEAD
-            $URL = "http://aka.ms/dotnet/$channel/$quality/productVersion.txt"
-            $latestSDKVersionString = Invoke-RestMethod -Uri $URL -ErrorAction Stop | ForEach-Object { $_.Trim() }
-            $selectedQuality = $quality
-        } catch {
-            if ($_.exception.Response.StatusCode -eq 'NotFound') {
-                Write-Verbose -Verbose -Message "No build at '$URL' found!"
-=======
             $latestSDKVersionString = Invoke-RestMethod -Uri "http://aka.ms/dotnet/$channel/$quality/sdk-productVersion.txt" -ErrorAction Stop | ForEach-Object { $_.Trim() }
             $selectedQuality = $quality
         } catch {
             if ($_.exception.Response.StatusCode -eq 'NotFound') {
                 Write-Verbose "Build not found for Channel: $Channel and Quality: $Quality" -Verbose
->>>>>>> 41d90e60
             } else {
                 throw $_
             }
         }
-<<<<<<< HEAD
-        $latestSDKversion = $latestSDKVersionString -as "System.Management.Automation.SemanticVersion"
-
-        if (-not $latestSDKVersion) {
-=======
 
         if (-not $latestSDKVersionString -or -not $latestSDKVersionString.StartsWith($sdkImageVersion)) {
->>>>>>> 41d90e60
             # we did not get a version number so fall back to daily
-            $URL = "http://aka.ms/dotnet/$channel/$qualityFallback/productVersion.txt"
-            $latestSDKVersionString = Invoke-RestMethod -Uri $URL -ErrorAction Stop | ForEach-Object { $_.Trim() }
+            $latestSDKVersionString = Invoke-RestMethod -Uri "http://aka.ms/dotnet/$channel/$qualityFallback/sdk-productVersion.txt" -ErrorAction Stop | ForEach-Object { $_.Trim() }
             $selectedQuality = $qualityFallback
 
-<<<<<<< HEAD
-            $latestSDKversion = $latestSDKVersionString -as "System.Management.Automation.SemanticVersion"
-            if (-not $latestSDKVersion) {
-                throw "No build at '$URL' found!"
-=======
             if (-not $latestSDKVersionString.StartsWith($sdkImageVersion)) {
                 throw "No build found!"
->>>>>>> 41d90e60
-            }
-        }
+            }
+        }
+
+        $latestSDKversion = [System.Management.Automation.SemanticVersion] $latestSDKVersionString
 
         $currentVersion = [System.Management.Automation.SemanticVersion] (( Get-Content -Path "$PSScriptRoot/../global.json" -Raw | ConvertFrom-Json).sdk.version)
 
-        if ($latestSDKversion -gt $currentVersion -and $null -ne $latestSDKversion.PreReleaseLabel) {
+        if ($latestSDKversion -gt $currentVersion) {
             $shouldUpdate = $true
             $newVersion = $latestSDKversion
         } else {
             $shouldUpdate = $false
-            $newVersion = $latestSDKVersionString
-            if ($null -eq $currentVersion.PreReleaseLabel) {
-                $Message = "$latestSDKversion is not preview, update manually."
-            }
+            $newVersion = $null
         }
     } catch {
         Write-Verbose -Verbose "Error occured: $_.message"
@@ -360,10 +336,7 @@
         Import-Module "$PSScriptRoot/../build.psm1" -Force
         Import-Module "$PSScriptRoot/packaging" -Force
         Start-PSBootstrap -Package
-        Start-PSBuild -Clean -Configuration Release -InteractiveAuth:$InteractiveAuth
-
-        $publishPath = Split-Path (Get-PSOutput)
-        Remove-Item -Path "$publishPath\*.pdb"
+        Start-PSBuild -Clean -Configuration Release -CrossGen -InteractiveAuth:$InteractiveAuth
 
         try {
             Start-PSPackage -Type msi -SkipReleaseChecks -InformationVariable wxsData
@@ -378,7 +351,4 @@
     }
 
     Update-DevContainer
-}
-else {
-    Write-Verbose -Verbose -Message $dotnetUpdate.Message
 }