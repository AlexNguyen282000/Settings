# PowerShell Governance

## Terms

* [**PowerShell Committee**](#powershell-committee): A committee of project owners who are responsible for design decisions,
  approving [RFCs][RFC-repo], and approving new maintainers/committee members
* [**Repository maintainer**](#repository-maintainers): An individual responsible for merging pull requests (PRs) into `master` when all requirements are met (code review, tests, docs, and RFC approval as applicable).
<<<<<<< HEAD

Repository Maintainers are the only people with write permissions for the `master` branch.

* [**Area experts**](#area-experts): People who are experts for specific components (e.g. PSReadline, the parser) or technologies (e.g. security, performance).

Area experts are responsible for code reviews, issue triage, and providing their expertise to others.

* **Corporation**: The Corporation owns the PowerShell repository and, under extreme circumstances, reserves the right to dissolve or reform the PowerShell Committee, the Project Leads, and the Corporate Maintainer.

The Corporation for PowerShell is Microsoft.

* **Corporate Maintainer**: The Corporate Maintainer is an entity, person or set of persons, with the ability to veto decisions made by the PowerShell Committee or any other collaborators on the PowerShell project.

This veto power will be used with restraint since it is intended that the community drive the project.
The Corporate Maintainer is determined by the Corporation both initially and in continuation.
The initial Corporate Maintainer for PowerShell is Jeffrey Snover ([jpsnover](https://github.com/jpsnover)).

=======
  Repository Maintainers are the only people with write permissions for the `master` branch.
* [**Area experts**](#area-experts): People who are experts for specific components (e.g. PSReadline, the parser) or technologies (e.g. security, performance).
  Area experts are responsible for code reviews, issue triage, and providing their expertise to others.
* **Corporation**: The Corporation owns the PowerShell repository and, under extreme circumstances,
  reserves the right to dissolve or reform the PowerShell Committee, the Project Leads, and the Corporate Maintainer.
  The Corporation for PowerShell is Microsoft.
* **Corporate Maintainer**: The Corporate Maintainer is an entity, person or set of persons,
  with the ability to veto decisions made by the PowerShell Committee or any other collaborators on the PowerShell project.
  This veto power will be used with restraint since it is intended that the community drive the project.
  The Corporate Maintainer is determined by the Corporation both initially and in continuation.
  The initial Corporate Maintainer for PowerShell is Jeffrey Snover ([jpsnover](https://github.com/jpsnover)).
>>>>>>> af861578
* [**RFC process**][RFC-repo]: The "review-for-comment" (RFC) process whereby design decisions get made.

## PowerShell Committee

The PowerShell Committee and its members (aka Committee Members) are the primary caretakers of the PowerShell experience, including the PowerShell language, design, and project.

### Current Committee Members

* Bruce Payette ([BrucePay](https://github.com/BrucePay))
* Dongbo Wang ([daxian-dbw](https://github.com/daxian-dbw))
* Hemant Mahawar ([HemantMahawar](https://github.com/HemantMahawar))
* Jim Truher ([JamesWTruher](https://github.com/JamesWTruher))
* Joey Aiello ([joeyaiello](https://github.com/joeyaiello))
* Kenneth Hansen ([khansen00](https://github.com/khansen00))
* Steve Lee ([SteveL-MSFT](https://github.com/SteveL-MSFT))

### Committee Member Responsibilities

Committee Members are responsible for reviewing and approving [PowerShell RFCs][RFC-repo] proposing new features or design changes.

#### Changes that require an [RFC][RFC-repo]

The following types of decisions require a written RFC and ample time for the community to respond with their feedback before a contributor begins work on the issue:

* new features or capabilities in PowerShell (e.g. PowerShell classes, PSRP over SSH, etc.)
* anything that might require a breaking change, as defined in our [Breaking Changes Contract][breaking-changes]
* new modules, cmdlets, or parameters that ship in the core PowerShell modules (e.g. `Microsoft.PowerShell.*`, `PackageManagement`, `PSReadLine`)
* the addition of new PowerShell Committee Members or Repository Maintainers
* any changes to the process of maintaining the PowerShell repository (including the responsibilities of Committee Members, Repository Maintainers, and Area Experts)

#### Changes that don't require an RFC

In some cases, a new feature or behavior may be deemed small enough to forgo the RFC process
(e.g. changing the default PSReadline `EditMode` to `Emacs` on Mac/Linux).
In these cases, [issues marked as `1 - Planning`][issue-process] require only a simple majority of Committee Members to sign off.
After that, a Repository Maintainer should relabel the issue as `2 - Ready` so that a contributor can begin working on it.

If any Committee Members feels like this behavior is large enough to warrant an RFC, they can add the label `RFC-required` and the issue owner is expected to follow the RFC process.

#### Committee Member DOs and DON'Ts

As a PowerShell Committee Member:

1. **DO** reply to issues and pull requests with design opinions
<<<<<<< HEAD
   (this could include offering support for good work or exciting new features)
=======
  (this could include offering support for good work or exciting new features)
>>>>>>> af861578
1. **DO** encourage healthy discussion about the direction of PowerShell
1. **DO** raise "red flags" on PRs that haven't followed the proper RFC process when applicable
1. **DO** contribute to documentation and best practices
1. **DO** maintain a presence in the PowerShell community outside of GitHub (Twitter, blogs, StackOverflow, Reddit, Hacker News, etc.)
1. **DO** heavily incorporate community feedback into the weight of your decisions
1. **DO** be polite and respectful to a wide variety of opinions and perspectives
1. **DO** make sure contributors are following the [contributor guidelines](../../.github/CONTRIBUTING.md)

1. **DON'T** constantly raise "red flags" for unimportant or minor problems to the point that the progress of the project is being slowed
1. **DON'T** offer up your opinions as the absolute opinion of the PowerShell Committee.
<<<<<<< HEAD

Members are encouraged to share their opinions, but they should be presented as such.
=======
  Members are encouraged to share their opinions, but they should be presented as such.
>>>>>>> af861578

### PowerShell Committee Membership

The initial PowerShell Committee consists of Microsoft employees.
It is expected that over time, PowerShell experts in the community will be made Committee Members.
Membership is heavily dependent on the level of contribution and expertise: individuals who contribute in meaningful ways to the project will be recognized accordingly.

At any point in time, a Committee Member can nominate a strong community member to join the Committee.
Nominations should be submitted in the form of [RFCs][RFC-repo] detailing why that individual is qualified and how they will contribute.
After the RFC has been discussed, a unanimous vote will be required for the new Committee Member to be confirmed.

## Repository Maintainers

Repository Maintainers are trusted stewards of the PowerShell community/repository responsible for maintaining consistency and quality of PowerShell code.
One of their primary responsibilities is merging pull requests after all requirements have been fulfilled.

For more information on Repository Maintainers--their responsibilities, who they are, and how one becomes a Maintainer--see the [README for Repository Maintainers][maintainers].

## Area Experts

Area Experts are people with knowledge of specific components or technologies in the PowerShell domain. They are responsible for code reviews, issue triage, and providing their expertise to others.

They have [write access](https://help.github.com/articles/permission-levels-for-an-organization-repository/) to the PowerShell repository which gives them the power to:

1. `git push` to all branches *except* `master`.
1. Merge pull requests to all branches *except* `master` (though this should not be common given that [`master`is the only long-living branch](../git/README.md#understand-branches)).
1. Assign labels, milestones, and people to [issues](https://guides.github.com/features/issues/).

A list of Area Experts can be found [here][experts].

### Area Expert Responsibilities

If you are an Area Expert, you are expected to be actively involved in any development, design, or contributions in your area of expertise.

If you are an Area Expert:

1. **DO** assign the [correct labels][issue-process]
1. **DO** assign yourself to issues labeled with your area of expertise
1. **DO** code reviews for issues where you're assigned or in your areas of expertise.
<<<<<<< HEAD
1. **DO** reply to new issues and pull requests that are related to your area of expertise 
   (while reviewing PRs, leave your comment even if everything looks good - a simple "LGTM" will suffice,
   so that we know someone has taken a look at it).
=======
1. **DO** reply to new issues and pull requests that are related to your area of expertise
  (while reviewing PRs, leave your comment even if everything looks good - a simple "Looks good to me" or "LGTM" will suffice, so that we know someone has already taken a look at it).
>>>>>>> af861578
1. **DO** make sure contributors are following the [contributor guidelines](../../.github/CONTRIBUTING.md).
1. **DO** ask people to resend a pull request, if it [doesn't target `master`](../../.github/CONTRIBUTING.md#lifecycle-of-a-pull-request).
1. **DO** ensure that contributors [write Pester tests][pester] for all new/changed functionality
1. **DO** ensure that contributors [write documentation][docs-contributing] for all new-/changed functionality
1. **DO** encourage contributors to refer to issues in their pull request description (e.g. `Resolves issue #123`).
1. **DO** encourage contributors to create meaningful titles for all PRs. Edit title if necessary.
1. **DO** verify that all contributors are following the [Coding Guidelines](../dev-process/coding-guidelines.md).

1. **DON'T** create new features, new designs, or change behaviors without following the [RFC][RFC-repo] or approval process

## Issue Management Process

See our [Issue Management Process][issue-process]

## Pull Request Process

See our [Pull Request Process][pull-request-process]

[RFC-repo]: https://github.com/PowerShell/PowerShell-RFC
[pester]: ../testing-guidelines/WritingPesterTests.md
[ci-system]: ../testing-guidelines/testing-guidelines.md#ci-system
[breaking-changes]: ../dev-process/breaking-change-contract.md
[issue-process]: ../maintainers/issue-management.md
[pull-request-process]: ../../.github/CONTRIBUTING.md#lifecycle-of-a-pull-request
[docs-contributing]: https://github.com/PowerShell/PowerShell-Docs/blob/staging/CONTRIBUTING.md
[maintainers]: ../maintainers/README.md
[experts]: ../../.github/CODEOWNERS<|MERGE_RESOLUTION|>--- conflicted
+++ resolved
@@ -5,25 +5,7 @@
 * [**PowerShell Committee**](#powershell-committee): A committee of project owners who are responsible for design decisions,
   approving [RFCs][RFC-repo], and approving new maintainers/committee members
 * [**Repository maintainer**](#repository-maintainers): An individual responsible for merging pull requests (PRs) into `master` when all requirements are met (code review, tests, docs, and RFC approval as applicable).
-<<<<<<< HEAD
 
-Repository Maintainers are the only people with write permissions for the `master` branch.
-
-* [**Area experts**](#area-experts): People who are experts for specific components (e.g. PSReadline, the parser) or technologies (e.g. security, performance).
-
-Area experts are responsible for code reviews, issue triage, and providing their expertise to others.
-
-* **Corporation**: The Corporation owns the PowerShell repository and, under extreme circumstances, reserves the right to dissolve or reform the PowerShell Committee, the Project Leads, and the Corporate Maintainer.
-
-The Corporation for PowerShell is Microsoft.
-
-* **Corporate Maintainer**: The Corporate Maintainer is an entity, person or set of persons, with the ability to veto decisions made by the PowerShell Committee or any other collaborators on the PowerShell project.
-
-This veto power will be used with restraint since it is intended that the community drive the project.
-The Corporate Maintainer is determined by the Corporation both initially and in continuation.
-The initial Corporate Maintainer for PowerShell is Jeffrey Snover ([jpsnover](https://github.com/jpsnover)).
-
-=======
   Repository Maintainers are the only people with write permissions for the `master` branch.
 * [**Area experts**](#area-experts): People who are experts for specific components (e.g. PSReadline, the parser) or technologies (e.g. security, performance).
   Area experts are responsible for code reviews, issue triage, and providing their expertise to others.
@@ -35,7 +17,6 @@
   This veto power will be used with restraint since it is intended that the community drive the project.
   The Corporate Maintainer is determined by the Corporation both initially and in continuation.
   The initial Corporate Maintainer for PowerShell is Jeffrey Snover ([jpsnover](https://github.com/jpsnover)).
->>>>>>> af861578
 * [**RFC process**][RFC-repo]: The "review-for-comment" (RFC) process whereby design decisions get made.
 
 ## PowerShell Committee
@@ -80,11 +61,7 @@
 As a PowerShell Committee Member:
 
 1. **DO** reply to issues and pull requests with design opinions
-<<<<<<< HEAD
-   (this could include offering support for good work or exciting new features)
-=======
   (this could include offering support for good work or exciting new features)
->>>>>>> af861578
 1. **DO** encourage healthy discussion about the direction of PowerShell
 1. **DO** raise "red flags" on PRs that haven't followed the proper RFC process when applicable
 1. **DO** contribute to documentation and best practices
@@ -95,12 +72,7 @@
 
 1. **DON'T** constantly raise "red flags" for unimportant or minor problems to the point that the progress of the project is being slowed
 1. **DON'T** offer up your opinions as the absolute opinion of the PowerShell Committee.
-<<<<<<< HEAD
-
-Members are encouraged to share their opinions, but they should be presented as such.
-=======
   Members are encouraged to share their opinions, but they should be presented as such.
->>>>>>> af861578
 
 ### PowerShell Committee Membership
 
@@ -140,14 +112,8 @@
 1. **DO** assign the [correct labels][issue-process]
 1. **DO** assign yourself to issues labeled with your area of expertise
 1. **DO** code reviews for issues where you're assigned or in your areas of expertise.
-<<<<<<< HEAD
-1. **DO** reply to new issues and pull requests that are related to your area of expertise 
-   (while reviewing PRs, leave your comment even if everything looks good - a simple "LGTM" will suffice,
-   so that we know someone has taken a look at it).
-=======
 1. **DO** reply to new issues and pull requests that are related to your area of expertise
   (while reviewing PRs, leave your comment even if everything looks good - a simple "Looks good to me" or "LGTM" will suffice, so that we know someone has already taken a look at it).
->>>>>>> af861578
 1. **DO** make sure contributors are following the [contributor guidelines](../../.github/CONTRIBUTING.md).
 1. **DO** ask people to resend a pull request, if it [doesn't target `master`](../../.github/CONTRIBUTING.md#lifecycle-of-a-pull-request).
 1. **DO** ensure that contributors [write Pester tests][pester] for all new/changed functionality
