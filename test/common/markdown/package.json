{
    "name": "powershell.common.markdown.tests",
    "private": true,
    "version": "1.0.0",
    "description": "The PowerShell Common Markdown Tests.",
    "main": "gulpfile.js",
    "dependencies": {
        "gulp": "^4.0.2",
        "markdownlint": "^0.22.0",
        "through2": "^4.0.2"
    },
    "resolutions": {
<<<<<<< HEAD
        "yargs-parser": "^13.1.2",
        "y18n": "^5.0.5"
=======
        "yargs-parser": "^13.1.2" ,
        "y18n": "^5.0.5",
        "ini": "^1.3.6"
>>>>>>> 9ea718f1
    },
    "devDependencies": {
        "gulp-concat": "^2.6.1",
        "gulp-debug": "^4.0.0"
    },
    "repository": {
        "type": "git",
        "url": "git+https://github.com/PowerShell/PowerShell.git"
    },
    "author": "Microsoft Corporation",
    "license": "MIT",
    "bugs": {
        "url": "https://github.com/PowerShell/PowerShell/issues"
    },
    "homepage": "https://github.com/PowerShell/PowerShell#readme"
}<|MERGE_RESOLUTION|>--- conflicted
+++ resolved
@@ -10,14 +10,9 @@
         "through2": "^4.0.2"
     },
     "resolutions": {
-<<<<<<< HEAD
-        "yargs-parser": "^13.1.2",
-        "y18n": "^5.0.5"
-=======
         "yargs-parser": "^13.1.2" ,
         "y18n": "^5.0.5",
         "ini": "^1.3.6"
->>>>>>> 9ea718f1
     },
     "devDependencies": {
         "gulp-concat": "^2.6.1",
