# Copyright (c) Microsoft Corporation. All rights reserved.
# Licensed under the MIT License.

Describe "Breakpoints set on custom FileSystem provider files should work" -Tags "CI" {
    #
    #  <Test>
    #    <TestType>DRT</TestType>
    #    <Summary>
    #      Regression test for
    #
    #              221362 Breakpoints set on files in Custom FileSystem providers and networked shares are not hit
    #
    #     </Summary>
    #  </Test>
    #
    try
    {
        #
        # Create a simple script
        #
        $scriptPath = [io.path]::GetTempPath()
        $scriptName = "DebuggerScriptTests-ExposeBug221362.ps1"
        $scriptFullName = [io.path]::Combine($scriptPath, $scriptName)

        write-output '"hello"' > $scriptFullName

        #
        # Create a file system provider
        #
        new-psdrive -name tmpTestA1 -psprovider FileSystem -root $scriptPath > $null

        #
        # Verify that the breakpoint is hit when using the provider
        #
        pushd tmpTestA1:\
        $breakpoint = set-psbreakpoint .\$scriptName 1 -action { continue }
        & .\$scriptName

	    It "Breakpoint hit count" {
		    $breakpoint.HitCount | Should -Be 1
	    }
    }
    finally
    {
        popd

        if ($null -ne $breakpoint) { $breakpoint | remove-psbreakpoint }
        if (Test-Path $scriptFullName) { Remove-Item $scriptFullName -Force }
        if ($null -ne (Get-PSDrive -Name tmpTestA1 2>$null)) { Remove-PSDrive -Name tmpTestA1 -Force }
    }
}

Describe "Tests line breakpoints on dot-sourced files" -Tags "CI" {
    #
    #  <Test>
    #    <TestType>DRT</TestType>
    #    <Summary>Unit tests for line breakpoints on dot-sourced files...</Summary>
    #  </Test>

    try
    {
        #
        # Create the repro script
        #
        $scriptFile = [io.path]::Combine([io.path]::GetTempPath(), "DebuggerScriptTests-ExposeBug245331.ps1")

        write-output '
        function fibonacci
        {
            param($number)

            if ($number -eq 0) {
                return 0
            }

            if ($number -eq 1) {
                return 1
            }

            $f1 = fibonacci($number - 1)
            $f2 = fibonacci($number - 2)

            $f1 + $f2 ######################## line 17
        }

        fibonacci(3)
        ' > $scriptFile

        #
        # Set the breakpoint and verify it is hit
        #
        $breakpoint = sbp $scriptFile 17 -action { continue; }

        & $scriptFile

	    It "Breakpoint on recursive function hit count" {
		    $breakpoint.HitCount | Should -BeGreaterThan 0
	    }
    }
    finally
    {
        if ($null -ne $breakpoint) { $breakpoint | remove-psbreakpoint }
        if (Test-Path $scriptFile) { Remove-Item -Path $scriptFile -Force }
    }
}

Describe "Function calls clear debugger cache too early" -Tags "CI" {
    #
    #  <Test>
    #    <TestType>DRT</TestType>
    #    <Summary>
    #      Regression test for
    #
    #              248703 Function calls clear debugger cache too early
    #
    #     </Summary>
    #  </Test>
    #
    try
    {
        #
        # Create the repro script
        #
        $scriptFile = [io.path]::Combine([io.path]::GetTempPath(), "DebuggerScriptTests-ExposeBug248703.ps1")

        write-output '
        function Hello
        {
            write-output "hello"
        }

        write-output "begin"  ### line 7
        Hello
        write-output "end"    ### line 9
        ' > $scriptFile

        #
        # Set the breakpoints and verify they are hit
        #
        $breakpoint1 = sbp $scriptFile 7 -action { continue; }
        $breakpoint2 = sbp $scriptFile 9 -action { continue; }

        & $scriptFile

	    It "Breakpoint before function call count" {
		    $breakpoint1.HitCount | Should -Be 1
	    }

	    It "Breakpoint after function call count" {
		    $breakpoint2.HitCount | Should -Be 1
	    }
    }
    finally
    {
        if ($null -ne $breakpoint1) { $breakpoint1 | remove-psbreakpoint }
        if ($null -ne $breakpoint2) { $breakpoint2 | remove-psbreakpoint }
        if (Test-Path $scriptFile) { Remove-Item $scriptFile -Force }
    }
}

Describe "Line breakpoints on commands in multi-line pipelines" -Tags "CI" {
    #
    #  <Test>
    #    <TestType>DRT</TestType>
    #    <Summary>
    #      Regression test for
    #
    #              588887 Line breakpoints on commands in multi-line pipelines are not hit
    #
    #     </Summary>
    #  </Test>

    $script = Join-Path ${TestDrive} ExposeBug588887.DRT.tmp.ps1

    try
    {
        Set-Content $script @'
        1..3 |
        ForEach-Object { $_ } | sort-object |
        get-unique
'@

        $breakpoints = sbp $script 1,2,3 -action { continue }

        $null = & $script

	    It "Breakpoint on line 1 hit count" {
		    $breakpoints[0].HitCount | Should -Be 1
	    }

	    It "Breakpoint on line 2 hit count" {
		    $breakpoints[1].HitCount | Should -Be 3
	    }

	    It "Breakpoint on line 3 hit count" {
		    $breakpoints[2].HitCount | Should -Be 1
	    }
    }
    finally
    {
        if ($null -ne $breakpoints) { $breakpoints | remove-psbreakpoint }
        if (Test-Path $script)
        {
            del $script -Force
        }
    }

    Context "COM TESTS" {
        # DRT for 133807 SetBreakpointWithShortPath
        BeforeAll {
            if ( $IsCoreCLR ) { return } # no COM on core
            $scriptPath1 = Join-Path $TestDrive SBPShortPathBug133807.DRT.tmp.ps1
            $scriptPath1 = setup -f SBPShortPathBug133807.DRT.tmp.ps1 -content '
            1..3 |
            ForEach-Object { $_ } | sort-object |
            get-unique'
            $a = New-Object -ComObject Scripting.FileSystemObject
            $f = $a.GetFile($scriptPath1)
            $scriptPath2 = $f.ShortPath

            $breakpoints = sbp $scriptPath2 1,2,3 -action { continue }
            $null = & $scriptPath2
        }

        AfterAll {
            if ( $IsCoreCLR ) { return }
            if ($null -ne $breakpoints) { $breakpoints | Remove-PSBreakpoint }
        }

        It "Short path Breakpoint on line 1 hit count" -skip:$IsCoreCLR {
            $breakpoints[0].HitCount | Should -Be 1
        }

        It "Short path Breakpoint on line 2 hit count" -skip:$IsCoreCLR {
            $breakpoints[1].HitCount | Should -Be 3
        }

        It "Short path Breakpoint on line 3 hit count" -skip:$IsCoreCLR {
            $breakpoints[2].HitCount | Should -Be 1
        }
    }
}

Describe "Unit tests for various script breakpoints" -Tags "CI" {
    #
    #  <Test>
    #    <TestType>DRT</TestType>
    #    <Summary>Unit tests for line breakpoints on dot-sourced files...</Summary>
    #  </Test>
    param($path = $null)

    if ($null -eq $path)
    {
        $path = split-path $MyInvocation.InvocationName
    }

    #
    # Verifies that the given command returns the expected set of breakpoints
    #
    function Verify([ScriptBlock] $command, [System.Management.Automation.Breakpoint[]] $expected)
    {
        $actual = @(& $command)

<<<<<<< HEAD
	    It "Script breakpoint count" {
		    $actual.Count | Should -Be $expected.Count
=======
	    It "Script breakpoint count '${command}'|${expected}" {
		    $actual.Count | Should Be $expected.Count
>>>>>>> 46a8976f
	    }

        foreach ($breakpoint in $actual)
        {
<<<<<<< HEAD
	        It "Expected script breakpoints" {
		        ($expected -contains $breakpoint) | Should -BeTrue
=======
	        It "Expected script breakpoints '${command}|${breakpoint}'" {
		        ($expected -contains $breakpoint) | Should Be $true
>>>>>>> 46a8976f
	        }
        }
    }

    #
    # Verifies that the command fails with the given exception
    #
    function VerifyException([ScriptBlock] $command, [string] $exception)
    {
        try
        {
            & $command

            throw "No Exception!"
        }
        catch
        {
<<<<<<< HEAD
            It "Script failed expected exception" {
                $_.Exception.GetType().Name | Should -Be $exception
=======
            It "Script failed expected exception '${command}'" {
                $_.Exception.GetType().Name | Should Be $exception
>>>>>>> 46a8976f
            }
        }
    }

    #
    # Tests
    #
    try
    {
        #
        # Ensure there are no breakpoints at start of test
        #
        gbp | rbp

        #
        # Create a couple of scripts
        #
        $scriptFile1 = [io.path]::Combine([io.path]::GetTempPath(), "DebuggerScriptTests-Get-PsBreakpoint1.ps1")
        $scriptFile2 = [io.path]::Combine([io.path]::GetTempPath(), "DebuggerScriptTests-Get-PsBreakpoint2.ps1")

        write-output '' > $scriptFile1
        write-output '' > $scriptFile2

        #
        # Set several breakpoints of different types
        #
        $line1 = sbp $scriptFile1 1
        $line2 = sbp $scriptFile2 2

        $cmd1 = sbp -c command1 -s $scriptFile1
        $cmd2 = sbp -c command2 -s $scriptFile2
        $cmd3 = sbp -c command3

        $var1 = sbp -v variable1 -s $scriptFile1
        $var2 = sbp -v variable2 -s $scriptFile2
        $var3 = sbp -v variable3

        #
        # The default parameter set must return all breakpoints
        #
        Verify { get-psbreakpoint } $line1,$line2,$cmd1,$cmd2,$cmd3,$var1,$var2,$var3

        #
        # Query by ID
        #
        Verify { get-psbreakpoint -id $line1.ID,$cmd1.ID,$var1.ID } $line1,$cmd1,$var1 # -id
        Verify { get-psbreakpoint $line2.ID,$cmd2.ID,$var2.ID }     $line2,$cmd2,$var2 # positional
        Verify { $cmd3.ID,$var3.ID | get-psbreakpoint }             $cmd3,$var3        # value from pipeline

        VerifyException { get-psbreakpoint -id $null } "ParameterBindingValidationException"
        VerifyException { get-psbreakpoint -id $line1.ID -script $scriptFile1 } "ParameterBindingException"

        #
        # Query by Script
        #
        Verify { get-psbreakpoint -script $scriptFile1 } $line1,$cmd1,$var1 # -script
        Verify { get-psbreakpoint $scriptFile2 }         $line2,$cmd2,$var2 # positional
        Verify { $scriptFile2 | get-psbreakpoint }       $line2,$cmd2,$var2 # value from pipeline

        VerifyException { get-psbreakpoint -script $null } "ParameterBindingValidationException"
        VerifyException { get-psbreakpoint -script $scriptFile1,$null } "ParameterBindingValidationException"

        # Verify that relative paths are handled correctly
        $directoryName = [System.IO.Path]::GetDirectoryName($scriptFile1)
        $fileName = [System.IO.Path]::GetFileName($scriptFile1)

        pushd $directoryName
        Verify { get-psbreakpoint -script $fileName } $line1,$cmd1,$var1
        popd

        #
        # Query by Type
        #
        $commandType = [Microsoft.PowerShell.Commands.BreakpointType]"command"
        $variableType = [Microsoft.PowerShell.Commands.BreakpointType]"variable"

        Verify { get-psbreakpoint -type "line" }                      $line1,$line2     # -type
        Verify { get-psbreakpoint $commandType }                      $cmd1,$cmd2,$cmd3 # positional
        Verify { $variableType | get-psbreakpoint }                   $var1,$var2,$var3 # value from pipeline
        Verify { get-psbreakpoint -type "line" -script $scriptFile1 } @($line1)         # -script parameter

        VerifyException { get-psbreakpoint -type $null } "ParameterBindingValidationException"

        #
        # Query by Command
        #
        Verify { get-psbreakpoint -command "command1","command2" }                       $cmd1,$cmd2 # -command
        Verify { get-psbreakpoint -command "command1","command2" -script $scriptFile1 }  @($cmd1)    # -script parameter

        VerifyException { get-psbreakpoint -command $null } "ParameterBindingValidationException"

        #
        # Query by Variable
        #
        Verify { get-psbreakpoint -variable "variable1","variable2" }                       $var1,$var2 # -command
        Verify { get-psbreakpoint -variable "variable1","variable2" -script $scriptFile1 }  @($var1)    # -script parameter

        VerifyException { get-psbreakpoint -variable $null } "ParameterBindingValidationException"
    }
    finally
    {
        if ($null -ne $line1) { $line1 | Remove-PSBreakpoint }
        if ($null -ne $line2) { $line2 | Remove-PSBreakpoint }
        if ($null -ne $cmd1) { $cmd1 | Remove-PSBreakpoint }
        if ($null -ne $cmd2) { $cmd2 | Remove-PSBreakpoint }
        if ($null -ne $cmd3) { $cmd3 | Remove-PSBreakpoint }
        if ($null -ne $var1) { $var1 | Remove-PSBreakpoint }
        if ($null -ne $var2) { $var2 | Remove-PSBreakpoint }
        if ($null -ne $var3) { $var3 | Remove-PSBreakpoint }

        if (Test-Path $scriptFile1) { Remove-Item $scriptFile1 -Force }
        if (Test-Path $scriptFile2) { Remove-Item $scriptFile2 -Force }
    }
}

Describe "Unit tests for line breakpoints on dot-sourced files" -Tags "CI" {
    #
    #  <Test>
    #    <TestType>PriorityOne</TestType>
    #    <Summary>Unit tests for line breakpoints on dot-sourced files...</Summary>
    #  </Test>
    #
    param($path = $null)

    if ($null -eq $path)
    {
        $path = split-path $MyInvocation.InvocationName
    }

    try
    {
        #
        # Create a test script
        #
        $scriptFile = [io.path]::Combine([io.path]::GetTempPath(), "DebuggerScriptTests-InMemoryBreakpoints.ps1")

        write-output '
        function Function1
        {
            write-host "In Function1" # line 4
        }

        function Function2
        {
            write-host "In Function2" # line 9
        }

        function Get-TestCmdlet
        {
            [CmdletBinding()]
            param()

            begin
            {
                write-host "In Get-TestCmdlet (begin)"
            }

            process
            {
                write-host "In Get-TestCmdlet (process)" # line 24
            }

            end
            {
                write-host "In Get-TestCmdlet (end)"
            }
        }
        ' > $scriptFile

        #
        # Set a couple of line breakpoints on the file, dot-source it and verify that the breakpoints are hit
        #
        $breakpoint1 = sbp $scriptFile 4 -action { continue; }
        $breakpoint2 = sbp $scriptFile 9 -action { continue; }
        $breakpoint3 = sbp $scriptFile 24 -action { continue; }

        . $scriptFile

        Function1
        Get-TestCmdlet

	    It "Breakpoint on function hit count" {
		    $breakpoint1.HitCount | Should -Be 1
	    }

	    It "Breakpoint on uncalled function hit count" {
		    $breakpoint2.HitCount | Should -Be 0
	    }

	    It "Breakpoint on cmdlet hit count" {
		    $breakpoint3.HitCount | Should -Be 1
	    }
    }
    finally
    {
        if ($null -ne $breakpoint1) { $breakpoint1 | Remove-PSBreakpoint }
        if ($null -ne $breakpoint2) { $breakpoint2 | Remove-PSBreakpoint }
        if ($null -ne $breakpoint3) { $breakpoint3 | Remove-PSBreakpoint }
        if (Test-Path $scriptFile) { Remove-Item $scriptFile -Force }
    }
}

Describe "Unit tests for line breakpoints on modules" -Tags "CI" {
    #
    #  <Test>
    #    <TestType>DRT</TestType>
    #    <Summary>Unit tests for line breakpoints on modules...</Summary>
    #  </Test>
    #
    $oldModulePath = $env:PSModulePath
    try
    {
        #
        # Create a test module
        #
        $moduleName = "ModuleBreakpoints"
        $moduleRoot = [io.path]::GetTempPath();
        $moduleDirectory = [io.path]::Combine($moduleRoot, $moduleName)
        $moduleFile = [io.path]::Combine($moduleDirectory, $moduleName + ".psm1")

        mkdir $moduleDirectory 2> $null

        write-output '
        function ModuleFunction1
        {
            write-output "In ModuleFunction1" # line 4
        }

        function ModuleFunction2
        {
            write-output "In ModuleFunction2" # line 9
        }

        function Get-ModuleCmdlet
        {
            [CmdletBinding()]
            param()

            begin
            {
                write-output "In Get-ModuleCmdlet (begin)"
            }

            process
            {
                write-output "In Get-ModuleCmdlet (process)" # line 24
            }

            end
            {
                write-output "In Get-ModuleCmdlet (end)"
            }
        }

        export-modulemember ModuleFunction1
        export-modulemember ModuleFunction2
        export-modulemember Get-ModuleCmdlet
        ' > $moduleFile

        #
        # Load the module
        #
        $ENV:PSModulePath = $moduleRoot

        import-module $moduleName

        #
        # Set a couple of line breakpoints on the module and verify that they are hit
        #
        $breakpoint1 = sbp $moduleFile 4 -action { continue }
        $breakpoint2 = sbp $moduleFile 9 -action { continue }
        $breakpoint3 = sbp $moduleFile 24 -Action { continue }
        $breakpoint4 = sbp $moduleFile 25 -Action { continue }

        ModuleFunction1

        Get-ModuleCmdlet

	    It "Breakpoint1 on module function hit count" {
		    $breakpoint1.HitCount | Should -Be 1
	    }

	    It "Breakpoint2 on uncalled module function hit count" {
		    $breakpoint2.HitCount | Should -Be 0
	    }

	    It "Breakpoint3 on module cmdlet hit count" {
		    $breakpoint3.HitCount | Should -Be 1
	    }

	    It "Breakpoint4 on module cmdlet hit count" {
		    $breakpoint4.HitCount | Should -Be 1
	    }
    }
    finally
    {
        $env:PSModulePath = $oldModulePath
        if ($null -ne $breakpoint1) { Remove-PSBreakpoint $breakpoint1 }
        if ($null -ne $breakpoint2) { Remove-PSBreakpoint $breakpoint2 }
        if ($null -ne $breakpoint3) { Remove-PSBreakpoint $breakpoint3 }
        if ($null -ne $breakpoint4) { Remove-PSBreakpoint $breakpoint4 }
        get-module $moduleName | remove-module
        if (Test-Path $moduleDirectory) { Remove-Item $moduleDirectory -r -force -ea silentlycontinue }
    }
}

Describe "Sometimes line breakpoints are ignored" -Tags "CI" {
    #####################################################################################
    #
    #  <Test>
    #    <TestType>DRT</TestType>
    #    <Summary>
    #	   WinBlue: 177846 - Win8: Sometimes line breakpoints are ignored after the first
    #      time you use the 'c' debugger command.
    #    </Summary>
    #  </Test>
    #
    #####################################################################################

    $path = [io.path]::GetTempPath();
    $tempFileName1 = Join-Path -Path $path -ChildPath "TDBG47488F.ps1"
    $tempFileName2 = Join-Path -Path $path -ChildPath "TDBG88473F.ps1"

    try
    {
        @'
        while ($count -lt 5)
        {
            $count += 1
            "Hello $count"
        }
'@ > $tempFileName1

        @'
        do
        {
            $count2 += 1
            "Hello do $count2"
        }
        while ($count2 -lt 5)
'@ > $tempFileName2

        $bp1 = Set-PSBreakpoint -Script $tempFileName1 -Line 3 -Action {continue}
        & $tempFileName1

	    It "Breakpoint 1 hit count" {
		    $bp1.HitCount | Should -Be 6
	    }

        $bp2 = Set-PSBreakpoint -Script $tempFileName2 -Line 3 -Action {continue}
        & $tempFileName2

	    It "Breakpoint 2 hit count" {
		    $bp2.HitCount | Should -Be 6
	    }
    }
    finally
    {
        if ($null -ne $bp1) { Remove-PSBreakpoint $bp1 }
        if ($null -ne $bp2) { Remove-PSBreakpoint $bp2 }

        if (Test-Path -Path $tempFileName1) { Remove-Item $tempFileName1 -force }
        if (Test-Path -Path $tempFileName2) { Remove-Item $tempFileName2 -force }
    }
}<|MERGE_RESOLUTION|>--- conflicted
+++ resolved
@@ -261,24 +261,14 @@
     {
         $actual = @(& $command)
 
-<<<<<<< HEAD
-	    It "Script breakpoint count" {
+	    It "Script breakpoint count '${command}'|${expected}" {
 		    $actual.Count | Should -Be $expected.Count
-=======
-	    It "Script breakpoint count '${command}'|${expected}" {
-		    $actual.Count | Should Be $expected.Count
->>>>>>> 46a8976f
 	    }
 
         foreach ($breakpoint in $actual)
         {
-<<<<<<< HEAD
-	        It "Expected script breakpoints" {
+	        It "Expected script breakpoints '${command}|${breakpoint}'" {
 		        ($expected -contains $breakpoint) | Should -BeTrue
-=======
-	        It "Expected script breakpoints '${command}|${breakpoint}'" {
-		        ($expected -contains $breakpoint) | Should Be $true
->>>>>>> 46a8976f
 	        }
         }
     }
@@ -296,13 +286,8 @@
         }
         catch
         {
-<<<<<<< HEAD
-            It "Script failed expected exception" {
+            It "Script failed expected exception '${command}'" {
                 $_.Exception.GetType().Name | Should -Be $exception
-=======
-            It "Script failed expected exception '${command}'" {
-                $_.Exception.GetType().Name | Should Be $exception
->>>>>>> 46a8976f
             }
         }
     }
