# Copyright (c) Microsoft Corporation.
# Licensed under the MIT License.
Describe 'Native pipeline should have proper encoding' -tags 'CI' {
    It '$OutputEncoding should be set to UTF8 without BOM' {
        $OutputEncoding.BodyName | Should -Be "utf-8"
        $OutputEncoding.GetPreamble().Length | Should -Be 0
    }
}

Describe 'native commands with pipeline' -tags 'Feature' {

    BeforeAll {
        $powershell = Join-Path -Path $PSHOME -ChildPath "pwsh"
    }

    It "native | ps | native doesn't block" {
        $iss = [initialsessionstate]::CreateDefault2();
        $rs = [runspacefactory]::CreateRunspace($iss)
        $rs.Open()

        $ps = [powershell]::Create()
        $ps.Runspace = $rs

        $ps.AddScript("& $powershell -noprofile -command '100;
            Start-Sleep -Seconds 100' |
            ForEach-Object { if (`$_ -eq 100) { 'foo'; exit; }}").BeginInvoke()

        # waiting 30 seconds, because powershell startup time could be long on the slow machines,
        # such as CI
        Wait-UntilTrue { $rs.RunspaceAvailability -eq 'Available' } -timeout 30000 -interval 100 | Should -BeTrue

        $ps.Stop()
        $rs.ResetRunspaceState()
    }

    It "native | native | native should work fine" {

        if ($IsWindows) {
            $result = @(ping.exe | findstr.exe count | findstr.exe ping)
            $result[0] | Should -Match "Usage: ping"
        } else {
            $result = @(ps aux | grep pwsh | grep -v grep)
            $result[0] | Should -Match "pwsh"
        }
    }

    It 'native command should be killed when pipeline is disposed' -Skip:($IsWindows) {
        $yes = (Get-Process 'yes' -ErrorAction Ignore).Count
        yes | Select-Object -First 2
        (Get-Process 'yes' -ErrorAction Ignore).Count | Should -Be $yes
    }
}

Describe "Native Command Processor" -tags "Feature" {

    # If powershell receives a StopProcessing, it should kill the native process and all child processes
    # this test should pass and no longer Pending when #2561 is fixed
    It "Should kill native process tree" -Pending {

        # make sure no test processes are running
        Get-Process testexe -ErrorAction SilentlyContinue | Stop-Process

        [int] $numToCreate = 2

        $ps = [PowerShell]::Create().AddCommand("testexe")
        $ps.AddArgument("-createchildprocess")
        $ps.AddArgument($numToCreate)
        $async = $ps.BeginInvoke()
        $ps.InvocationStateInfo.State | Should -Be "Running"

        [bool] $childrenCreated = $false
        while (-Not $childrenCreated)
        {
            $childprocesses = Get-Process testexe -ErrorAction SilentlyContinue
            if ($childprocesses.count -eq $numToCreate+1)
            {
                $childrenCreated = $true
            }
        }

        $startTime = Get-Date
        $beginsync = $ps.BeginStop($null, $async)
        # wait no more than 5 secs for the processes to be terminated, otherwise test has failed
        while (((Get-Date) - $startTime).TotalSeconds -lt 5)
        {
            if (($childprocesses.hasexited -eq $true).count -eq $numToCreate+1)
            {
                break
            }
        }
        $childprocesses = Get-Process testexe
        $count = $childprocesses.count
        $childprocesses | Stop-Process
        $count | Should -Be 0
    }

    It "Should not block running Windows executables" -Skip:(!$IsWindows -or !(Get-Command notepad.exe)) {
        function FindNewNotepad
        {
            Get-Process -Name notepad -ErrorAction Ignore | Where-Object { $_.Id -NotIn $dontKill }
        }

        # We need to kill the windows process we start and can't know the process id, so get a list of
        # notepad processes already running and don't kill any of those.
        $dontKill = Get-Process -Name notepad -ErrorAction Ignore | ForEach-Object { $_.Id }

        try
        {
            $ps = [powershell]::Create().AddScript('notepad.exe; "ran notepad"')
            $async = $ps.BeginInvoke()

            # Wait for up to 30 seconds for either the pipeline to finish (should mean the test succeeded) or
            # for a new instance of notepad to have started (which mean we're blocked)
            $counter = 0
            while (!$async.AsyncWaitHandle.WaitOne(10000) -and $counter -lt 3 -and !(FindNewNotepad))
            {
                $counter++
            }

            # Stop the new instance of notepad
            $newNotepad = FindNewNotepad
            $newNotepad | Should -Not -BeNullOrEmpty
            $newNotepad | Stop-Process

            $async.IsCompleted | Should -BeTrue
            $ps.EndInvoke($async) | Should -Be "ran notepad"
        }
        finally
        {
            if (!$async.IsCompleted)
            {
                $ps.Stop()
            }
            $ps.Dispose()
        }
    }

    It "OutputEncoding should be used" -Skip:(!$IsWindows -or !(Get-Command sfc.exe)) {

        $originalOutputEncoding = [Console]::OutputEncoding
        try {
            [Console]::OutputEncoding = [System.Text.Encoding]::Unicode
            sfc | Out-String | Should -Not -Match "`0"
        }
        finally {
            [Console]::OutputEncoding = $originalOutputEncoding
        }
    }

    It '$ErrorActionPreference does not apply to redirected stderr output' {
        pwsh -noprofile -command '$ErrorActionPreference = ''Stop''; testexe -stderr stop 2>$null; ''hello''; $error; $?' | Should -BeExactly 'hello','True'
    }

    It 'Can start an elevated associated process correctly' -Skip:(
        !$IsWindows -or (!(Test-Path (Join-Path -Path $env:windir -ChildPath 'system32' -AdditionalChildPath 'diskmgmt.msc')))
    ) {
        # test bug https://github.com/PowerShell/PowerShell/issues/13744 where console is blocked
        diskmgmt.msc
        Wait-UntilTrue -sb { (Get-Process mmc).Count -gt 0 } -TimeoutInMilliseconds 5000 -IntervalInMilliseconds 1000 | Should -BeTrue
        Get-Process mmc | Stop-Process
    }
}

Describe "Open a text file with NativeCommandProcessor" -tags @("Feature", "RequireAdminOnWindows") {
    BeforeAll {
        if ($IsWindows) {
            $TestFile = Join-Path -Path $TestDrive -ChildPath "TextFileTest.foo"
        } else {
            $TestFile = Join-Path -Path $TestDrive -ChildPath "TextFileTest.txt"
        }
        Set-Content -Path $TestFile -Value "Hello" -Force
        $supportedEnvironment = $true

        if ($IsLinux) {
            $appFolder = "$HOME/.local/share/applications"
            $supportedEnvironment = Test-Path $appFolder
            if ($supportedEnvironment) {
                $mimeDefault = xdg-mime query default text/plain
                Remove-Item $HOME/nativeCommandProcessor.Success -Force -ErrorAction SilentlyContinue
                Set-Content -Path "$appFolder/nativeCommandProcessor.desktop" -Force -Value @"
[Desktop Entry]
Version=1.0
Name=nativeCommandProcessor
Comment=Validate_native_command_processor_open_text_file
Exec=/bin/sh -c 'echo %u > ~/nativeCommandProcessor.Success'
Icon=utilities-terminal
Terminal=true
Type=Application
Categories=Application;
"@
                xdg-mime default nativeCommandProcessor.desktop text/plain
            }
        }
        elseif ($IsWindows) {
            $supportedEnvironment = [System.Management.Automation.Platform]::IsWindowsDesktop
            if ($supportedEnvironment) {
                cmd /c assoc .foo=foofile
                cmd /c ftype foofile=cmd /c echo %1^> $TestDrive\foo.txt
                Remove-Item $TestDrive\foo.txt -Force -ErrorAction SilentlyContinue
            }
        }
    }

    AfterAll {
        Remove-Item -Path $TestFile -Force -ErrorAction SilentlyContinue

        if ($IsLinux -and $supportedEnvironment) {
            xdg-mime default $mimeDefault text/plain
            Remove-Item $appFolder/nativeCommandProcessor.desktop -Force -ErrorAction SilentlyContinue
            Remove-Item $HOME/nativeCommandProcessor.Success -Force -ErrorAction SilentlyContinue
        }
        elseif ($IsWindows -and $supportedEnvironment) {
            cmd /c assoc .foo=
            cmd /c ftype foofile=
        }
    }

    It "Should open text file without error" -Skip:(!$supportedEnvironment) {
        if ($IsMacOS) {
            Set-TestInconclusive -Message "AppleScript is not currently reliable on Az Pipelines"
            $expectedTitle = Split-Path $TestFile -Leaf
            open -F -a TextEdit
            $beforeCount = [int]('tell application "TextEdit" to count of windows' | osascript)
            & $TestFile
            $startTime = Get-Date
            $title = [String]::Empty
            while (((Get-Date) - $startTime).TotalSeconds -lt 30 -and ($title -ne $expectedTitle)) {
                Start-Sleep -Milliseconds 100
                $title = 'tell application "TextEdit" to get name of front window' | osascript
            }
            $afterCount = [int]('tell application "TextEdit" to count of windows' | osascript)
            $afterCount | Should -Be ($beforeCount + 1)
            $title | Should -BeExactly $expectedTitle
            "tell application ""TextEdit"" to close window ""$expectedTitle""" | osascript
            'tell application "TextEdit" to quit' | osascript
        }
        elseif ($IsLinux) {
            # Validate on Linux by reassociating default app for text file
            & $TestFile
            # It may take time for handler to start
            Wait-FileToBePresent -File "$HOME/nativeCommandProcessor.Success" -TimeoutInSeconds 10 -IntervalInMilliseconds 100 | Should -BeTrue
            Get-Content $HOME/nativeCommandProcessor.Success | Should -BeExactly $TestFile
        }
        else {
            & $TestFile
            Wait-FileToBePresent -File $TestDrive\foo.txt -TimeoutInSeconds 10 -IntervalInMilliseconds 100 | Should -BeTrue
            Get-Content $TestDrive\foo.txt | Should -BeExactly $TestFile
        }
    }

    It "Opening a file with an unregistered extension on Windows should fail" -Skip:(!$IsWindows) {
        { $dllFile = "$PSHOME\System.Management.Automation.dll"; & $dllFile } | Should -Throw -ErrorId "NativeCommandFailed"
    }
}

<<<<<<< HEAD
Describe "Native Command Processor" -tags @("Feature", "RequireAdminOnWindows") {
    BeforeAll {
        $defaultParamValues = $PSDefaultParameterValues.Clone()
        $PSDefaultParameterValues["It:Skip"] = !$IsWindows

        if ($IsWindows) {
            $vhdx = Join-Path -Path $TestDrive -ChildPath ncp.vhdx

            if (Test-Path -Path $vhdx) {
                Remove-item -Path $vhdx -Force
            }

            $create_vhdx = Join-Path -Path $TestDrive -ChildPath 'create_vhdx.txt'

            Set-Content -Path $create_vhdx -Force -Value @"
                create vdisk file="$vhdx" maximum=20 type=fixed
                select vdisk file="$vhdx"
                attach vdisk
                convert mbr
                create partition primary
                format fs=fat
                assign letter="T"
                detach vdisk
"@

            diskpart.exe /s $create_vhdx
            Mount-DiskImage -ImagePath $vhdx | Out-Null

            Copy-Item C:\Windows\System32\whoami.exe T:\whoami.exe
        }
=======
Describe "Run native command from a mounted FAT-format VHD" -tags @("Feature", "RequireAdminOnWindows") {
    BeforeAll {
        if (-not $IsWindows) {
            return;
        }

        $vhdx = Join-Path -Path $TestDrive -ChildPath ncp.vhdx

        if (Test-Path -Path $vhdx) {
            Remove-item -Path $vhdx -Force
        }

        $create_vhdx = Join-Path -Path $TestDrive -ChildPath 'create_vhdx.txt'

        Set-Content -Path $create_vhdx -Force -Value @"
            create vdisk file="$vhdx" maximum=20 type=fixed
            select vdisk file="$vhdx"
            attach vdisk
            convert mbr
            create partition primary
            format fs=fat
            assign letter="T"
            detach vdisk
"@

        diskpart.exe /s $create_vhdx
        Mount-DiskImage -ImagePath $vhdx > $null

        Copy-Item "$env:WinDir\System32\whoami.exe" T:\whoami.exe
>>>>>>> 00d39fa4
    }

    AfterAll {
        if ($IsWindows) {
            Dismount-DiskImage -ImagePath $vhdx
<<<<<<< HEAD
            $global:PSDefaultParameterValues = $defaultParamValues
        }
    }

    It "Should run application from FAT file system without error" {
        $expected = C:\Windows\System32\whoami.exe
=======
            Remove-Item $vhdx, $create_vhdx -Force
        }
    }

    It "Should run 'whoami.exe' from FAT file system without error" -Skip:(!$IsWindows) {
        $expected = & "$env:WinDir\System32\whoami.exe"
>>>>>>> 00d39fa4
        $result = T:\whoami.exe
        $result | Should -BeExactly $expected
    }
}<|MERGE_RESOLUTION|>--- conflicted
+++ resolved
@@ -253,38 +253,6 @@
     }
 }
 
-<<<<<<< HEAD
-Describe "Native Command Processor" -tags @("Feature", "RequireAdminOnWindows") {
-    BeforeAll {
-        $defaultParamValues = $PSDefaultParameterValues.Clone()
-        $PSDefaultParameterValues["It:Skip"] = !$IsWindows
-
-        if ($IsWindows) {
-            $vhdx = Join-Path -Path $TestDrive -ChildPath ncp.vhdx
-
-            if (Test-Path -Path $vhdx) {
-                Remove-item -Path $vhdx -Force
-            }
-
-            $create_vhdx = Join-Path -Path $TestDrive -ChildPath 'create_vhdx.txt'
-
-            Set-Content -Path $create_vhdx -Force -Value @"
-                create vdisk file="$vhdx" maximum=20 type=fixed
-                select vdisk file="$vhdx"
-                attach vdisk
-                convert mbr
-                create partition primary
-                format fs=fat
-                assign letter="T"
-                detach vdisk
-"@
-
-            diskpart.exe /s $create_vhdx
-            Mount-DiskImage -ImagePath $vhdx | Out-Null
-
-            Copy-Item C:\Windows\System32\whoami.exe T:\whoami.exe
-        }
-=======
 Describe "Run native command from a mounted FAT-format VHD" -tags @("Feature", "RequireAdminOnWindows") {
     BeforeAll {
         if (-not $IsWindows) {
@@ -314,27 +282,17 @@
         Mount-DiskImage -ImagePath $vhdx > $null
 
         Copy-Item "$env:WinDir\System32\whoami.exe" T:\whoami.exe
->>>>>>> 00d39fa4
     }
 
     AfterAll {
         if ($IsWindows) {
             Dismount-DiskImage -ImagePath $vhdx
-<<<<<<< HEAD
-            $global:PSDefaultParameterValues = $defaultParamValues
-        }
-    }
-
-    It "Should run application from FAT file system without error" {
-        $expected = C:\Windows\System32\whoami.exe
-=======
             Remove-Item $vhdx, $create_vhdx -Force
         }
     }
 
     It "Should run 'whoami.exe' from FAT file system without error" -Skip:(!$IsWindows) {
         $expected = & "$env:WinDir\System32\whoami.exe"
->>>>>>> 00d39fa4
         $result = T:\whoami.exe
         $result | Should -BeExactly $expected
     }
