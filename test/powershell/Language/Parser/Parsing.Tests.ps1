--- conflicted
+++ resolved
@@ -480,81 +480,6 @@
     }
 }
 
-<<<<<<< HEAD
-Describe "Generalized Splatting - Parsing" -Tags CI {
-    BeforeAll {
-        $skipTest = -not $EnabledExperimentalFeatures.Contains('PSGeneralizedSplatting')
-        if ($skipTest) {
-            Write-Verbose "Test Suite Skipped. The test suite requires the experimental feature 'PSGeneralizedSplatting' to be enabled." -Verbose
-            $originalDefaultParameterValues = $PSDefaultParameterValues.Clone()
-            $PSDefaultParameterValues["it:skip"] = $true
-        }
-        else {
-            $testCases_basic = @(
-                @{  Script        = 'Verb-Noun @@{ "ParameterName"="ParameterValue" }';
-                    TokenKind     = [System.Management.Automation.Language.TokenKind]::At;
-                    TokenPosition = 1
-                }
-                @{  Script        = 'Verb-Noun @@{ "ParameterName1"="ParameterValue1"; "ParameterName2"="ParameterValue2" }';
-                    TokenKind     = [System.Management.Automation.Language.TokenKind]::At;
-                    TokenPosition = 1
-                }
-            )
-
-            $testCases_incomplete = @(
-                @{  Script  = '@@{ "Key"="Value" }';
-                    ErrorId = "GeneralizedSplattingOnlyPermittedForCommands";
-                    AstType = [System.Management.Automation.Language.ErrorExpressionAst]
-                }
-                # The following test case is incomplete at the moment but could be implemented as per RFC0002
-                @{  Script  = '$str="1234"; $str.SubString(@@{ StartIndex = 2; Length = 2 })';
-                    ErrorId = "GeneralizedSplattingOnlyPermittedForCommands";
-                    AstType = [System.Management.Automation.Language.ErrorExpressionAst]
-                }
-            )
-        }
-    }
-
-    AfterAll {
-        if ($skipTest) {
-            $global:PSDefaultParameterValues = $originalDefaultParameterValues
-        }
-    }
-
-    It "Using generalized splatting operator '@@' in script <Script> for inline argument splatting of a command" -TestCases $testCases_basic {
-        param($Script, $TokenKind, [int]$TokenPosition)
-
-        $tokens = $null
-        $errors = $null
-        $result = [System.Management.Automation.Language.Parser]::ParseInput($Script, [ref]$tokens, [ref]$errors)
-
-        $tokens[$TokenPosition].Kind | Should -BeExactly $TokenKind
-        $tokens[$TokenPosition].Text | Should -BeExactly '@'
-
-        $result.EndBlock.Statements.PipelineElements[0].CommandElements[1] | Should -BeOfType 'System.Management.Automation.Language.HashtableAst'
-        $result.EndBlock.Statements.PipelineElements[0].CommandElements[1].Extent.Text.StartsWith('@@{') |
-            Should -BeTrue -Because "HashtableAst Extent should start with '@@{'"
-        $result.EndBlock.Statements.PipelineElements[0].CommandElements[1].Extent.Text.EndsWith('}') |
-            Should -BeTrue -Because "HashtableAst Extent should end with '}'"
-    }
-
-    It "Generalized splatting operator '@@' can be used in function name" {
-        function a@@ { 'a@@' }
-        function a@@b { 'a@@b' }
-
-        a@@ | Should -BeExactly 'a@@'
-        a@@b | Should -BeExactly 'a@@b'
-    }
-
-    It "Using generalized splatting expression <Script> not as argument to command should generate correct error" -TestCases $testCases_incomplete {
-        param($Script, $ErrorId, $AstType)
-
-        $errors = $null
-        [System.Management.Automation.Language.Parser]::ParseInput($Script, [ref]$null, [ref]$errors)
-
-        $errors.Count | Should -Be 1
-        $errors.ErrorId | Should -BeExactly $ErrorId
-=======
 Describe "Keywords 'default', 'hidden', 'in', 'static' Token parsing" -Tags CI {
     BeforeAll {
         $testCases_basic = @(
@@ -714,6 +639,37 @@
         Invoke-Expression "function $Keyword { '$Keyword' }"
 
         . $Keyword | Should -BeExactly $Keyword
->>>>>>> 0d5d017f
+    }
+}
+
+Describe 'Splatting' -Tags 'CI' {
+    BeforeAll {
+        $tempFile = New-TemporaryFile
+    }
+    AfterAll {
+        Remove-Item $tempFile
+    }
+
+    Context 'Happy Path' {
+        It "Splatting using hashtable variable '@var'" {
+            $splattedHashTable = @{ Path = $tempFile }
+            Get-Item @splattedHashTable | Should -Not -BeNullOrEmpty
+        }
+
+        It "Splatting using inlined hashtable '@@{key=value}'" {
+            Get-Item @@{ Path = $tempFile; Verbose = $true } | Should -Not -BeNullOrEmpty
+        }
+    }
+
+    Context 'Parameter mismatches' {
+        $skipTest = -not $EnabledExperimentalFeatures.Contains('PSGeneralizedSplatting')
+        It "Splatting using hashtable variable '@var'" -Skip:$skipTest {
+            $splattedHashTable = @{ ParameterThatDoesNotExist = $tempFile }
+            { Get-Item @splattedHashTable } | Should -Throw -ErrorId 'NamedParameterNotFound'
+        }
+
+        It "Splatting using inlined hashtable '@@{key=value}'" -Skip:$skipTest {
+            { Get-Item @@{ ParameterThatDoesNotExist = $tempFile } } | Should -Throw -ErrorId 'NamedParameterNotFound'
+        }
     }
 }