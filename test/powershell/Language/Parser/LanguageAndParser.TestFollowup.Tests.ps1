# Copyright (c) Microsoft Corporation. All rights reserved.
# Licensed under the MIT License.
$powershellexe = (get-process -id $PID).mainmodule.filename

Describe "Clone array" -Tags "CI" {
    It "Cast in target expr" {
        (([int[]](42)).clone()) | Should -Be 42
        (([int[]](1..5)).clone()).Length | Should -Be 5
        (([int[]](1..5)).clone()).GetType() | Should -Be ([int[]])

    }
    It "Cast not in target expr" {
        $e = [int[]](42)
        $e.Clone() | Should -Be 42
        $e = [int[]](1..5)
        $e.Clone().Length | Should -Be 5
        $e.Clone().GetType() | Should -Be ([int[]])
    }
}

Describe "Set fields through PSMemberInfo" -Tags "CI" {
    Add-Type @"
    public struct AStruct { public string s; }
"@

    It "via cast" {
        ([AStruct]@{s = "abc" }).s | Should -BeExactly "abc"
    }
    It "via new-object" {
        (new-object AStruct -prop @{s="abc"}).s | Should -BeExactly "abc"
    }
    It "via PSObject" {
        $x = [AStruct]::new()
        $x.psobject.properties['s'].Value = 'abc'
        $x.s | Should -Be "abc"
    }
}

Describe "MSFT:3309783" -Tags "CI" {

    It "Run in another process" {
        # For a reliable test, we must run this in a new process because an earlier binding in this process
        # could mask the bug/fix.
        & $powershellexe -noprofile -command "[psobject] | ForEach-Object FullName" | Should -Be System.Management.Automation.PSObject
    }

    It "Run in current process" {
        # For good measure, do the same thing in this process
        [psobject] | ForEach-Object FullName | Should -Be System.Management.Automation.PSObject
    }

    It "Pipe objects derived from PSObject" {
        # Related - make sure we can still pipe objects derived from PSObject
        class MyPsObj : PSObject
        {
            MyPsObj($obj) : base($obj) { }
            [string] ToString() {
                # Don't change access via .psobject, that was also a bug.
                return "MyObj: " + $this.psobject.BaseObject
            }
        }

        [MyPsObj]::new("abc").psobject.ToString() | Should -Be "MyObj: abc"
        [MyPsObj]::new("def") | Out-String | ForEach-Object Trim | Should -Be "MyObj: def"
    }
}

Describe "ScriptBlockAst.GetScriptBlock throws on error" -Tags "CI" {

    $e = $null

    It "with parse error" {
        $ast = [System.Management.Automation.Language.Parser]::ParseInput('function ', [ref]$null, [ref]$e)
        { $ast.GetScriptBlock() } | Should -Throw -ErrorId "PSInvalidOperationException"
    }

    It "with semantic errors" {
        $ast = [System.Management.Automation.Language.Parser]::ParseInput('function foo{param()begin{}end{[ref][ref]1}dynamicparam{}}', [ref]$null, [ref]$e)

        { $ast.GetScriptBlock() } | Should -Throw -ErrorId "PSInvalidOperationException"
        { $ast.EndBlock.Statements[0].Body.GetScriptBlock() } | Should -Throw -ErrorId "PSInvalidOperationException"
    }
}

Describe "Hashtable key property syntax" -Tags "CI" {
    $script = @'
    # First create a hashtable wrapped in PSObject
    $hash = New-Object hashtable
    $key = [ConsoleColor]::Red
    $null = $hash.$key
    $hash = @{}
    $hash.$key = 'Hello'
    # works in PS 2,3,4. Fails in PS 5:
    $hash.$key
'@

    It "In current process" {
        # Run in current process, but something that ran earlier could influence
        # the result
        Invoke-Expression $script | Should -BeExactly 'Hello'
    }

    It "In different process" {
        # So also run in a fresh process
        $bytes = [System.Text.Encoding]::Unicode.GetBytes($script)
        & $powershellexe -noprofile -encodedCommand ([Convert]::ToBase64String($bytes)) | Should -BeExactly 'Hello'
    }
}

Describe "Assign automatic variables" -Tags "CI" {

    $autos = '_', 'args', 'this', 'input', 'pscmdlet', 'psboundparameters', 'myinvocation', 'psscriptroot', 'pscommandpath'

    foreach ($auto in $autos)
    {
        It "Assign auto w/ invalid type constraint - $auto" {
            { & ([ScriptBlock]::Create("[datetime]`$$auto = 1")) } | Should -Throw $auto
            { . ([ScriptBlock]::Create("[datetime]`$$auto = 1")) } | Should -Throw $auto
            { & ([ScriptBlock]::Create("[runspace]`$$auto = 1")) } | Should -Throw $auto
            { . ([ScriptBlock]::Create("[runspace]`$$auto = 1")) } | Should -Throw $auto
            { & ([ScriptBlock]::Create("[notexist]`$$auto = 1")) } | Should -Throw $auto
            { . ([ScriptBlock]::Create("[notexist]`$$auto = 1")) } | Should -Throw $auto
        }
    }

    foreach ($auto in $autos)
    {
        It "Assign auto w/o type constraint - $auto" {
            & ([ScriptBlock]::Create("`$$auto = 1; `$$auto")) | Should -Be 1
            . ([ScriptBlock]::Create("`$$auto = 1; `$$auto")) | Should -Be 1
        }
    }

    It "Assign auto w/ correct type constraint" {
        & { [object]$_ = 1; $_ } | Should -Be 1
        & { [object[]]$args = 1; $args } | Should -Be 1
        & { [object]$this = 1; $this } | Should -Be 1
        & { [object]$input = 1; $input } | Should -Be 1
        # Can't test PSCmdlet or PSBoundParameters, they use an internal type
        & { [System.Management.Automation.InvocationInfo]$myInvocation = $myInvocation; $myInvocation.Line } | Should -Match Automation.InvocationInfo
        & { [string]$PSScriptRoot = 'abc'; $PSScriptRoot } | Should -BeExactly 'abc'
        & { [string]$PSCommandPath = 'abc'; $PSCommandPath } | Should -BeExactly 'abc'
    }
}

Describe "Assign readonly/constant variables" -Tags "CI" {

    $testCase = @(
        @{ sb_wo_conversion = { $? = 1 }; name = '$? = 1' }
        @{ sb_wo_conversion = { $HOME = 1 }; name = '$HOME = 1' }
        @{ sb_wo_conversion = { $PID = 1 }; name = '$PID = 1' }
    )

    It "Assign readonly/constant variables w/o type constraint - '<name>'" -TestCases $testCase {
        param($sb_wo_conversion)
        { & $sb_wo_conversion } | Should -Throw -ErrorId "VariableNotWritable"
        { . $sb_wo_conversion } | Should -Throw -ErrorId "VariableNotWritable"
    }

    $testCase = @(
        @{ sb_w_conversion = { [datetime]$? = 1 }; name = '[datetime]$? = 1' }
        @{ sb_w_conversion = { [datetime]$HOME = 1 }; name = '[datetime]$HOME = 1' }
        @{ sb_w_conversion = { [datetime]$PID = 1 }; name = '[datetime]$PID = 1' }
    )

    It "Assign readonly/constant variables w/ type constraint - '<name>'" -TestCases $testCase {
        param($sb_w_conversion)
        { & $sb_w_conversion } | Should -Throw -ErrorId "VariableNotWritable"
        { . $sb_w_conversion } | Should -Throw -ErrorId "VariableNotWritable"
    }
}

Describe "Attribute error position" -Tags "CI" {
    It "Ambiguous overloads" {
        $e =  {
            & {
                param(
                    [ValidateNotNull(1,2,3,4)]
                    $param
                )
            }
        } | Should -Throw -PassThru -ErrorId 'MethodCountCouldNotFindBest'
        $e.InvocationInfo.Line | Should -Match ValidateNotNull
    }
}

Describe "Multiple alias attributes" -Tags "CI" {
    It "basic test" {
        function foo {
            param(
                [alias('aa')]
                [alias('bb')]
                $cc
            )
            $cc
        }

        foo -aa 1 | Should -Be 1
        foo -bb 2 | Should -Be 2
        foo -cc 3 | Should -Be 3
    }
}

Describe "Members of System.Type" -Tags "CI" {
    It "Members in public classes derived from System.Type should be found" {
        class MyType : System.Collections.IEnumerable
        {
            [System.Collections.IEnumerator] GetEnumerator() { return $null }
        }

        [type] | Get-Member ImplementedInterfaces | Should -Be 'System.Collections.Generic.IEnumerable[type] ImplementedInterfaces {get;}'
        [MyType].ImplementedInterfaces | Should -Be System.Collections.IEnumerable
    }
}

Describe "Hash expression with if statement as value" -Tags "CI" {
    BeforeAll {
        # With no extra new lines after if-statement
        $hash1 = @{
            a = if (1) {'a'}
            b = 'b'
            c = if (0) {2} elseif (1) {'c'}
            d = 'd'
            e = if (0) {2} elseif (0) {2} else {'e'}
            f = 'f'
            g = if (0) {2} else {'g'}
            h = 'h'
        }

        # With extra new lines after if-statement
        $hash2 = @{
            a = if (1) {'a'}

            b = 'b'
            c = if (0) {2} elseif (1) {'c'}

            d = 'd'
            e = if (0) {2} elseif (0) {2} else {'e'}

            f = 'f'
            g = if (0) {2} else {'g'}

            h = 'h'
        }

        # With expanded if-statement
        $hash3 = @{
            a = if (1)
                {
                    'a'
                }
            b = 'b'
            c = if (0)
                {
                    2
                }
                elseif (1)
                {
                    'c'
                }
            d = 'd'
            e = if (0)
                {
                    2
                }
                elseif (0)
                {
                    2
                }
                else
                {
                    'e'
                }
            f = 'f'
            g = if (0)
                {
                    2
                }
                else
                {
                    'g'
                }
            h = 'h'
        }

        $testCases = @(
            @{ name = "No extra new lines"; hash = $hash1 }
            @{ name = "With extra new lines"; hash = $hash2 }
            @{ name = "With expanded if-statement"; hash = $hash3 }
        )
    }

    It "Key-value pairs after an if-statement-value in a HashExpression should continue to be parsed - <name>" -TestCases $testCases {
        param($hash)

        $hash['a'] | Should -BeExactly 'a'
        $hash['b'] | Should -BeExactly 'b'
        $hash['c'] | Should -BeExactly 'c'
        $hash['d'] | Should -BeExactly 'd'
        $hash['e'] | Should -BeExactly 'e'
        $hash['f'] | Should -BeExactly 'f'
        $hash['g'] | Should -BeExactly 'g'
        $hash['h'] | Should -BeExactly 'h'
    }
}

<<<<<<< HEAD
Describe "WildcardPattern" -Tags "CI" {
    It "Unescaping '<escapedStr>' which escaped from '<inputStr>' should get the original" -TestCases @(
        @{inputStr = '*This'; escapedStr = '`*This'}
        @{inputStr = 'Is?'; escapedStr = 'Is`?'}
        @{inputStr = 'Real[ly]'; escapedStr = 'Real`[ly`]'}
        @{inputStr = 'Ba`sic'; escapedStr = 'Ba``sic'}
        @{inputStr = 'Test `[more`]?'; escapedStr = 'Test ```[more```]`?'}
    ) {
        param($inputStr, $escapedStr)

        [WildcardPattern]::Escape($inputStr) | Should -BeExactly $escapedStr
        [WildcardPattern]::Unescape($escapedStr) | Should -BeExactly $inputStr
=======
Describe "Hashtable is case insensitive" -Tag CI {
    It "When LANG is C.UTF-8" -Skip:($IsWindows) {
        sh -c 'LANG=C.UTF-8 pwsh -NoProfile -Command ''$h=@{p=1};$h.P''' | Should -Be 1
>>>>>>> 71e58f94
    }
}<|MERGE_RESOLUTION|>--- conflicted
+++ resolved
@@ -304,7 +304,12 @@
     }
 }
 
-<<<<<<< HEAD
+Describe "Hashtable is case insensitive" -Tag CI {
+    It "When LANG is C.UTF-8" -Skip:($IsWindows) {
+        sh -c 'LANG=C.UTF-8 pwsh -NoProfile -Command ''$h=@{p=1};$h.P''' | Should -Be 1
+    }
+}
+
 Describe "WildcardPattern" -Tags "CI" {
     It "Unescaping '<escapedStr>' which escaped from '<inputStr>' should get the original" -TestCases @(
         @{inputStr = '*This'; escapedStr = '`*This'}
@@ -317,10 +322,5 @@
 
         [WildcardPattern]::Escape($inputStr) | Should -BeExactly $escapedStr
         [WildcardPattern]::Unescape($escapedStr) | Should -BeExactly $inputStr
-=======
-Describe "Hashtable is case insensitive" -Tag CI {
-    It "When LANG is C.UTF-8" -Skip:($IsWindows) {
-        sh -c 'LANG=C.UTF-8 pwsh -NoProfile -Command ''$h=@{p=1};$h.P''' | Should -Be 1
->>>>>>> 71e58f94
     }
 }