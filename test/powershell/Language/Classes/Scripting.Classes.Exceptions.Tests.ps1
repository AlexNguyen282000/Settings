# Copyright (c) Microsoft Corporation. All rights reserved.
# Licensed under the MIT License.
Describe 'Exceptions flow for classes' -Tags "CI" {

    $canaryHashtable = @{}

    $iss = [initialsessionstate]::CreateDefault()
    $iss.Variables.Add([System.Management.Automation.Runspaces.SessionStateVariableEntry]::new('canaryHashtable', $canaryHashtable, $null))
    $iss.Commands.Add([System.Management.Automation.Runspaces.SessionStateFunctionEntry]::new('Get-Canary', '$canaryHashtable'))
    $ps = [powershell]::Create($iss)

    BeforeEach {
        $canaryHashtable.Clear()
        $ps.Commands.Clear()
    }

    Context 'All calls are inside classes' {

        It 'does not execute statements after instance method with exception' {

            # Put try-catch outside to avoid try-catch logic altering analysis
            try {

                $ps.AddScript( @'
class C
{
    [void] m1()
    {
        $canaryHashtable = Get-Canary
        $canaryHashtable['canary'] = 42
        $this.ImThrow()
        $canaryHashtable['canary'] = 100
    }

    [void] ImThrow()
    {
        throw 'I told you'
    }
}
[C]::new().m1()
'@).Invoke()

            } catch {}

            $canaryHashtable['canary'] | Should -Be 42
        }

        It 'does not execute statements after static method with exception' {

            # Put try-catch outside to avoid try-catch logic altering analysis
            try {

                $ps.AddScript( @'
class C
{
    static [void] s1()
    {
        $canaryHashtable = Get-Canary
        $canaryHashtable['canary'] = 43
        [C]::ImThrow()
        $canaryHashtable['canary'] = 100
    }

    static [void] ImThrow()
    {
        1 / 0
    }
}
[C]::s1()
'@).Invoke()

            } catch {}

            $canaryHashtable['canary'] | Should -Be 43
        }

        It 'does not execute statements after instance method with exception and deep stack' {

            # Put try-catch outside to avoid try-catch logic altering analysis
            try {

                $ps.AddScript( @'
class C
{
    [void] m1()
    {
        $canaryHashtable = Get-Canary
        $canaryHashtable['canary'] = 1
        $this.m2()
        $canaryHashtable['canary'] = -6101
    }

    [void] m2()
    {
        $canaryHashtable = Get-Canary
        $canaryHashtable['canary'] += 10
        $this.m3()
        $canaryHashtable['canary'] = -6102
    }

    [void] m3()
    {
        $canaryHashtable = Get-Canary
        $canaryHashtable['canary'] += 100
        $this.m4()
        $canaryHashtable['canary'] = -6103
    }

    [void] m4()
    {
        $canaryHashtable = Get-Canary
        $canaryHashtable['canary'] += 1000
        $this.ImThrow()
        $canaryHashtable['canary'] = -6104
    }

    [void] ImThrow()
    {
        $canaryHashtable = Get-Canary
        $canaryHashtable['canary'] += 10000

        1 / 0
    }
}
[C]::new().m1()
'@).Invoke()

            } catch {}

            $canaryHashtable['canary'] | Should -Be 11111
        }
    }

    Context 'Class method call PS function' {

        $body = @'
class C
{
    [void] m1()
    {
        m2
    }

    static [void] s1()
    {
        s2
    }
}

function m2()
{
    $canary = Get-Canary
    $canary['canaryM'] = 45
    ImThrow
    $canary['canaryM'] = 100
}

function s2()
{
    $canary = Get-Canary
    $canary['canaryS'] = 46
    CallImThrow
    $canary['canaryS'] = 100
}

function CallImThrow()
{
    ImThrow
}

function ImThrow()
{
    1 / 0
}

'@

        It 'does not execute statements after function with exception called from instance method' {

            # Put try-catch outside to avoid try-catch logic altering analysis
            try {

                $ps.AddScript($body).Invoke()
                $ps.AddScript('$c = [C]::new(); $c.m1()').Invoke()

            } catch {}

            $canaryHashtable['canaryM'] | Should -Be 45
        }

        It 'does not execute statements after function with exception called from static method' {

            # Put try-catch outside to avoid try-catch logic altering analysis
            try {

                $ps.AddScript($body).Invoke()
                $ps.AddScript('[C]::s1()').Invoke()

            } catch {}

            $canaryHashtable['canaryS'] | Should -Be 46
        }

    }

    Context "No class is involved" {
        It "functions calls continue execution by default" {

            try {

                $ps.AddScript( @'

$canaryHashtable = Get-Canary
function foo() { 1 / 0; $canaryHashtable['canary'] += 10 }
$canaryHashtable['canary'] = 1
foo
$canaryHashtable['canary'] += 100

'@).Invoke()

            } catch {}

            $canaryHashtable['canary'] | Should -Be 111
        }
    }
}

Describe "Exception error position" -Tags "CI" {
    class MSFT_3090412
    {
        static f1() { [MSFT_3090412]::bar = 42 }
        static f2() { throw "an error in f2" }
        static f3() { "".Substring(0, 10) }
        static f4() { dir nosuchfile -ErrorAction Stop }
    }

    It "Setting a property that doesn't exist" {
        $e = { [MSFT_3090412]::f1() } | Should -Throw -PassThru -ErrorId 'PropertyAssignmentException'
        $e.InvocationInfo.Line | Should -Match ([regex]::Escape('[MSFT_3090412]::bar = 42'))
    }

    It "Throwing an exception" {
        $e = { [MSFT_3090412]::f2() } | Should -Throw -PassThru -ErrorId 'an error in f2'
        $e.InvocationInfo.Line | Should -Match ([regex]::Escape('throw "an error in f2"'))
    }

    It "Calling a .Net method that throws" {
        $e = { [MSFT_3090412]::f3() } | Should -Throw -PassThru -ErrorId 'ArgumentOutOfRangeException'
        $e.InvocationInfo.Line | Should -Match ([regex]::Escape('"".Substring(0, 10)'))
    }

    It "Terminating error" {
        $e = { [MSFT_3090412]::f4() } | Should -Throw -PassThru -ErrorId 'PathNotFound,Microsoft.PowerShell.Commands.GetChildItemCommand'
<<<<<<< HEAD
        $e.InvocationInfo.Line | Should -Match ([regex]::Escape('dir nosuchfile -ea Stop'))
=======
        $e.InvocationInfo.Line | Should -Match ([regex]::Escape('dir nosuchfile -ErrorAction Stop'))
>>>>>>> bc0ddc11
    }
}

Describe "Exception from initializer" -Tags "CI" {
    class MSFT_6397334a
    {
        [int]$a = "zz"
        MSFT_6397334a() {}
    }

    class MSFT_6397334b
    {
        [int]$a = "zz"
    }

    class MSFT_6397334c
    {
        static [int]$a = "zz"
        static MSFT_6397334a() {}
    }

    class MSFT_6397334d
    {
        static [int]$a = "zz"
    }

    It "instance member w/ ctor" {
        $e = { [MSFT_6397334a]::new() } | Should -Throw -ErrorId 'InvalidCastFromStringToInteger' -PassThru
        $e.InvocationInfo.Line | Should -Match 'a = "zz"'
    }

    It "instance member w/o ctor" {
        $e = { [MSFT_6397334b]::new() } | Should -Throw -ErrorId 'InvalidCastFromStringToInteger' -PassThru
        $e.InvocationInfo.Line | Should -Match 'a = "zz"'
    }

    It "static member w/ ctor" {
        $e = { $null = [MSFT_6397334c]::a } | Should -Throw -PassThru
        $e.Exception | Should -BeOfType 'System.TypeInitializationException'
        $e.Exception.InnerException.ErrorRecord.FullyQualifiedErrorId | Should -BeExactly 'InvalidCastFromStringToInteger'
        $e.Exception.InnerException.InnerException.ErrorRecord.InvocationInfo.Line | Should -Match 'a = "zz"'
    }

    It "static member w/o ctor" {
        $e = { $null = [MSFT_6397334d]::a } | Should -Throw -PassThru
        $e.Exception | Should -BeOfType System.TypeInitializationException
        $e.Exception.InnerException.InnerException.ErrorRecord.FullyQualifiedErrorId | Should -BeExactly 'InvalidCastFromStringToInteger'
        $e.Exception.InnerException.InnerException.ErrorRecord.InvocationInfo.Line | Should -Match 'a = "zz"'
    }
}<|MERGE_RESOLUTION|>--- conflicted
+++ resolved
@@ -251,11 +251,7 @@
 
     It "Terminating error" {
         $e = { [MSFT_3090412]::f4() } | Should -Throw -PassThru -ErrorId 'PathNotFound,Microsoft.PowerShell.Commands.GetChildItemCommand'
-<<<<<<< HEAD
-        $e.InvocationInfo.Line | Should -Match ([regex]::Escape('dir nosuchfile -ea Stop'))
-=======
         $e.InvocationInfo.Line | Should -Match ([regex]::Escape('dir nosuchfile -ErrorAction Stop'))
->>>>>>> bc0ddc11
     }
 }
 
