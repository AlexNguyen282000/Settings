# Copyright (c) Microsoft Corporation.
# Licensed under the MIT License.
using namespace System.Management.Automation
using namespace System.Collections.Generic

Describe "Type inference Tests" -tags "CI" {
    BeforeAll {
        $ati = [Cmdlet].Assembly.GetType("System.Management.Automation.AstTypeInference")
        $inferType = $ati.GetMethods().Where{$_.Name -ceq "InferTypeOf"}
        $m1 = 'System.Collections.Generic.IList`1[System.Management.Automation.PSTypeName] InferTypeOf(System.Management.Automation.Language.Ast)'
        $m2 = 'System.Collections.Generic.IList`1[System.Management.Automation.PSTypeName] InferTypeOf(System.Management.Automation.Language.Ast, System.Management.Automation.TypeInferenceRuntimePermissions)'
        $m3 = 'System.Collections.Generic.IList`1[System.Management.Automation.PSTypeName] InferTypeOf(System.Management.Automation.Language.Ast, System.Management.Automation.PowerShell)'
        $m4 = 'System.Collections.Generic.IList`1[System.Management.Automation.PSTypeName] InferTypeOf(System.Management.Automation.Language.Ast, System.Management.Automation.PowerShell, System.Management.Automation.TypeInferenceRuntimePermissions)'

        $inferTypeOf1 = $inferType.Where{$m1 -eq $_}[0]
        $inferTypeOf2 = $inferType.Where{$m2 -eq $_}[0]
        $inferTypeOf3 = $inferType.Where{$m3 -eq $_}[0]
        $inferTypeOf4 = $inferType.Where{$m4 -eq $_}[0]

        class AstTypeInference {
            static [IList[PSTypeName]] InferTypeOf([Language.Ast] $ast) {
                return  $script:inferTypeOf1.Invoke($null, $ast)
            }

            static [IList[PSTypeName]] InferTypeOf([Language.Ast] $ast, [System.Management.Automation.TypeInferenceRuntimePermissions] $runtimePermissions) {
                return $script:inferTypeOf2.Invoke($null, @($ast, $runtimePermissions))
            }

            static [IList[PSTypeName]] InferTypeOf([Language.Ast] $ast, [System.Management.Automation.PowerShell] $powershell) {
                return $script:inferTypeOf3.Invoke($null, @($ast, $powershell))
            }

            static [IList[PSTypeName]] InferTypeOf([Language.Ast] $ast, [PowerShell] $powerShell, [System.Management.Automation.TypeInferenceRuntimePermissions] $runtimePermissions) {
                return $script:inferTypeOf4.Invoke($null, @($ast, $powerShell, $runtimePermissions))
            }
        }
    }

    It "Infers type from integer" {
        $res = [AstTypeInference]::InferTypeOf( { 1 }.Ast)
        $res.Count | Should -Be 1
        $res.Name | Should -Be 'System.Int32'
    }

    It "Infers type from string literal" {
        $res = [AstTypeInference]::InferTypeOf( { "Text" }.Ast)
        $res.Count | Should -Be 1
        $res.Name | Should -Be 'System.String'
    }

    It "Infers type from type expression" {
        $res = [AstTypeInference]::InferTypeOf( { [int] }.Ast)
        $res.Count | Should -Be 1
        $res.Name | Should -Be 'System.Type'
    }

    It "Infers type from hashtable" {
        $res = [AstTypeInference]::InferTypeOf( { @{} }.Ast)
        $res.Count | Should -Be 1
        $res.Name | Should -Be 'System.Collections.Hashtable'
    }

    It "Infers type from array expression" {
        $res = [AstTypeInference]::InferTypeOf( { @() }.Ast)
        $res.Count | Should -Be 1
        $res.Name | Should -Be 'System.object[]'
    }

    It "Infers type from array expression with a single statement" {
        $res = [AstTypeInference]::InferTypeOf( { @('test') }.Ast)
        $res.Count | Should -Be 1
        $res.Name | Should -Be 'System.String[]'
    }

    It "Infers type from array expression with multiple statements" {
        $res = [AstTypeInference]::InferTypeOf( { @('test'; 'second test') }.Ast)
        $res.Count | Should -Be 1
        $res.Name | Should -Be 'System.String[]'
    }

    It "Infers type from array expression with mixed types" {
        $res = [AstTypeInference]::InferTypeOf( { @('test'; 1) }.Ast)
        $res.Count | Should -Be 1
        $res.Name | Should -Be 'System.Object[]'
    }

    It "Infers type from array expression with nested arrays" {
        $res = [AstTypeInference]::InferTypeOf( { @(@('test'); @('test2')) }.Ast)
        $res.Count | Should -Be 1
        $res.Name | Should -Be 'System.String[]'
    }

    It "Infers type from array expression with a non-generic dictionary enumerator" {
        $res = [AstTypeInference]::InferTypeOf( { @(@{}.GetEnumerator()) }.Ast)
        $res.Count | Should -Be 1
        $res.Name | Should -Be 'System.Collections.DictionaryEntry[]'
    }

    It "Infers type from array expression with a generic dictionary enumerator" {
        $res = [AstTypeInference]::InferTypeOf( { @([Dictionary[int, string]]::new().GetEnumerator()) }.Ast)
        $res.Count | Should -Be 1
        $res.Name | Should -Be ([KeyValuePair[int, string][]].FullName)
    }

    It "Infers type from array expression with nested non-array collections" {
        $res = [AstTypeInference]::InferTypeOf( {
            $list = [List[string]]::new()
            $list2 = [List[string]]::new()
            @($list; $list2)
        }.Ast)
        $res.Count | Should -Be 1
        $res.Name | Should -Be 'System.String[]'
    }

    It "Infers type from Array literal" {
        $res = [AstTypeInference]::InferTypeOf( { , 1 }.Ast)
        $res.Count | Should -Be 1
        $res.Name | Should -Be 'System.Int32[]'
    }

    It "Infers type from Array literal with multiple elements" {
        $res = [AstTypeInference]::InferTypeOf( { 0, 1 }.Ast)
        $res.Count | Should -Be 1
        $res.Name | Should -Be 'System.Int32[]'
    }

    It "Infers type from Array literal with mixed types" {
        $res = [AstTypeInference]::InferTypeOf( { 'test', 1 }.Ast)
        $res.Count | Should -Be 1
        $res.Name | Should -Be 'System.Object[]'
    }

    It "Infers type from Array literal with nested arrays" {
        $res = [AstTypeInference]::InferTypeOf( { @('test'), @('test2') }.Ast)
        $res.Count | Should -Be 1
        $res.Name | Should -Be 'System.String[]'
    }

    It "Infers type from array expression with a non-generic dictionary enumerator" {
        $res = [AstTypeInference]::InferTypeOf( { , @{}.GetEnumerator() }.Ast)
        $res.Count | Should -Be 1
        $res.Name | Should -Be 'System.Collections.DictionaryEntry[]'
    }

    It "Infers type from array expression with a generic dictionary enumerator" {
        $res = [AstTypeInference]::InferTypeOf( { , [Dictionary[int, string]]::new().GetEnumerator() }.Ast)
        $res.Count | Should -Be 1
        $res.Name | Should -Be ([KeyValuePair[int, string][]].FullName)
    }

    It "Infers type from Array literal with nested non-array collections" {
        $res = [AstTypeInference]::InferTypeOf( {
            $list = [List[string]]::new()
            $list2 = [List[string]]::new()
            $list, $list2
        }.Ast.EndBlock.Statements[2].PipelineElements[0].Expression)
        $res.Count | Should -Be 1
        $res.Name | Should -Be 'System.String[]'
    }

    It "Infers type from array IndexExpresssion" {
        $res = [AstTypeInference]::InferTypeOf( { (1, 2, 3)[0] }.Ast)
        $res.Count | Should -Be 1
        $res.Name | Should -Be 'System.Int32'
    }

    It "Infers type from generic container IndexExpression" {
        $res = [AstTypeInference]::InferTypeOf( {
                [System.Collections.Generic.List[int]]::new()[0]
            }.Ast)
        $res.Count | Should -Be 1
        $res.Name | Should -Be 'System.Int32'
    }

    It 'Infers type of Index expression on Dictionary' {
        $ast = {
            [System.Collections.Generic.Dictionary[int, DateTime]]::new()[1]
        }.ast.EndBlock.Statements[0].PipelineElements[0].Expression
        $res = [AstTypeInference]::InferTypeOf( $ast )

        $res.Count | Should -Be 1
        $res.Name | Should -BeExactly 'System.DateTime'
    }

    It "Infers type from ScriptblockExpresssion" {
        $res = [AstTypeInference]::InferTypeOf( { {} }.Ast)
        $res.Count | Should -Be 1
        $res.Name | Should -Be 'System.Management.Automation.Scriptblock'
    }

    It "Infers type from paren expression" {
        $res = [AstTypeInference]::InferTypeOf( { (1) }.Ast)
        $res.Count | Should -Be 1
        $res.Name | Should -Be 'System.Int32'
    }

    It "Infers type from expandable string expression" {
        $res = [AstTypeInference]::InferTypeOf( { "$(1)" }.Ast)
        $res.Count | Should -Be 1
        $res.Name | Should -Be 'System.String'
    }

    It "Infers type from cast expression" {
        $res = [AstTypeInference]::InferTypeOf( { [int] '1'}.Ast)
        $res.Count | Should -Be 1
        $res.Name | Should -Be 'System.Int32'
    }

    It "Infers type from using namespace" {
        $errors = $null
        $tokens = $null
        $ast = [Language.Parser]::ParseInput("using namespace System", [ref] $tokens, [ref] $errors)
        $res = [AstTypeInference]::InferTypeOf( $ast.Find( {param($a) $a -is [System.Management.Automation.Language.UsingStatementAst] }, $true))
        $res.Count | Should -Be 0
    }

    It "Infers type from unary expression" {
        $res = [AstTypeInference]::InferTypeOf( { !$true }.Ast)
        $res.Count | Should -Be 1
        $res.Name | Should -Be 'System.Boolean'
    }

    It "Infers type from param block" {
        $res = [AstTypeInference]::InferTypeOf( { param() }.Ast)
        $res.Count | Should -Be 0
    }

    It "Infers type from using statement" {
        $res = [AstTypeInference]::InferTypeOf( { $int = 1; $using:int }.Ast.EndBlock.Statements[1].PipelineElements[0].Expression)
        $res.Count | Should -Be 1
        $res.Name | Should -Be System.Int32
    }

    It "Infers type from param block" {
        $res = [AstTypeInference]::InferTypeOf( { param([int] $i)}.Ast.ParamBlock)
        $res.Count | Should -Be 0
    }

    It "Infers type no type from Attribute" {
        $res = [AstTypeInference]::InferTypeOf( {
                [OutputType([int])]
                param(
                )}.Ast.ParamBlock.Attributes[0])
        $res.Count | Should -Be 0
    }

    It "Infers type no type from named Attribute argument" {
        $res = [AstTypeInference]::InferTypeOf( {
                [OutputType(Type = [int])]
                param(
                )}.Ast.ParamBlock.Attributes[0].NamedArguments[0])
        $res.Count | Should -Be 0
    }

    It "Infers type parameter types" {
        $res = [AstTypeInference]::InferTypeOf( {
                param([int] $i, [string] $s)
            }.Ast.ParamBlock.Parameters[0])
        $res.Count | Should -Be 1
        $res.Name | Should -Be System.Int32
    }

    It "Infers type parameter from PSTypeNameAttribute type" -Skip:(!$IsWindows) {
        $res = [AstTypeInference]::InferTypeOf( {
                param([int] $i, [PSTypeName('System.Management.ManagementObject#root\cimv2\Win32_Process')] $s)
            }.Ast.ParamBlock.Parameters[1])
        $res.Count | Should -Be 1
        $res.Name | Should -Be 'System.Management.ManagementObject#root\cimv2\Win32_Process'
    }

    It "Infers type from DATA statement" {
        $res = [AstTypeInference]::InferTypeOf( {
                DATA {
                    "text"
                }
            }.Ast.EndBlock)
        $res.Count | Should -Be 1
        $res.Name | Should -Be 'System.String'
    }

    It "Infers type from named block" {
        $res = [AstTypeInference]::InferTypeOf( { begin {1}}.Ast.BeginBlock)
        $res.Count | Should -Be 1
        $res.Name | Should -Be System.Int32
    }

    It "Infers type from function definition" {
        $res = [AstTypeInference]::InferTypeOf( {
                function foo {
                    return 1
                }
            }.Ast.EndBlock)
        $res.Count | Should -Be 0
    }

    It "Infers type from convert expression" {
        $errors = $null
        $tokens = $null
        $ast = [Language.Parser]::ParseInput('[int] "4"', [ref] $tokens, [ref] $errors)
        $res = [AstTypeInference]::InferTypeOf( $ast.EndBlock.Statements[0])
        $res.Count | Should -Be 1
        $res.Name | Should -Be 'System.Int32'
    }

    It "Infers type from type constraint" {
        $errors = $null
        $tokens = $null
        $ast = [Language.Parser]::ParseInput('[int] $i', [ref] $tokens, [ref] $errors)
        $res = [AstTypeInference]::InferTypeOf( $ast.EndBlock.Statements[0].PipelineElements[0].Expression.Attribute)
        $res.Count | Should -Be 0
    }

    It "Infers type from instance member property" {
        $res = [AstTypeInference]::InferTypeOf( { 'Text'.Length }.Ast)
        $res.Count | Should -Be 1
        $res.Name | Should -Be 'System.Int32'
    }

    It "Infers type from static member property" {
        $res = [AstTypeInference]::InferTypeOf( { [DateTime]::Now }.Ast)
        $res.Count | Should -Be 1
        $res.Name | Should -Be 'System.DateTime'
    }

    It "Infers type from instance member method" {
        $res = [AstTypeInference]::InferTypeOf( { [int[]].GetElementType() }.Ast)
        $res.Count | Should -Be 1
        $res.Name | Should -Be 'System.Type'
    }

    It "Infers type from static member method" {
        $res = [AstTypeInference]::InferTypeOf( { [powershell]::Create() }.Ast)
        $res.Count | Should -Be 1
        $res.Name | Should -Be 'System.Management.Automation.PowerShell'
    }

    It "Infers type from integer * stringliteral" {
        $res = [AstTypeInference]::InferTypeOf( {  5 * "5" }.Ast)
        $res.Count | Should -Be 1
        $res.Name | Should -Be 'System.Int32'
    }

    It "Infers type from string literal" {
        $res = [AstTypeInference]::InferTypeOf( { "Text" }.Ast)
        $res.Count | Should -Be 1
        $res.Name | Should -Be 'System.String'
    }

    It "Infers type from stringliteral * integer" {
        $res = [AstTypeInference]::InferTypeOf( { "5" * 2 }.Ast)
        $res.Count | Should -Be 1
        $res.Name | Should -Be 'System.String'
    }

    It "Infers type from where-object of integer" {
        $res = [AstTypeInference]::InferTypeOf( { [int[]] $i = 1..20; $i | Where-Object {$_ -gt 10} }.Ast)
        foreach ($r in $res) {
            $r.Name -In 'System.Int32', 'System.Int32[]' | Should -BeTrue
        }
    }

    It "Infers type from foreach-object of integer" {
        $res = [AstTypeInference]::InferTypeOf( { [int[]] $i = 1..20; $i | ForEach-Object {$_ * 10} }.Ast)
        $res.Count | Should -Be 2
        foreach ($r in $res) {
            $r.Name -In 'System.Int32', 'System.Int32[]' | Should -BeTrue
        }
    }

    It "Infers type from generic new" {
        $res = [AstTypeInference]::InferTypeOf( { [System.Collections.Generic.List[int]]::new() }.Ast)
        $res.Count | Should -Be 1
        $res.Name | Should -Match 'System.Collections.Generic.List`1\[\[System.Int32.*'

    }

    It "Infers type from cim command"  -Skip:(!$IsWindows) {
        $res = [AstTypeInference]::InferTypeOf( { Get-CimInstance -Namespace root/CIMV2 -ClassName Win32_Bios }.Ast)
        $res.Count | Should -Be 2

        foreach ($r in $res) {
            $r.Name -In 'Microsoft.Management.Infrastructure.CimInstance#root/CIMV2/Win32_Bios',
            'Microsoft.Management.Infrastructure.CimInstance' | Should -BeTrue
        }
    }

    It "Infers type from foreach-object with begin/end" {
        $res = [AstTypeInference]::InferTypeOf( { [int[]] $i = 1..20; $i | ForEach-Object -Begin {"Hi"} {$_ * 10} -End {[int]} }.Ast)
        $res.Count | Should -Be 4
        foreach ($r in $res) {
            $r.Name -In 'System.Int32', 'System.Int32[]', 'System.String', 'System.Type' | Should -BeTrue
        }
    }

    It "Infers type from foreach-object with membername" {
        $res = [AstTypeInference]::InferTypeOf( { Get-ChildItem | ForEach-Object -MemberName Directory }.Ast)
        $res.Count | Should -Be 1
        $res.Name | Should -Be "System.IO.DirectoryInfo"
    }

    It 'Infers typeof Foreach-Object -Member when Member is Property' {
        $ast = {Get-Process | ForEach-Object -Member FileVersion}.Ast
        $typeNames = [AstTypeInference]::InferTypeof($ast, [TypeInferenceRuntimePermissions]::AllowSafeEval)
        $typeNames.Count | Should -Be 1
        $typeNames[0] | Should -Be 'System.String'
    }

    It 'Infers typeof Foreach-Object -Member when member is ScriptProperty' {
        $ast = {Get-Process | ForEach-Object -Member Description}.Ast
        $typeNames = [AstTypeInference]::InferTypeof($ast, [TypeInferenceRuntimePermissions]::AllowSafeEval)
        $typeNames.Count | Should -Be 1
        $typeNames[0] | Should -Be 'System.String'
    }

    It 'Infers typeof Foreach-Object -Member when Member is Alias' {
        $ast = {Get-Process | ForEach-Object -Member Handles}.Ast
        $typeNames = [AstTypeInference]::InferTypeof($ast, [TypeInferenceRuntimePermissions]::AllowSafeEval)
        $typeNames.Count | Should -Be 1
        $typeNames[0] | Should -Be 'System.Int32'
    }

    It 'Infers typeof Foreach-Object -Member when using dependent scriptproperties' {
        class InferScriptPropLevel1 {
            [string] $Value
            InferScriptPropLevel1() {
                $this.Value = "TheValue"
            }
        }
        class InferScriptPropLevel2 {
            [InferScriptPropLevel1] $X
            InferScriptPropLevel2() {$this.X = [InferScriptPropLevel1]::new()}
        }
        Update-TypeData -TypeName InferScriptPropLevel1 -MemberName TheValue -MemberType ScriptProperty -Value { return $this.Value } -Force
        Update-TypeData -TypeName InferScriptPropLevel2 -MemberName XVal -MemberType ScriptProperty -Value {return $this.X } -Force
        try {
            $ast = {[InferScriptPropLevel2]::new() | ForEach-Object -MemberName XVal | ForEach-Object -MemberName TheValue}.Ast
            $typeNames = [AstTypeInference]::InferTypeof($ast, [TypeInferenceRuntimePermissions]::AllowSafeEval)
            $typeNames.Count | Should -Be 1
            $typeNames[0] | Should -Be 'System.String'
        }
        finally {
            Remove-TypeData -TypeName InferScriptPropLevel1
            Remove-TypeData -TypeName InferScriptPropLevel2
        }
    }

    It "Infers typeof pscustomobject" {

        $res = [AstTypeInference]::InferTypeOf( { [pscustomobject] @{
                    B = "X"
                    A = 1
                }}.Ast)
        $res.Count | Should -Be 1
        $res[0].GetType().Name | Should -Be "PSSyntheticTypeName"
        $res[0].Name | Should -Be "System.Management.Automation.PSObject#A:B"
        $res[0].Members[0].Name | Should -Be "A"
        $res[0].Members[0].PSTypeName | Should -Be "System.Int32"
        $res[0].Members[1].Name | Should -Be "B"
        $res[0].Members[1].PSTypeName | Should -Be "System.String"
    }

    It "Infers typeof pscustomobject with PSTypeName" {

        $res = [AstTypeInference]::InferTypeOf( { [pscustomobject] @{
                    A          = 1
                    B          = "X"
                    PSTypeName = "MyType"
                }}.Ast)
        $res.Count | Should -Be 1
        $res[0].GetType().Name | Should -Be "PSSyntheticTypeName"
        $res.Members.Count  | Should -Be 2
        $res[0].Name | Should -Be "MyType#A:B"
        $res[0].Members[0].Name | Should -Be "A"
        $res[0].Members[0].PSTypeName | Should -Be "System.Int32"
    }

    It "Infers typeof Select-Object when Parameter is Property" {
        $res = [AstTypeInference]::InferTypeOf( { [io.fileinfo]::new("file") | Select-Object -Property Directory }.Ast)
        $res.Count | Should -Be 1
        $res[0].GetType().Name | Should -Be "PSSyntheticTypeName"
        $res[0].Name | Should -Be "System.Management.Automation.PSObject#Directory"
        $res[0].Members[0].Name | Should -Be "Directory"
        $res[0].Members[0].PSTypeName | Should -Be "System.IO.DirectoryInfo"
    }

    It "Infers typeof Select-Object when PSObject and Parameter is Property" {
        $res = [AstTypeInference]::InferTypeOf( { [PSCustomObject] @{A = 1; B = "2"} | Select-Object -Property A}.Ast)
        $res.Count | Should -Be 1
        $res[0].Name | Should -Be "System.Management.Automation.PSObject#A"
        $res[0].Members[0].Name | Should -Be "A"
        $res[0].Members[0].PSTypeName | Should -Be "System.Int32"
    }

    It "Infers typeof Select-Object when Parameter is Properties" {
        $res = [AstTypeInference]::InferTypeOf( {  [io.fileinfo]::new("file")  | Select-Object -Property Director*, Name }.Ast)
        $res.Count | Should -Be 1
        $res[0].Name | Should -Be "System.Management.Automation.PSObject#Directory:DirectoryName:Name"
        $res[0].Members[0].Name | Should -Be "Directory"
        $res[0].Members[0].PSTypeName | Should -Be "System.IO.DirectoryInfo"
        $res[0].Members[1].Name | Should -Be "DirectoryName"
        $res[0].Members[1].PSTypeName | Should -Be "System.String"
    }

    It "Infers typeof Select-Object when Parameter is ExcludeProperty" {
        $res = [AstTypeInference]::InferTypeOf( {  [io.fileinfo]::new("file")  |  Select-Object -ExcludeProperty *Time*, E* }.Ast)
        $res.Count | Should -Be 1
        $res[0].Name | Should -BeExactly "System.Management.Automation.PSObject#Attributes:BaseName:Directory:DirectoryName:FullName:IsReadOnly:Length:LengthString:LinkTarget:LinkType:Mode:ModeWithoutHardLink:Name:NameString:ResolvedTarget:Target:VersionInfo"
        $names = $res[0].Members.Name
        $names -contains "BaseName" | Should -BeTrue
        $names -contains "Name" | Should -BeTrue
        $names -contains "Mode" | Should -BeTrue
        $names -contains "Exits" | Should -BeFalse
    }

    It "Infers typeof Select-Object when Parameter is ExpandProperty" {
        $res = [AstTypeInference]::InferTypeOf( { [io.fileinfo]::new("file")  | Select-Object -ExpandProperty Directory }.Ast)
        $res.Count | Should -Be 1
        $res.Name | Should -Be "System.IO.DirectoryInfo"
    }

    It "Infers typeof Select-Object when No projection is done" {
        $res = [AstTypeInference]::InferTypeOf( { "Hello" | Select-Object -First 1}.Ast)
        $res.Count | Should -Be 1
        $res.Name | Should -Be "System.String"
    }

    It "Infers typeof Group-Object Group" {
        $res = [AstTypeInference]::InferTypeOf( { Get-ChildItem | Group-Object | ForEach-Object Group  }.Ast)
        $res.Count | Should -Be 3
        ($res.Name | Sort-Object)[1,2] -join ', ' | Should -Be "System.IO.DirectoryInfo, System.IO.FileInfo"
    }

    It "Infers typeof Group-Object Values" {
        $res = [AstTypeInference]::InferTypeOf( { Get-ChildItem | Group-Object | ForEach-Object Values  }.Ast)
        $res.Count | Should -Be 3
        ($res.Name | Sort-Object)[1,2] -join ', ' | Should -Be "System.IO.DirectoryInfo, System.IO.FileInfo"
    }

    It "Infers typeof Group-Object Group with Property" {
        $res = [AstTypeInference]::InferTypeOf( { Get-ChildItem | Group-Object -Property Name | ForEach-Object Group  }.Ast)
        $res.Count | Should -Be 3
        ($res.Name | Sort-Object)[1,2] -join ', ' | Should -Be "System.IO.DirectoryInfo, System.IO.FileInfo"
    }

    It "Infers typeof Group-Object Values with Property" {
        $res = [AstTypeInference]::InferTypeOf( { Get-ChildItem | Group-Object -Property Name | ForEach-Object Values  }.Ast)
        $res.Count | Should -Be 2
        $res.Name -join ', ' | Should -Be "System.String, System.Collections.ArrayList"
    }

    It "Infers typeof Group-Object Group with NoElement" {
        $res = [AstTypeInference]::InferTypeOf( { Get-ChildItem | Group-Object -Property Name -NoElement | ForEach-Object Group  }.Ast)
        $res.Count | Should -Be 1
        $res.Name | Should -BeLike "*Collection*PSObject*"
    }

    It "Infers typeof Group-Object Values with Properties" {
        $res = [AstTypeInference]::InferTypeOf( { Get-ChildItem | Group-Object -Property Name,CreationTime | ForEach-Object Values  }.Ast)
        $res.Count | Should -Be 3
        ($res.Name | Sort-Object)  -join ', ' | Should -Be "System.Collections.ArrayList, System.DateTime, System.String"
    }

    It "ignores Group-Object Group with Scriptblock" {
        $res = [AstTypeInference]::InferTypeOf( { Get-ChildItem | Group-Object -Property {$_.Name} | ForEach-Object Values  }.Ast)
        $res.Count | Should -Be 1
        $res.Name | Should -Be "System.Collections.ArrayList"
    }

    It "Infers type from OutputTypeAttribute" {
        $res = [AstTypeInference]::InferTypeOf( { Get-Process -Id 2345 }.Ast)
        $gpsOutput = [Microsoft.PowerShell.Commands.GetProcessCommand].GetCustomAttributes([System.Management.Automation.OutputTypeAttribute], $false).Type
        $names = $gpsOutput.Name
        foreach ($r in $res) {
            $r.Name -In $names | Should -BeTrue
        }
    }

    It "Infers type from variable with AllowSafeEval" {
        function Hide-GetProcess { Get-Process }
        $p = Hide-GetProcess
        $res = [AstTypeInference]::InferTypeOf( { $p }.Ast, [TypeInferenceRuntimePermissions]::AllowSafeEval)
        $res.Name | Should -Be 'System.Diagnostics.Process'
    }

    It "Infers type from variable with type in scope" {

        $res = [AstTypeInference]::InferTypeOf( {
                $p = 1
                $p
            }.Ast)
        $res.Name | Should -Be 'System.Int32'
    }

    It "Infers type from block statement" {
        $errors = $null
        $tokens = $null
        $ast = [Language.Parser]::ParseInput("parallel {1}", [ref] $tokens, [ref] $errors)

        $res = [AstTypeInference]::InferTypeOf( $ast.EndBlock.Statements[0])
        $res.Name | Should -Be 'System.Int32'
    }

    It 'Infers type from attributed expession' {
        $res = [AstTypeInference]::InferTypeOf( {
                [ValidateRange(1, 2)]
                [int]$i = 1
            }.Ast)

        $res.Count | Should -Be 1
        $res.Name | Should -Be System.Int32
    }

    It 'Infers type from if statement' {
        $res = [AstTypeInference]::InferTypeOf( {
                if ($true) { return 1}
                else { return 'Text'}
            }.Ast)

        $res.Count | Should -Be 2
        foreach ($r in $res) {
            $r.Name -In 'System.Int32', 'System.String' | Should -BeTrue
        }
    }

    It 'Infers type from switch statement' {
        $res = [AstTypeInference]::InferTypeOf( {
                switch (1, 2, 3) {
                    (1) { return 'Hello'}
                    (2) {return [int]}
                    default {return 1}
                }
            }.Ast)

        $res.Count | Should -Be 3
        foreach ($r in $res) {
            $r.Name -In 'System.Type', 'System.Int32', 'System.String' | Should -BeTrue
        }
    }

    It 'Infers type from Foreach statement' {
        $res = [AstTypeInference]::InferTypeOf( {
                foreach ($i in 1, 2, 3) {
                    if ($i -eq 1) { return 'Hello'}
                    if ($i -eq 2) {return [int]}
                    return 1
                }
            }.Ast)

        $res.Count | Should -Be 3
        foreach ($r in $res) {
            $r.Name -In 'System.Type', 'System.Int32', 'System.String' | Should -BeTrue
        }
    }

    It 'Infers type of a Foreach statement current value variable' {
        $res = [AstTypeInference]::InferTypeOf( {
            foreach ($intValue in 1, 2, 3) {
                $intValue
            }
        }.Ast.EndBlock.Statements[0].Body.Statements[0].PipelineElements[0].Expression)

        $res.Count | Should -Be 1
        $res.Name | Should -BeExactly 'System.Int32'
    }

    It 'Infers type of a Foreach statement current value variable with hashtable enumerator' {
        $res = [AstTypeInference]::InferTypeOf( {
            foreach ($dictionaryEntry in @{}.GetEnumerator()) {
                $dictionaryEntry
            }
        }.Ast.EndBlock.Statements[0].Body.Statements[0].PipelineElements[0].Expression)

        $res.Count | Should -Be 2
        $res.Name | Should -Be 'System.Collections.DictionaryEntry', 'System.Object'
    }

    It 'Infers type of a Foreach statement current value variable with dictionary enumerator' {
        $res = [AstTypeInference]::InferTypeOf( {
            foreach ($keyValuePair in [Dictionary[int, string]]::new().GetEnumerator()) {
                $keyValuePair
            }
        }.Ast.EndBlock.Statements[0].Body.Statements[0].PipelineElements[0].Expression)

        $res.Count | Should -Be 3
        $res.Name | Should -Be ([KeyValuePair[int, string]].FullName), 'System.Object', 'System.Collections.DictionaryEntry'
    }

    It 'Infers type of a Foreach statement current value variable with generic IEnumerable' {
        $res = [AstTypeInference]::InferTypeOf( {
            $debugger = [Debugger]$Host.Runspace.Debugger
            foreach ($subscriber in $debugger.GetCallStack()) {
                $subscriber
            }
        }.Ast.EndBlock.Statements[1].Body.Statements[0].PipelineElements[0].Expression)

        $res.Count | Should -Be 1
        $res.Name | Should -BeExactly 'System.Management.Automation.CallStackFrame'
    }

    It 'Infers type from While statement' {
        $res = [AstTypeInference]::InferTypeOf( {
                while ($true) {
                    if ($i -eq 1) { return 'Hello'}
                    if ($i -eq 2) {return [int]}
                    return 1
                }
            }.Ast)

        $res.Count | Should -Be 3
        foreach ($r in $res) {
            $r.Name -In 'System.Type', 'System.Int32', 'System.String' | Should -BeTrue
        }
    }

    It 'Infers type from For statement' {
        $res = [AstTypeInference]::InferTypeOf( {
                for ($i = 0; $i -lt 10; $i++) {
                    if ($i -eq 1) { return 'Hello'}
                    if ($i -eq 2) {return [int]}
                    return 1
                }
            }.Ast)

        $res.Count | Should -Be 3
        foreach ($r in $res) {
            $r.Name -In 'System.Type', 'System.Int32', 'System.String' | Should -BeTrue
        }
    }

    It 'Infers type from Do-While statement' {
        $res = [AstTypeInference]::InferTypeOf( {
                do {
                    if ($i -eq 1) { return 'Hello'}
                    if ($i -eq 2) {return [int]}
                    return 1
                }while ($true)
            }.Ast)

        $res.Count | Should -Be 3
        foreach ($r in $res) {
            $r.Name -In 'System.Type', 'System.Int32', 'System.String' | Should -BeTrue
        }
    }

    It 'Infers type from Do-Until statement' {
        $res = [AstTypeInference]::InferTypeOf( {
                do {
                    if ($i -eq 1) { return 'Hello'}
                    if ($i -eq 2) {return [int]}
                    return 1
                } until ($true)
            }.Ast)

        $res.Count | Should -Be 3
        foreach ($r in $res) {
            $r.Name -In 'System.Type', 'System.Int32', 'System.String' | Should -BeTrue
        }
    }

    It 'Infers type from full scriptblock' {
        $res = [AstTypeInference]::InferTypeOf( {
                begin {1}
                process {"text"}
                end {[int]}
            }.Ast)

        $res.Count | Should -Be 3
        foreach ($r in $res) {
            $r.Name -In 'System.Type', 'System.Int32', 'System.String' | Should -BeTrue
        }
    }

    It 'Infers type from sub expression' {
        $res = [AstTypeInference]::InferTypeOf( {
                $(1)
            }.Ast)

        $res.Count | Should -Be 1
        $res.Name | Should -Be System.Int32
    }

    It 'Infers type from Throw statement' {
        $res = [AstTypeInference]::InferTypeOf( {
                throw 'Foo'
            }.Ast)

        $res.Count | Should -Be 0
    }

    It 'Infers type from Return statement' {
        $res = [AstTypeInference]::InferTypeOf( {
                return 1
            }.Ast)

        $res.Count | Should -Be 1
        $res.Name | Should -Be 'System.Int32'
    }

    It 'Infers type from New-Object statement' {
        $res = [AstTypeInference]::InferTypeOf( {
                New-Object -TypeName 'System.Diagnostics.Stopwatch'
            }.Ast)

        $res.Count | Should -Be 1
        $res.Name | Should -Be 'System.Diagnostics.Stopwatch'
    }

    It 'Infers type from Continue statement' {
        $res = [AstTypeInference]::InferTypeOf( {
                continue
            }.Ast)

        $res.Count | Should -Be 0
    }

    It 'Infers type from Break statement' {
        $res = [AstTypeInference]::InferTypeOf( {
                break
            }.Ast)

        $res.Count | Should -Be 0
    }

    It 'Infers type from Merging redirection' {
        $errors = $null
        $tokens = $null
        $ast = [Language.Parser]::ParseInput("p4 resolve ... 2>&1", [ref] $tokens, [ref] $errors)
        $res = [AstTypeInference]::InferTypeOf( $ast.EndBlock.Statements[0].PipelineElements[0].Redirections[0] )
        $res.Count | Should -Be 0
    }

    It 'Infers type from File redirection' {
        $errors = $null
        $tokens = $null
        $ast = [Language.Parser]::ParseInput("p4 resolve ... > foo.txt", [ref] $tokens, [ref] $errors)
        $res = [AstTypeInference]::InferTypeOf( $ast.EndBlock.Statements[0].PipelineElements[0].Redirections[0] )
        $res.Count | Should -Be 0
    }

    It 'Infers type of alias property' {
        class X {
            [int] $Length
        }
        Update-TypeData -TypeName X -MemberType AliasProperty -MemberName AliasLength -Value Length -Force
        $res = [AstTypeInference]::InferTypeOf( {
                [x]::new().AliasLength
            }.Ast)

        $res.Count | Should -Be 1
        $res.Name | Should -Be System.Int32
    }

    It 'Infers type of code property' {
        class X {
            static [int] CodeProp([psobject] $o) { return 1 }
        }

        class Y {}
        Update-TypeData -TypeName Y -MemberName CodeProp -MemberType CodeProperty -Value ([X].GetMethod("CodeProp")) -Force
        $res = [AstTypeInference]::InferTypeOf( {
                [Y]::new().CodeProp
            }.Ast)

        $res.Count | Should -Be 1
        $res.Name | Should -Be System.Int32
    }

    It 'Infers type of script property' {
        class Y {}
        Update-TypeData -TypeName Y -MemberName ScriptProp -MemberType ScriptProperty -Value {1} -Force
        $res = [AstTypeInference]::InferTypeOf( {
                [Y]::new().ScriptProp
            }.Ast)

        $res.Count | Should -Be 1
        $res.Name | Should -Be System.Int32
    }

    It 'Infers type of script property with outputtype' {
        class Y {}
        Update-TypeData -TypeName Y -MemberName ScriptProp -MemberType ScriptProperty -Value {[OutputType([int])]param()1} -Force
        $res = [AstTypeInference]::InferTypeOf( {
                [Y]::new().ScriptProp
            }.Ast)

        $res.Count | Should -Be 1
        $res.Name | Should -Be System.Int32
    }

    It 'Infers type of script method with outputtype' {
        class Y {}
        Update-TypeData -TypeName Y -MemberName MyScriptMethod -MemberType ScriptMethod -Value {[OutputType([int])]param()1} -Force
        $res = [AstTypeInference]::InferTypeOf( {
                [Y]::new().MyScriptMethod
            }.Ast)

        $res.Count | Should -Be 1
        $res.Name | Should -Be System.Int32
    }

    It 'Infers type of note property' {

        $res = [AstTypeInference]::InferTypeOf( {
                [pscustomobject] @{
                    A = ''
                }.A
            }.Ast)

        $res.Count | Should -Be 1
        $res.Name | Should -Be 'System.Management.Automation.PSObject'
    }

    It 'Infers type of try catch finally' {

        $res = [AstTypeInference]::InferTypeOf( {
                try {
                    1
                }
                catch [exception] {
                    "Text"
                }
                finally {
                    [int]
                }
            }.Ast)

        $res.Count | Should -Be 3
        foreach ($r in $res) {
            $r.Name -In 'System.Int32', 'System.String', 'System.Type' | Should -BeTrue
        }
    }

    It "Infers type from trap statement" {
        $res = [AstTypeInference]::InferTypeOf( {
                trap {
                    "text"
                }
            }.Ast.EndBlock.Traps[0])
        $res.Count | Should -Be 1
        $res.Name | Should -Be 'System.String'
    }

    It "Infers type from exit statement" {
        $res = [AstTypeInference]::InferTypeOf( {
                exit
            }.Ast.EndBlock)
        $res.Count | Should -Be 0
    }

    It 'Infers type of Where/Sort/Foreach pipeline' {
        $res = [AstTypeInference]::InferTypeOf( {
                [int[]](1..10) | Sort-Object -Descending | Where-Object {$_ -gt 3} | ForEach-Object {$_.ToString()}
            }.Ast)

        $res.Name | Should -Be System.String
    }

    It 'Infers type of Method accessed as Property' {
        $res = [AstTypeInference]::InferTypeOf( {
                ''.ToString
            }.Ast)

        $res.Count | Should -Be 1
        $res.Name | Should -Be System.Management.Automation.PSMethod
    }

    It 'Infers int from List[int] with foreach' {
        $res = [AstTypeInference]::InferTypeOf( {
                $l = [System.Collections.Generic.List[string]]::new()
                $l | ForEach-Object {$_}
            }.Ast)

        $res.Count | Should -Be 1
        $res.Name | Should -Be System.String
    }

    It 'Infers class type' {
        $res = [AstTypeInference]::InferTypeOf( {
                class X {
                    [int] $I
                    [bool] Method() {
                        return $true
                    }
                }
            }.Ast)

        $res.Count | Should -Be 0
    }

    Context "TestDrivePath" {
        BeforeAll {
            $errors = $null
            $tokens = $null
            $p = Resolve-Path TestDrive:/
        }
        It 'Infers type of command parameter' {
            $ast = [Language.Parser]::ParseInput("Get-ChildItem -Path $p/foo.txt", [ref] $tokens, [ref] $errors)
            $cmdParam = $ast.EndBlock.Statements[0].Pipelineelements[0].CommandElements[1]
            $res = [AstTypeInference]::InferTypeOf( $cmdParam )

            $res.Count | Should -Be 0
        }

        It 'Infers type of command parameter - second form' {
            $ast = [Language.Parser]::ParseInput("Get-ChildItem -LiteralPath $p/foo.txt", [ref] $tokens, [ref] $errors)
            $cmdParam = $ast.EndBlock.Statements[0].Pipelineelements[0].CommandElements[1]
            $res = [AstTypeInference]::InferTypeOf( $cmdParam )
            $res.Count | Should -Be 0
        }

        It 'Infers type of common commands with Path parameter' {
            $ast = [Language.Parser]::ParseInput("Get-ChildItem -Path:$p/foo.txt", [ref] $tokens, [ref] $errors)
            $cmdAst = $ast.EndBlock.Statements[0].Pipelineelements[0]
            $res = [AstTypeInference]::InferTypeOf( $cmdAst )

            $res.Count | Should -Be 2
            foreach ($r in $res) {
                $r.Name -In 'System.IO.FileInfo', 'System.IO.DirectoryInfo' | Should -BeTrue
            }
        }

        It 'Infers type of common commands with LiteralPath parameter' {
            $ast = [Language.Parser]::ParseInput("Get-ChildItem -LiteralPath:$p/foo.txt", [ref] $tokens, [ref] $errors)
            $cmdAst = $ast.EndBlock.Statements[0].Pipelineelements[0]
            $res = [AstTypeInference]::InferTypeOf( $cmdAst )

            $res.Count | Should -Be 2
            foreach ($r in $res) {
                $r.Name -In 'System.IO.FileInfo', 'System.IO.DirectoryInfo' | Should -BeTrue
            }
        }
    }

    It 'Infers type of variable $_ in hashtable in command parameter' {
        $variableAst = {1..10 | Format-Table @{n = 'x'; ex = {$_}}}.ast.Find( {param($a) $a -is [System.Management.Automation.Language.VariableExpressionAst]}, $true)
        $res = [AstTypeInference]::InferTypeOf( $variableAst)

        $res.Count | Should -Be 1
        $res.Name | Should -Be System.Int32
    }

    It 'Infers type of variable $_ in hashtable from Array' {
        $variableAst = { [int[]]::new(10) | Format-Table @{n = 'x'; ex = {$_}}}.ast.Find( {param($a) $a -is [System.Management.Automation.Language.VariableExpressionAst]}, $true)
        $res = [AstTypeInference]::InferTypeOf( $variableAst)

        $res.Count | Should -Be 1
        $res.Name | Should -Be System.Int32
    }

    It 'Infers type of variable $_ in hashtable from generic IEnumerable ' {
        $variableAst = { [System.Collections.Generic.List[int]]::new() | Format-Table @{n = 'x'; ex = {$_}}}.ast.Find( {param($a) $a -is [System.Management.Automation.Language.VariableExpressionAst]}, $true)
        $res = [AstTypeInference]::InferTypeOf( $variableAst)

        $res.Count | Should -Be 1
        $res.Name | Should -Be System.Int32
    }

    It 'Infers type of variable $_ command parameter' {
        $variableAst = { 1..10 | Group-Object {$_.Length}}.ast.Find( {param($a) $a -is [System.Management.Automation.Language.VariableExpressionAst]}, $true)
        $res = [AstTypeInference]::InferTypeOf( $variableAst)

        $res.Count | Should -Be 1
        $res.Name | Should -Be System.Int32
    }

    It 'Infers type of variable $_ in catch block' {
        $variableAst = { try {} catch { $_ } }.Ast.Find({ param($a) $a -is [System.Management.Automation.Language.VariableExpressionAst] }, $true)
        $res = [AstTypeInference]::InferTypeOf($variableAst)

        $res | Should -HaveCount 1
        $res.Name | Should -Be System.Management.Automation.ErrorRecord
    }

    It 'Infers type of untyped $_.Exception in catch block' {
        $memberAst = { try {} catch { $_.Exception } }.Ast.Find({ param($a) $a -is [System.Management.Automation.Language.MemberExpressionAst] }, $true)
        $res = [AstTypeInference]::InferTypeOf($memberAst)

        $res | Should -HaveCount 1
        $res.Name | Should -Be System.Exception
    }

    $catchClauseTypes = @(
        @{ Type = 'System.ArgumentException' }
        @{ Type = 'System.ArgumentNullException' }
        @{ Type = 'System.ArgumentOutOfRangeException' }
        @{ Type = 'System.Collections.Generic.KeyNotFoundException' }
        @{ Type = 'System.DivideByZeroException' }
        @{ Type = 'System.FormatException' }
        @{ Type = 'System.IndexOutOfRangeException' }
        @{ Type = 'System.InvalidOperationException' }
        @{ Type = 'System.IO.DirectoryNotFoundException' }
        @{ Type = 'System.IO.DriveNotFoundException' }
        @{ Type = 'System.IO.FileNotFoundException' }
        @{ Type = 'System.IO.PathTooLongException' }
        @{ Type = 'System.Management.Automation.CommandNotFoundException' }
        @{ Type = 'System.Management.Automation.JobFailedException' }
        @{ Type = 'System.Management.Automation.RuntimeException' }
        @{ Type = 'System.Management.Automation.ValidationMetadataException' }
        @{ Type = 'System.NotImplementedException' }
        @{ Type = 'System.NotSupportedException' }
        @{ Type = 'System.ObjectDisposedException' }
        @{ Type = 'System.OverflowException' }
        @{ Type = 'System.PlatformNotSupportedException' }
        @{ Type = 'System.RankException' }
        @{ Type = 'System.TimeoutException' }
        @{ Type = 'System.UriFormatException' }
    )

    It 'Infers type of $_.Exception in [<Type>] typed catch block' -TestCases $catchClauseTypes {
        param($Type)

        $memberAst = [scriptblock]::Create("try {} catch [$Type] { `$_.Exception }").Ast.Find(
            { param($a) $a -is [System.Management.Automation.Language.MemberExpressionAst] },
            $true
        )
        $res = [AstTypeInference]::InferTypeOf($memberAst)

        $res | Should -HaveCount 1
        $res.Name | Should -Be $Type
    }

    It 'Infers possible types of $_.Exception in multi-typed catch block' {
        $memberAst = { try {} catch [System.ArgumentException], [System.NotImplementedException] { $_.Exception } }.Ast.Find(
            { param($a) $a -is [System.Management.Automation.Language.MemberExpressionAst] },
            $true
        )
        $res = [AstTypeInference]::InferTypeOf($memberAst)

        $res | Should -HaveCount 2
        $res[0].Name | Should -Be System.ArgumentException
        $res[1].Name | Should -Be System.NotImplementedException
    }

    It 'Infers type of $_.Exception in each successive catch block' {
        $memberAst = {
            try {}
            catch [System.ArgumentException] { $_.Exception }
            catch { $_.Exception }
        }.Ast.FindAll(
            { param($a) $a -is [System.Management.Automation.Language.MemberExpressionAst] },
            $true
        )
        $res = foreach ($item in $memberAst) { [AstTypeInference]::InferTypeOf($item) }

        $res | Should -HaveCount 2
        $res[0].Name | Should -Be System.ArgumentException
        $res[1].Name | Should -Be System.Exception
    }

    It 'Infers type of function member' {
        $res = [AstTypeInference]::InferTypeOf( {
                class X {
                    [DateTime] GetDate() { return [datetime]::Now }
                }
            }.Ast.Find( {param($ast) $ast -is [System.Management.Automation.Language.FunctionMemberAst]}, $true))

        $res.Count | Should -Be 0
    }

    It 'Infers type of MemberExpression on class property' {
        class X {
            [DateTime] $Date
        }
        $x = [X]::new()
        $res = [AstTypeInference]::InferTypeOf( {
                $x.Date
            }.Ast.Find( {param($ast) $ast -is [System.Management.Automation.Language.MemberExpressionAst] -and $ast.Member.Value -eq 'Date'}, $true))

        $res.Count | Should -Be 1
        $res.Name | Should -Be System.DateTime
    }

    It 'Infers type of MemberExpression on class Method' {
        class X {
            [DateTime] GetDate() { return [DateTime]::Now }
        }
        $x = [X]::new()
        $res = [AstTypeInference]::InferTypeOf( {
                $x.GetDate()
            }.Ast.Find( {param($ast) $ast -is [System.Management.Automation.Language.MemberExpressionAst] -and $ast.Member.Value -eq 'GetDate'}, $true))

        $res.Count | Should -Be 1
        $res.Name | Should -Be System.DateTime
    }

    It 'Infers type of note property with safe eval' -Skip {
        $res = [AstTypeInference]::InferTypeOf( {
                [pscustomobject] @{
                    A = ''
                }.A
            }.Ast)

        $res.Count | Should -Be 1
        $res.Name | Should -Be 'System.String'
    }

    It 'Infers type of invoke operator scriptblock' -Skip {
        $res = [AstTypeInference]::InferTypeOf( {
                & {1}
            }.Ast)

        $res.Count | Should -Be 1
        $res.Name | Should -Be System.Int32
    }

    It 'Infers type of script property with safe eval' -Skip {
        class Y {}
        Update-TypeData -TypeName Y -MemberName SafeEvalScriptProp -MemberType ScriptProperty -Value {1} -Force
        $res = [AstTypeInference]::InferTypeOf( {
                [Y]::new().SafeEvalScriptProp
            }.Ast, [TypeInferenceRuntimePermissions]::AllowSafeEval)

        $res.Count | Should -Be 1
        $res.Name | Should -Be System.Int32
    }

    It 'Infers type of base ctor' -Skip {
        $res = [AstTypeInference]::InferTypeOf( {
                class BaseType {
                    [string] $s
                    BaseType([string]$s) {$this.s = $s}
                }
                class X : BaseType {
                    X() : base("foo") {}
                }
            }.Ast.Find( {param($ast) $ast -is [System.Management.Automation.Language.BaseCtorInvokeMemberExpressionAst]}, $true))

        $res.Count | Should -Be BaseType
    }

<<<<<<< HEAD
    It 'Infers type of "as" operator statement' {
        $res = [AstTypeInference]::InferTypeOf( { $null -as [int] }.Ast)
        $res.Count | Should -Be 1
        $res.Name | Should -Be 'System.Int32'
    }

    It 'Infers type of $_ in a method scriptblock' {
        $res = [AstTypeInference]::InferTypeOf( { ("","").ForEach({$_}) }.Ast.Find({param($ast) $ast -is [System.Management.Automation.Language.VariableExpressionAst]}, $true))
        $res.Count | Should -Be 1
        $res.Name | Should -Be 'System.String'
    }

    It 'Infers type of index item in an IList' {
        $res = [AstTypeInference]::InferTypeOf( { ([System.Collections.Generic.IList[System.Text.StringBuilder]]$null)[0] }.Ast)
        $res.Count | Should -Be 1
        $res.Name | Should -Be 'System.Text.StringBuilder'
=======
    It 'Infers type of generic method invocation with type parameters' {
        $res = [AstTypeInference]::InferTypeOf( { [array]::Empty[int]() }.Ast)
        $res.Count | Should -Be 1
        $res.Name | Should -Be 'System.Int32[]'
>>>>>>> 4e6909e7
    }
}

Describe "AstTypeInference tests" -Tags CI {
    It "Infers type from integer with passed in powershell instance" {
        $powerShell = [PowerShell]::Create([RunspaceMode]::CurrentRunspace)
        $res = [AstTypeInference]::InferTypeOf( { 1 }.Ast, $powerShell)
        $res.Count | Should -Be 1
        $res.Name | Should -Be 'System.Int32'
    }

    It "Infers type from integer with passed in powershell instance and typeinferencespermissions" {
        $powerShell = [PowerShell]::Create([RunspaceMode]::CurrentRunspace)
        $v = 1
        $res = [AstTypeInference]::InferTypeOf( { $v }.Ast, $powerShell, [TypeInferenceRuntimePermissions]::AllowSafeEval)
        $res.Name | Should -Be 'System.Int32'
    }

}<|MERGE_RESOLUTION|>--- conflicted
+++ resolved
@@ -1228,7 +1228,6 @@
         $res.Count | Should -Be BaseType
     }
 
-<<<<<<< HEAD
     It 'Infers type of "as" operator statement' {
         $res = [AstTypeInference]::InferTypeOf( { $null -as [int] }.Ast)
         $res.Count | Should -Be 1
@@ -1245,12 +1244,12 @@
         $res = [AstTypeInference]::InferTypeOf( { ([System.Collections.Generic.IList[System.Text.StringBuilder]]$null)[0] }.Ast)
         $res.Count | Should -Be 1
         $res.Name | Should -Be 'System.Text.StringBuilder'
-=======
+    }
+
     It 'Infers type of generic method invocation with type parameters' {
         $res = [AstTypeInference]::InferTypeOf( { [array]::Empty[int]() }.Ast)
         $res.Count | Should -Be 1
         $res.Name | Should -Be 'System.Int32[]'
->>>>>>> 4e6909e7
     }
 }
 
