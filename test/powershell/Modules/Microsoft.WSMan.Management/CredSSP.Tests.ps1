--- conflicted
+++ resolved
@@ -104,15 +104,7 @@
     ) {
         param ($cmdline, $cmd)
 
-<<<<<<< HEAD
-        runas.exe /trustlevel:0x20000 "$powershell -nop -c try { $cmdline } catch { `$_.FullyQualifiedErrorId | Out-File $errtxt }; New-Item -Type File -Path $donefile"
-        Wait-FileToBePresent -File $donefile -TimeoutInSeconds 5 -IntervalInMilliseconds 100
-        $errtxt | Should -Exist
-        $err = Get-Content $errtxt
-        $err | Should -Be "System.InvalidOperationException,Microsoft.WSMan.Management.$cmd"
-=======
         $scriptBlock = [scriptblock]::Create($cmdline)
         $scriptBlock | should -Throw -ErrorId "System.InvalidOperationException,Microsoft.WSMan.Management.$cmd"
->>>>>>> 5e1bb01c
     }
 }