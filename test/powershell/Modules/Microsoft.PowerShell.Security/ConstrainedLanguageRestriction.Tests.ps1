
# Copyright (c) Microsoft Corporation. All rights reserved.
# Licensed under the MIT License.

##
## ----------
## Test Note:
## ----------
## Since these tests change session and system state (constrained language and system lockdown)
## they will all use try/finally blocks instead of Pester AfterEach/AfterAll to ensure session
## and system state is restored.
## Pester AfterEach, AfterAll is not reliable when the session is constrained language or locked down.
##

if ($IsWindows)
{
    $code = @'

    #region Using directives

    using System;
    using System.Globalization;
    using System.Reflection;
    using System.Collections;
    using System.Collections.Generic;
    using System.IO;
    using System.Security;
    using System.Runtime.InteropServices;
    using System.Threading;
    using System.Management.Automation;

    #endregion

    /// <summary>Adds a new type to the Application Domain</summary>
    [Cmdlet("Invoke", "LanguageModeTestingSupportCmdlet")]
    public sealed class InvokeLanguageModeTestingSupportCmdlet : PSCmdlet
    {
        [Parameter()]
        public SwitchParameter EnableFullLanguageMode
        {
            get { return enableFullLanguageMode; }
            set { enableFullLanguageMode = value; }
        }
        private SwitchParameter enableFullLanguageMode;

        [Parameter()]
        public SwitchParameter SetLockdownMode
        {
            get { return setLockdownMode; }
            set { setLockdownMode = value; }
        }
        private SwitchParameter setLockdownMode;

        [Parameter()]
        public SwitchParameter RevertLockdownMode
        {
            get { return revertLockdownMode; }
            set { revertLockdownMode = value; }
        }
        private SwitchParameter revertLockdownMode;

        protected override void BeginProcessing()
        {
            if (enableFullLanguageMode)
            {
                SessionState.LanguageMode = PSLanguageMode.FullLanguage;
            }

            if (setLockdownMode)
            {
                Environment.SetEnvironmentVariable("__PSLockdownPolicy", "0x80000007", EnvironmentVariableTarget.Machine);
            }

            if (revertLockdownMode)
            {
                Environment.SetEnvironmentVariable("__PSLockdownPolicy", null, EnvironmentVariableTarget.Machine);
            }
        }
    }
'@

    if (-not (Get-Command Invoke-LanguageModeTestingSupportCmdlet -ea Ignore))
    {
        $moduleName = Get-RandomFileName
        $moduleDirectory = join-path $TestDrive\Modules $moduleName
        if (-not (Test-Path $moduleDirectory))
        {
            $null = New-Item -ItemType Directory $moduleDirectory -Force
        }

        try
        {
            Add-Type -TypeDefinition $code -OutputAssembly $moduleDirectory\TestCmdletForConstrainedLanguage.dll -ErrorAction Ignore
        } catch {}

        Import-Module -Name $moduleDirectory\TestCmdletForConstrainedLanguage.dll
    }
} # end if ($IsWindows)

try
{
    $defaultParamValues = $PSDefaultParameterValues.Clone()
    $PSDefaultParameterValues["it:Skip"] = !$IsWindows

    Describe "Built-ins work within constrained language" -Tags 'Feature','RequireAdminOnWindows' {

        BeforeAll {
            $TestCasesBuiltIn = @(
                @{testName = "Verify built-in function"; scriptblock = { Get-Verb } }
                @{testName = "Verify built-in error variable"; scriptblock = { Write-Error SomeError -ErrorVariable ErrorOutput -ErrorAction SilentlyContinue; $ErrorOutput} }
            )
        }

        It "<testName>" -TestCases $TestCasesBuiltIn {

            param ($scriptblock)

            try
            {
                $ExecutionContext.SessionState.LanguageMode = "ConstrainedLanguage"

                $result = (& $scriptblock)
            }
            finally
            {
                Invoke-LanguageModeTestingSupportCmdlet -EnableFullLanguageMode
            }

            $result.Count | Should -BeGreaterThan 0
        }
    }

    Describe "Background jobs" -Tags 'Feature','RequireAdminOnWindows' {

        Context "Background jobs in system lock down mode" {

            It "Verifies that background jobs in system lockdown mode run in constrained language" {

                try
                {
                    Invoke-LanguageModeTestingSupportCmdlet -SetLockdownMode

                    $job = Start-Job -ScriptBlock { [object]::Equals("A", "B") } | Wait-Job
                    $expectedErrorId = $job.ChildJobs[0].Error.FullyQualifiedErrorId
                    $job | Remove-Job
                }
                finally
                {
                    Invoke-LanguageModeTestingSupportCmdlet -RevertLockdownMode -EnableFullLanguageMode
                }

<<<<<<< HEAD
                $expectedErrorId | Should BeExactly "MethodInvocationNotSupportedInConstrainedLanguage"
=======
                $expectedError.FullyQualifiedErrorId | Should -Match "MethodInvocationNotSupportedInConstrainedLanguage"
>>>>>>> e86fea6a
            }
        }

        Context "Background jobs within inconsistent mode" {

            It "Verifies that background job is denied when mode is inconsistent" {

                try
                {
                    $ExecutionContext.SessionState.LanguageMode = "ConstrainedLanguage"

                    Start-Job { [object]::Equals("A", "B") }
                    throw "No Exception!"
                }
                catch
                {
                    $exception = $_
                }
                finally
                {
                    Invoke-LanguageModeTestingSupportCmdlet -EnableFullLanguageMode
                }

                $exception.FullyQualifiedErrorId | Should -Match "CannotStartJobInconsistentLanguageMode"
            }
        }
    }

    Describe "Add-Type in constrained language" -Tags 'Feature','RequireAdminOnWindows' {

        It "Verifies Add-Type fails in constrained language mode" {

            try
            {
                $ExecutionContext.SessionState.LanguageMode = "ConstrainedLanguage"

                Add-Type -TypeDefinition 'public class ConstrainedLanguageTest { public static string Hello = "HelloConstrained"; }'
                throw "No Exception!"
            }
            catch
            {
                $exception = $_
            }
            finally
            {
                Invoke-LanguageModeTestingSupportCmdlet -EnableFullLanguageMode
            }

            $exception.FullyQualifiedErrorId | Should -Match "CannotDefineNewType"
        }

        It "Verifies Add-Type works back in full language mode again" {
            Add-Type -TypeDefinition 'public class AfterFullLanguageTest { public static string Hello = "HelloAfter"; }'
            [AfterFullLanguageTest]::Hello | Should -Be "HelloAfter"
        }
    }

    Describe "New-Object in constrained language" -Tags 'Feature','RequireAdminOnWindows' {

        Context "New-Object with dotNet types" {

            It "Verifies New-Object works in constrained language of allowed string type" {

                try
                {
                    $ExecutionContext.SessionState.LanguageMode = "ConstrainedLanguage"

                    $resultString = New-Object System.String "Hello"
                }
                finally
                {
                    Invoke-LanguageModeTestingSupportCmdlet -EnableFullLanguageMode
                }

                $resultString | Should -Be "Hello"
            }

            It "Verifies New-Object throws error in constrained language for disallowed IntPtr type" {

                try
                {
                    $ExecutionContext.SessionState.LanguageMode = "ConstrainedLanguage"

                    New-Object System.IntPtr 1234
                    throw "No Exception!"
                }
                catch
                {
                    $exception = $_
                }
                finally
                {
                    Invoke-LanguageModeTestingSupportCmdlet -EnableFullLanguageMode
                }

                $exception.FullyQualifiedErrorId | Should -Match "CannotCreateTypeConstrainedLanguage"
            }

            It "Verifies New-Object works for IntPtr type back in full language mode again" {

                New-Object System.IntPtr 1234 | Should -Be 1234
            }
        }

        Context "New-Object with COM types" {

            It "Verifies New-Object with COM types is disallowed in system lock down" {

                try
                {
                    $ExecutionContext.SessionState.LanguageMode = "ConstrainedLanguage"
                    Invoke-LanguageModeTestingSupportCmdlet -SetLockdownMode

                    New-Object -Com ADODB.Parameter
                    throw "No Exception!"
                }
                catch
                {
                    $exception = $_
                }
                finally
                {
                    Invoke-LanguageModeTestingSupportCmdlet -RevertLockdownMode -EnableFullLanguageMode
                }

                $exception.FullyQualifiedErrorId | Should -Match "CannotCreateComTypeConstrainedLanguage"
            }

            It "Verifies New-Object with COM types works back in full language mode again" {

                $result = New-Object -ComObject ADODB.Parameter
                $result.Direction | Should -Be 1
            }
        }
    }

    Describe "New-Item command on function drive in constrained language" -Tags 'Feature','RequireAdminOnWindows' {

        It "Verifies New-Item directory on function drive is not allowed in constrained language mode" {

            try
            {
                $ExecutionContext.SessionState.LanguageMode = "ConstrainedLanguage"

                $null = New-Item -Path function:\SomeEvilFunction -ItemType Directory -Value SomeBadScriptBlock -ErrorAction Stop
                throw "No Exception!"
            }
            catch
            {
                $exception = $_
            }
            finally
            {
                Invoke-LanguageModeTestingSupportCmdlet -EnableFullLanguageMode
            }

            $exception.FullyQualifiedErrorId | Should -Match "NotSupported"
        }
    }

    Describe "Script debugging in constrained language" -Tags 'Feature','RequireAdminOnWindows' {

        It "Verifies that a debugging breakpoint cannot be set in constrained language and no system lockdown" {

            try
            {
                $ExecutionContext.SessionState.LanguageMode = "ConstrainedLanguage"

                function MyDebuggerFunction {}
                Set-PSBreakpoint -Command MyDebuggerFunction
                throw "No Exception!"
            }
            catch
            {
                $exception = $_
            }
            finally
            {
                Invoke-LanguageModeTestingSupportCmdlet -EnableFullLanguageMode
            }

            $exception.FullyQualifiedErrorId | Should -Match "CannotSetBreakpointInconsistentLanguageMode"
        }
<<<<<<< HEAD
        
        It "Verifies that a debugging breakpoint can be set in constrained language with system lockdown" {
=======

        # TODO
        # Test is pending because PowerShell Core currently stubs out Windows system lockdown APIs
        It "Verifies that a debugging breakpoint can be set in constrained language with system lockdown" -Pending {
>>>>>>> e86fea6a

            try
            {
                $ExecutionContext.SessionState.LanguageMode = "ConstrainedLanguage"
                Invoke-LanguageModeTestingSupportCmdlet -SetLockdownMode

                function MyDebuggerFunction2 {}
                $Global:DebuggingOk = $null
                $null = Set-PSBreakpoint -Command MyDebuggerFunction2 -Action { $Global:DebuggingOk = "DebuggingOk" }
                MyDebuggerFunction2
            }
            finally
            {
                Invoke-LanguageModeTestingSupportCmdlet -RevertLockdownMode -EnableFullLanguageMode
            }

            $Global:DebuggingOk | Should -Be "DebuggingOk"
        }

        It "Verifies that debugger commands do not run in full language mode when system is locked down" {

            try
            {
                $ExecutionContext.SessionState.LanguageMode = "ConstrainedLanguage"

                function MyDebuggerFunction3 {}
                $null = Set-PSBreakpoint -Command MyDebuggerFunction3 -Action { $Global:dbgResult = [object]::Equals("A", "B") }

                $restoreEAPreference = $ErrorActionPreference
                $ErrorActionPreference = "Stop"
                MyDebuggerFunction3
                throw "No Exception!"
            }
            catch
            {
                $exception = $_
            }
            finally
            {
                if ($restoreEAPreference -ne $null) { $ErrorActionPreference = $restoreEAPreference }
                Invoke-LanguageModeTestingSupportCmdlet -EnableFullLanguageMode
            }

<<<<<<< HEAD
            $exception.FullyQualifiedErrorId | Should Match "CannotSetBreakpointInconsistentLanguageMode"
=======
            $exception.FullyQualifiedErrorId | Should -Match "MethodInvocationNotSupportedInConstrainedLanguage"
>>>>>>> e86fea6a
        }

        It "Verifies that debugger command injection is blocked in system lock down" {

            $trustedScriptContent = @'
            function Trusted
            {
                param ($UserInput)

                Add-Type -TypeDefinition $UserInput
                try { $null = New-Object safe_738057 -ErrorAction Ignore } catch {}
                try { $null = New-Object pwnd_738057 -ErrorAction Ignore } catch {}
            }

            Trusted -UserInput 'public class safe_738057 { public safe_738057() { System.Environment.SetEnvironmentVariable("pwnd_738057", "False"); } }'

            "Hello World"
'@
            $trustedFile = Join-Path $TestDrive CommandInjectionDebuggingBlocked_System32.ps1

            try
            {
                $ExecutionContext.SessionState.LanguageMode = "ConstrainedLanguage"
                Invoke-LanguageModeTestingSupportCmdlet -SetLockdownMode

                Set-Content $trustedScriptContent -Path $trustedFile
                $env:pwnd_738057 = "False"
                Set-PSBreakpoint -Script $trustedFile -Line 12 -Action { Trusted -UserInput 'public class pwnd_738057 { public pwnd_738057() { System.Environment.SetEnvironmentVariable("pwnd_738057", "Pwnd"); } }' }
                & $trustedFile
            }
            finally
            {
                Invoke-LanguageModeTestingSupportCmdlet -RevertLockdownMode -EnableFullLanguageMode
            }

            $env:pwnd_738057 | Should -Not -Be "Pwnd"
        }
    }

    Describe "Engine events in constrained language mode" -Tags 'Feature','RequireAdminOnWindows' {

        It "Verifies engine event in constrained language mode, its action runs as constrained" {

            try
            {
                $ExecutionContext.SessionState.LanguageMode = "ConstrainedLanguage"

                $job = Register-EngineEvent LockdownEvent -Action { [object]::Equals("A", "B") }
                $null = New-Event LockdownEvent
                Wait-Job $job
                Unregister-Event LockdownEvent
            }
            finally
            {
                Invoke-LanguageModeTestingSupportCmdlet -EnableFullLanguageMode
            }

            $job.Error.FullyQualifiedErrorId | Should -Match "MethodInvocationNotSupportedInConstrainedLanguage"
        }
    }

    Describe "Module scope scripts in constrained language mode" -Tags 'Feature','RequireAdminOnWindows' {

        It "Verifies that while in constrained language mode script run in a module scope also runs constrained" {
            Import-Module PSDiagnostics
            $module = Get-Module PSDiagnostics

            try
            {
                $ExecutionContext.SessionState.LanguageMode = "ConstrainedLanguage"

                & $module { [object]::Equals("A", "B") }
                throw "No Exception!"
            }
            catch
            {
                $exception = $_
            }
            finally
            {
                Invoke-LanguageModeTestingSupportCmdlet -EnableFullLanguageMode
            }

            $exception.FullyQualifiedErrorId | Should -Match "MethodInvocationNotSupportedInConstrainedLanguage"
        }
    }

    Describe "Switch -file in constrained language mode" -Tags 'Feature','RequireAdminOnWindows' {

        It "Verifies that switch -file will not work in constrained language without provider" {

            [initialsessionstate] $iss = [initialsessionstate]::Create()
            $iss.LanguageMode = "ConstrainedLanguage"
            [runspace] $rs = [runspacefactory]::CreateRunspace($iss)
            $rs.Open()
            $pl = $rs.CreatePipeline("switch -file $testDrive/foo.txt { 'A' { 'B' } }")

            try
            {
                $pl.Invoke()
                throw "No Exception!"
            }
            catch
            {
                $exception = $_
            }
            finally
            {
                $rs.Dispose()
            }

            $exception.FullyQualifiedErrorId | Should -Match "DriveNotFoundException"
        }
    }

    Describe "Get content syntax in constrained language mode" -Tags 'Feature','RequireAdminOnWindows' {

        It "Verifies that the get content syntax returns null value in constrained language without provider" {

            $iss = [initialsessionstate]::Create()
            $iss.LanguageMode = "ConstrainedLanguage"
            $rs = [runspacefactory]::CreateRunspace($iss)
            $rs.Open()
            $pl = $rs.CreatePipeline('${' + "$testDrive/foo.txt}")

            $result = $pl.Invoke()
            $rs.Dispose()

            $result[0] | Should -BeNullOrEmpty
        }
    }

    Describe "Stream redirection in constrained language mode" -Tags 'Feature','RequireAdminOnWindows' {

        It "Verifies that stream redirection doesn't work in constrained language mode without provider" {

            $iss = [initialsessionstate]::CreateDefault2()
            $iss.Providers.Clear()
            $iss.LanguageMode = "ConstrainedLanguage"
            $rs = [runspacefactory]::CreateRunspace($iss)
            $rs.Open()
            $pl = $rs.CreatePipeline('"Hello" > c:\temp\foo.txt')

            try
            {
                $pl.Invoke()
                throw "No Exception!"
            }
            catch
            {
                $exception = $_
            }
            finally
            {
                $rs.Dispose()
            }

            $exception.FullyQualifiedErrorId | Should -Match "CmdletInvocationException"
        }
    }

    Describe "Invoke-Expression in constrained language mode" -Tags 'Feature','RequireAdminOnWindows' {

        BeforeAll {

            function VulnerableFunctionFromFullLanguage { Invoke-Expression $Args[0] }

            $TestCasesIEX = @(
                @{testName = "Verifies direct Invoke-Expression does not bypass constrained language mode";
                  scriptblock = { Invoke-Expression '[object]::Equals("A", "B")' } }
                @{testName = "Verifies indirect Invoke-Expression does not bypass constrained language mode";
                  scriptblock = { VulnerableFunctionFromFullLanguage '[object]::Equals("A", "B")' } }
            )
        }

        It "<testName>" -TestCases $TestCasesIEX {

            param ($scriptblock)

            try
            {
                $ExecutionContext.SessionState.LanguageMode = "ConstrainedLanguage"

                & $scriptblock
                throw 'No Exception!'
            }
            catch
            {
                $exception = $_
            }
            finally
            {
                Invoke-LanguageModeTestingSupportCmdlet -EnableFullLanguageMode
            }

            $exception.FullyQualifiedErrorId | Should -Match "MethodInvocationNotSupportedInConstrainedLanguage"
        }
    }

    Describe "Dynamic method invocation in constrained language mode" -Tags 'Feature','RequireAdminOnWindows' {

        It "Verifies dynamic method invocation does not bypass constrained language mode" {

            try
            {
                $ExecutionContext.SessionState.LanguageMode = "ConstrainedLanguage"

                $type = [IO.Path]
                $method = "GetRandomFileName"
                $type::$method()
                throw 'No Exception!'
            }
            catch
            {
                $exception = $_
            }
            finally
            {
                Invoke-LanguageModeTestingSupportCmdlet -EnableFullLanguageMode
            }

            $exception.FullyQualifiedErrorId | Should -Match "MethodInvocationNotSupportedInConstrainedLanguage"
        }

        It "Verifies dynamic methods invocation does not bypass constrained language mode" {

            try
            {
                $ExecutionContext.SessionState.LanguageMode = "ConstrainedLanguage"

                $type = [IO.Path]
                $methods = "GetRandomFileName","GetTempPath"
                $type::($methods[0])()
                throw 'No Exception!'
            }
            catch
            {
                $exception = $_
            }
            finally
            {
                Invoke-LanguageModeTestingSupportCmdlet -EnableFullLanguageMode
            }

            $exception.FullyQualifiedErrorId | Should -Match "MethodInvocationNotSupportedInConstrainedLanguage"
        }
    }

    Describe "Tab expansion in constrained language mode" -Tags 'Feature','RequireAdminOnWindows' {

        It "Verifies that tab expansion cannot convert disallowed IntPtr type" {

            try
            {
                $ExecutionContext.SessionState.LanguageMode = "ConstrainedLanguage"

                $result = @(TabExpansion2 '(1234 -as [IntPtr]).' 20 | % CompletionMatches | ? CompletionText -Match Pointer)
            }
            finally
            {
                Invoke-LanguageModeTestingSupportCmdlet -EnableFullLanguageMode
            }

            $result.Count | Should -Be 0
        }
    }

    Describe "Variable AllScope in constrained language mode" -Tags 'Feature','RequireAdminOnWindows' {

        It "Verifies Set-Variable cannot create AllScope in constrained language" {

            try
            {
                $ExecutionContext.SessionState.LanguageMode = "ConstrainedLanguage"

                Set-Variable -Name SetVariableAllScopeNotSupported -Value bar -Option AllScope
                throw "No Exception!"
            }
            catch
            {
                $exception = $_
            }
            finally
            {
                Invoke-LanguageModeTestingSupportCmdlet -EnableFullLanguageMode
            }

            $exception.FullyQualifiedErrorId | Should -Match "NotSupported"
        }

        It "Verifies New-Variable cannot create AllScope in constrained language" {

            try
            {
                $ExecutionContext.SessionState.LanguageMode = "ConstrainedLanguage"

                New-Variable -Name NewVarialbeAllScopeNotSupported -Value bar -Option AllScope
                throw "No Exception!"
            }
            catch
            {
                $exception = $_
            }
            finally
            {
                Invoke-LanguageModeTestingSupportCmdlet -EnableFullLanguageMode
            }

            $exception.FullyQualifiedErrorId | Should -Match "NotSupported"
        }
    }

    Describe "Data section additional commands in constrained language" -Tags 'Feature','RequireAdminOnWindows' {

        function InvokeDataSectionConstrained
        {
            try
            {
                Invoke-Expression 'data foo -SupportedCommand Add-Type { Add-Type }'
                throw "No Exception!"
            }
            catch
            {
                $exception = $_
            }

            return $exception
        }

        It "Verifies data section Add-Type additional command is disallowed in constrained language" {

            try
            {
                $ExecutionContext.SessionState.LanguageMode = "ConstrainedLanguage"

                $exception1 = InvokeDataSectionConstrained
                # Repeat to make sure the first time properly restored the language mode to constrained.
                $exception2 = InvokeDataSectionConstrained
            }
            finally
            {
                Invoke-LanguageModeTestingSupportCmdlet -EnableFullLanguageMode
            }

            $exception1.FullyQualifiedErrorId | Should -Match "DataSectionAllowedCommandDisallowed"
            $exception2.FullyQualifiedErrorId | Should -Match "DataSectionAllowedCommandDisallowed"
        }

        It "Verifies data section with no-constant expression Add-Type additional command is disallowed in constrained language" {

            try
            {
                $ExecutionContext.SessionState.LanguageMode = "ConstrainedLanguage"

                $addedCommand = "Add-Type"
                Invoke-Expression 'data foo -SupportedCommand $addedCommand { Add-Type }'
                throw "No Exception!"
            }
            catch
            {
                $exception = $_
            }
            finally
            {
                Invoke-LanguageModeTestingSupportCmdlet -EnableFullLanguageMode
            }

            $exception.FullyQualifiedErrorId | Should -Match "DataSectionAllowedCommandDisallowed"
        }
    }

    Describe "Import-LocalizedData additional commands in constrained language" -Tags 'Feature','RequireAdminOnWindows' {

        It "Verifies Import-LocalizedData disallows Add-Type in constrained language" {

            try
            {
                $ExecutionContext.SessionState.LanguageMode = "ConstrainedLanguage"

                $localizedDataFileName = Join-Path $TestDrive ImportLocalizedDataAdditionalCommandsNotSupported.psd1
                $null = New-Item -ItemType File -Path $localizedDataFileName -Force
                Import-LocalizedData -SupportedCommand Add-Type -BaseDirectory $TestDrive -FileName ImportLocalizedDataAdditionalCommandsNotSupported
                throw "No Exception!"
            }
            catch
            {
                $exception = $_
            }
            finally
            {
                Invoke-LanguageModeTestingSupportCmdlet -EnableFullLanguageMode
            }

            $exception.FullyQualifiedErrorId | Should -Match "CannotDefineSupportedCommand"
        }
    }

    Describe "Where and Foreach operators should not allow unapproved types in constrained language" -Tags 'Feature','RequireAdminOnWindows' {

        BeforeAll {

            $script1 = @'
                $data = @(
                    @{
                        Node = "first"
                        Value1 = 1
                        Value2 = 2
                        first = $true
                    }
                    @{
                        Node = "second"
                        Value1 = 3
                        Value2 = 4
                        Second = $true
                    }
                    @{
                        Node = "third"
                        Value1 = 5
                        Value2 = 6
                        third = $true
                    }
                )

                $result = $data.where{$_.Node -eq "second"}
                Write-Output $result

                # Execute method in scriptblock of where operator, should throw in ConstrainedLanguage mode.
                $data.where{[system.io.path]::GetRandomFileName() -eq "Hello"}
'@

            $script2 = @'
                $data = @(
                    @{
                        Node = "first"
                        Value1 = 1
                        Value2 = 2
                        first = $true
                    }
                    @{
                        Node = "second"
                        Value1 = 3
                        Value2 = 4
                        Second = $true
                    }
                    @{
                        Node = "third"
                        Value1 = 5
                        Value2 = 6
                        third = $true
                    }
                )

                $result = $data.foreach('value1')
                Write-Output $result

                # Execute method in scriptblock of foreach operator, should throw in ConstrainedLanguage mode.
                $data.foreach{[system.io.path]::GetRandomFileName().Length}
'@

            $script3 = @'
            # Method call should throw error.
            (Get-Process powershell*).Foreach('GetHashCode')
'@

            $script4 = @'
            # Where method call should throw error.
            (get-process powershell).where{$_.GetType().FullName -match "process"}
'@

            $TestCasesForeach = @(
                @{testName = "Verify where statement with invalid method call in constrained language is disallowed"; script = $script1 }
                @{testName = "Verify foreach statement with invalid method call in constrained language is disallowed"; script = $script2 }
                @{testName = "Verify foreach statement with embedded method call in constrained language is disallowed"; script = $script3 }
                @{testName = "Verify where statement with embedded method call in constrained language is disallowed"; script = $script4 }
            )
        }

        It "<testName>" -TestCases $TestCasesForeach {

            param (
                [string] $script
            )

            try
            {
                $ExecutionContext.SessionState.LanguageMode = "ConstrainedLanguage"

                # Scriptblock must be created inside constrained language.
                $sb = [scriptblock]::Create($script)
                & sb
                throw "No Exception!"
            }
            catch
            {
                $exception = $_
            }
            finally
            {
                Invoke-LanguageModeTestingSupportCmdlet -EnableFullLanguageMode
            }

            $exception.FullyQualifiedErrorId | Should -Match "MethodInvocationNotSupportedInConstrainedLanguage"
        }
    }

    # End Describe blocks
}
finally
{
    if ($defaultParamValues -ne $null)
    {
        $Global:PSDefaultParameterValues = $defaultParamValues
    }
}<|MERGE_RESOLUTION|>--- conflicted
+++ resolved
@@ -149,11 +149,7 @@
                     Invoke-LanguageModeTestingSupportCmdlet -RevertLockdownMode -EnableFullLanguageMode
                 }
 
-<<<<<<< HEAD
                 $expectedErrorId | Should BeExactly "MethodInvocationNotSupportedInConstrainedLanguage"
-=======
-                $expectedError.FullyQualifiedErrorId | Should -Match "MethodInvocationNotSupportedInConstrainedLanguage"
->>>>>>> e86fea6a
             }
         }
 
@@ -337,15 +333,8 @@
 
             $exception.FullyQualifiedErrorId | Should -Match "CannotSetBreakpointInconsistentLanguageMode"
         }
-<<<<<<< HEAD
         
         It "Verifies that a debugging breakpoint can be set in constrained language with system lockdown" {
-=======
-
-        # TODO
-        # Test is pending because PowerShell Core currently stubs out Windows system lockdown APIs
-        It "Verifies that a debugging breakpoint can be set in constrained language with system lockdown" -Pending {
->>>>>>> e86fea6a
 
             try
             {
@@ -389,11 +378,7 @@
                 Invoke-LanguageModeTestingSupportCmdlet -EnableFullLanguageMode
             }
 
-<<<<<<< HEAD
             $exception.FullyQualifiedErrorId | Should Match "CannotSetBreakpointInconsistentLanguageMode"
-=======
-            $exception.FullyQualifiedErrorId | Should -Match "MethodInvocationNotSupportedInConstrainedLanguage"
->>>>>>> e86fea6a
         }
 
         It "Verifies that debugger command injection is blocked in system lock down" {
