# Copyright (c) Microsoft Corporation.
# Licensed under the MIT License.

# This is a Pester test suite which validate the Web cmdlets.
#
# Note: These tests use data from WebListener
#

# Invokes the given command via script block invocation.
#
function ExecuteWebCommand {
    param (
        [ValidateNotNullOrEmpty()]
        [string]
        $command
    )

    $result = [PSObject]@{Output = $null; Error = $null}

    try {
        $scriptBlock = [scriptblock]::Create($command)
        $result.Output = & $scriptBlock
    } catch {
        $result.Error = $_
    }

    return $result
}

# This function calls either Invoke-WebRequest or Invoke-RestMethod using the OutFile parameter
# Then, the file content is read and return in a $result object.
#
function ExecuteRequestWithOutFile {
    param (
        [ValidateSet("Invoke-RestMethod", "Invoke-WebRequest" )]
        [string]
        $cmdletName,

        [string]
        $uri = (Get-WebListenerUrl -Test 'Get')
    )

    $result = [PSObject]@{Output = $null; Error = $null}
    # We use '[outfile1]' in the file name to check that OutFile parameter is literal path
    $filePath = Join-Path $TestDrive ((Get-Random).ToString() + "[outfile1].txt")
    try {
        if ($cmdletName -eq "Invoke-WebRequest") {
            Invoke-WebRequest -Uri $uri -OutFile $filePath
        } else {
            Invoke-RestMethod -Uri $uri -OutFile $filePath
        }
        $result.Output = Get-Content -LiteralPath $filePath -Raw -ErrorAction SilentlyContinue
    } catch {
        $result.Error = $_
    } finally {
        if (Test-Path $filePath) {
            Remove-Item $filePath -Force -ErrorAction SilentlyContinue
        }
    }
    return $result
}

# This function calls either Invoke-WebRequest or Invoke-RestMethod with the given uri
# using the Headers parameter to disable keep-alive.
#
function ExecuteRequestWithHeaders {
    param (
        [ValidateSet("Invoke-RestMethod", "Invoke-WebRequest" )]
        [string]
        $cmdletName,

        [string]
        $uri = (Get-WebListenerUrl -Test 'Get')
    )

    $result = [PSObject]@{Output = $null; Error = $null}
    try {
        $headers = @{ Connection = 'close'}
        if ($cmdletName -eq "Invoke-WebRequest") {
            $result.Output = Invoke-WebRequest -Uri $uri -Headers $headers
        } else {
            $result.Output = Invoke-RestMethod -Uri $uri -Headers $headers
        }
    } catch {
        $result.Error = $_
    }
    return $result
}

# Returns test data for the given content type.
#
function GetTestData {
    param (
        [ValidateSet("text/plain", "application/xml", "application/json")]
        [String]
        $contentType
    )

    $testData = @{ItemID = 987123; Name = 'TestData'}

    if ($contentType -eq "text/plain") {
        $body = $testData | Out-String
    } elseif ($contentType -eq "application/xml") {
        $body = '
<?xml version="1.0" encoding="utf-8"?>
<Objects>
<Object>
<ItemID>987123</ItemID>
<Name>TestData</Name>
</Object>
</Objects>
'
    } else {
        # "application/json"
        $body = $testData | ConvertTo-Json -Compress
    }

    return $body
}

function ExecuteRedirectRequest {
    param (
        [Parameter(Mandatory)]
        [string]
        $uri,

        [ValidateSet('Invoke-WebRequest', 'Invoke-RestMethod')]
        [string]
        $Cmdlet = 'Invoke-WebRequest',

        [ValidateSet('POST', 'GET')]
        [string]
        $Method = 'GET',

        [ValidateSet('POST')]
        [string]
        $CustomMethod,

        [switch]
        $PreserveAuthorizationOnRedirect,

        [switch]
        $PreserveHttpMethodOnRedirect,

        [ValidateRange(0, [int]::MaxValue)]
        [int]
        $MaximumRedirection
    )
    $result = [PSObject]@{Output = $null; Error = $null; Content = $null}

    try {
        $headers = @{"Authorization" = "test"}
        if ($Cmdlet -eq 'Invoke-WebRequest') {
            if ($MaximumRedirection -gt 0) {
<<<<<<< HEAD
                $result.Output = Invoke-WebRequest -Uri $uri -Headers $headers -PreserveAuthorizationOnRedirect:$PreserveAuthorizationOnRedirect.IsPresent -PreserveHttpMethodOnRedirect:$PreserveHttpMethodOnRedirect.IsPresent -Method $Method -MaximumRedirection:$MaximumRedirection
=======
                $result.Output = Invoke-WebRequest -Uri $uri -Headers $headers -PreserveAuthorizationOnRedirect:$PreserveAuthorizationOnRedirect.IsPresent -Method $Method -MaximumRedirection:$MaximumRedirection
            } elseif ($CustomMethod) {
                $result.Output = Invoke-WebRequest -Uri $uri -Headers $headers -PreserveAuthorizationOnRedirect:$PreserveAuthorizationOnRedirect.IsPresent -CustomMethod $CustomMethod
>>>>>>> 43abbc45
            } else {
                $result.Output = Invoke-WebRequest -Uri $uri -Headers $headers -PreserveAuthorizationOnRedirect:$PreserveAuthorizationOnRedirect.IsPresent -PreserveHttpMethodOnRedirect:$PreserveHttpMethodOnRedirect.IsPresent -Method $Method
            }
            $result.Content = $result.Output.Content | ConvertFrom-Json
        } else {
<<<<<<< HEAD
            $result.Output = Invoke-RestMethod -Uri $uri -Headers $headers -PreserveAuthorizationOnRedirect:$PreserveAuthorizationOnRedirect.IsPresent -PreserveHttpMethodOnRedirect:$PreserveHttpMethodOnRedirect.IsPresent -Method $Method
=======
            if ($MaximumRedirection -gt 0) {
                $result.Output = Invoke-RestMethod -Uri $uri -Headers $headers -PreserveAuthorizationOnRedirect:$PreserveAuthorizationOnRedirect.IsPresent -Method $Method -MaximumRedirection:$MaximumRedirection
            } elseif ($CustomMethod) {
                $result.Output = Invoke-RestMethod -Uri $uri -Headers $headers -PreserveAuthorizationOnRedirect:$PreserveAuthorizationOnRedirect.IsPresent -CustomMethod $CustomMethod
            } else {
                $result.Output = Invoke-RestMethod -Uri $uri -Headers $headers -PreserveAuthorizationOnRedirect:$PreserveAuthorizationOnRedirect.IsPresent -Method $Method
            }
>>>>>>> 43abbc45
            # NOTE: $result.Output should already be a PSObject (Invoke-RestMethod converts the returned json automatically)
            # so simply reference $result.Output
            $result.Content = $result.Output
        }
    } catch {
        $result.Error = $_
    }

    return $result
}

# This function calls either Invoke-WebRequest or Invoke-RestMethod with the given uri
# using the custum headers and the optional SkipHeaderValidation switch.
function ExecuteRequestWithCustomHeaders {
    param (
        [Parameter(Mandatory)]
        [string]
        $Uri,

        [ValidateSet('Invoke-WebRequest', 'Invoke-RestMethod')]
        [string]
        $Cmdlet = 'Invoke-WebRequest',

        [Parameter(Mandatory)]
        [ValidateNotNull()]
        [Hashtable]
        $Headers,

        [switch]
        $SkipHeaderValidation
    )
    $result = [PSObject]@{Output = $null; Error = $null; Content = $null}

    try {
        if ($Cmdlet -eq 'Invoke-WebRequest') {
            $result.Output = Invoke-WebRequest -Uri $Uri -Headers $Headers -SkipHeaderValidation:$SkipHeaderValidation.IsPresent
            $result.Content = $result.Output.Content | ConvertFrom-Json
        } else {
            $result.Output = Invoke-RestMethod -Uri $Uri -Headers $Headers -SkipHeaderValidation:$SkipHeaderValidation.IsPresent
            # NOTE: $result.Output should already be a PSObject (Invoke-RestMethod converts the returned json automatically)
            # so simply reference $result.Output
            $result.Content = $result.Output
        }
    } catch {
        $result.Error = $_
    }

    return $result
}

# This function calls either Invoke-WebRequest or Invoke-RestMethod with the given uri
# using the custom UserAgent and the optional SkipHeaderValidation switch.
function ExecuteRequestWithCustomUserAgent {
    param (
        [Parameter(Mandatory)]
        [string]
        $Uri,

        [ValidateSet('Invoke-WebRequest', 'Invoke-RestMethod')]
        [string]
        $Cmdlet = 'Invoke-WebRequest',

        [Parameter(Mandatory)]
        [ValidateNotNull()]
        [string]
        $UserAgent,

        [switch]
        $SkipHeaderValidation
    )
    $result = [PSObject]@{Output = $null; Error = $null; Content = $null}

    try {
        $Params = @{
            Uri                  = $Uri
            TimeoutSec           = 5
            UserAgent            = $UserAgent
            SkipHeaderValidation = $SkipHeaderValidation.IsPresent
        }
        if ($Cmdlet -eq 'Invoke-WebRequest') {
            $result.Output = Invoke-WebRequest @Params
            $result.Content = $result.Output.Content | ConvertFrom-Json
        } else {
            $result.Output = Invoke-RestMethod @Params
            # NOTE: $result.Output should already be a PSObject (Invoke-RestMethod converts the returned json automatically)
            # so simply reference $result.Output
            $result.Content = $result.Output
        }
    } catch {
        $result.Error = $_
    }

    return $result
}

# This function calls Invoke-WebRequest with the given uri
function ExecuteWebRequest {
    param (
        [Parameter(Mandatory)]
        [string]
        $Uri,

        [switch]
        $UseBasicParsing
    )
    $result = [PSObject]@{Output = $null; Error = $null; Content = $null}

    try {
        $result.Output = Invoke-WebRequest -Uri $Uri -UseBasicParsing:$UseBasicParsing.IsPresent
        $result.Content = $result.Output.Content
    } catch {
        $result.Error = $_
    }

    return $result
}

[string] $verboseEncodingPrefix = 'Content encoding: '
# This function calls Invoke-WebRequest with the given uri and
# parses the verbose output to determine the encoding used for the content.
function ExecuteRestMethod {
    param (
        [Parameter(Mandatory)]
        [string]
        $Uri,

        [switch]
        $UseBasicParsing
    )
    $result = @{Output = $null; Error = $null; Encoding = $null; Content = $null}
    $verbosePreferenceSave = $VerbosePreference
    $VerbosePreference = 'Continue'
    try {
        $verboseFile = Join-Path $TestDrive -ChildPath ExecuteRestMethod.verbose.txt
        $result.Output = Invoke-RestMethod -Uri $Uri -UseBasicParsing:$UseBasicParsing.IsPresent -Verbose 4>$verboseFile
        $result.Content = $result.Output

        if (Test-Path -Path $verboseFile) {
            $result.Verbose = Get-Content -Path $verboseFile
            foreach ($item in $result.Verbose) {
                $line = $item.Trim()
                if ($line.StartsWith($verboseEncodingPrefix)) {
                    $encodingName = $item.SubString($verboseEncodingPrefix.Length).Trim()
                    $result.Encoding = [System.Text.Encoding]::GetEncoding($encodingName)
                    break
                }
            }
            if ($result.Encoding -eq $null) {
                throw "Encoding not found in verbose output. Lines: $($result.Verbose.Count) Content:$($result.Verbose)"
            }
        }

        if ($result.Verbose -eq $null) {
            throw "No verbose output was found"
        }
    } catch {
        $result.Error = $_ | Select-Object * | Out-String
    } finally {
        $VerbosePreference = $verbosePreferenceSave
        if (Test-Path -Path $verboseFile) {
            Remove-Item -Path $verboseFile -ErrorAction SilentlyContinue
        }
    }

    return $result
}

function GetMultipartBody {
    param (
        [Switch]
        $String,

        [Switch]
        $File
    )
    $multipartContent = [System.Net.Http.MultipartFormDataContent]::new()
    if ($String.IsPresent) {
        $stringHeader = [System.Net.Http.Headers.ContentDispositionHeaderValue]::new("form-data")
        $stringHeader.Name = "TestString"
        $StringContent = [System.Net.Http.StringContent]::new("TestValue")
        $StringContent.Headers.ContentDisposition = $stringHeader
        $multipartContent.Add($stringContent)
    }
    if ($File.IsPresent) {
        $multipartFile = Join-Path $TestDrive 'multipart.txt'
        "TestContent" | Set-Content $multipartFile
        $FileStream = [System.IO.FileStream]::new($multipartFile, [System.IO.FileMode]::Open)
        $fileHeader = [System.Net.Http.Headers.ContentDispositionHeaderValue]::new("form-data")
        $fileHeader.Name = "TestFile"
        $fileHeader.FileName = 'multipart.txt'
        $fileContent = [System.Net.Http.StreamContent]::new($FileStream)
        $fileContent.Headers.ContentDisposition = $fileHeader
        $fileContent.Headers.ContentType = [System.Net.Http.Headers.MediaTypeHeaderValue]::Parse("text/plain")
        $multipartContent.Add($fileContent)
    }
    # unary comma required to prevent $multipartContent from being unwrapped/enumerated
    return , $multipartContent
}

<#
    Defines the list of redirect codes to test as well as the
    expected Method when the redirection is handled.
    See https://docs.microsoft.com/previous-versions/windows/apps/f92ssyy1(v=vs.105)
    for additonal details.
#>
$redirectTests = @(
    @{redirectType = 'MultipleChoices'; redirectedMethod = 'GET'}
    @{redirectType = 'Ambiguous'; redirectedMethod = 'GET'} # Synonym for MultipleChoices

    @{redirectType = 'Moved'; redirectedMethod = 'GET'}
    @{redirectType = 'MovedPermanently'; redirectedMethod = 'GET'} # Synonym for Moved

    @{redirectType = 'Found'; redirectedMethod = 'GET'}
    @{redirectType = 'Redirect'; redirectedMethod = 'GET'} # Synonym for Found

    @{redirectType = 'redirectMethod'; redirectedMethod = 'GET'}
    @{redirectType = 'SeeOther'; redirectedMethod = 'GET'} # Synonym for RedirectMethod

    @{redirectType = 'TemporaryRedirect'; redirectedMethod = 'POST'}
    @{redirectType = 'RedirectKeepVerb'; redirectedMethod = 'POST'} # Synonym for TemporaryRedirect

    @{redirectType = 'relative'; redirectedMethod = 'GET'}
)

Describe "Invoke-WebRequest tests" -Tags "Feature", "RequireAdminOnWindows" {
    BeforeAll {
        $oldProgress = $ProgressPreference
        $ProgressPreference = 'SilentlyContinue'
        $WebListener = Start-WebListener
        $NotFoundQuery = @{
            statuscode = 404
            responsephrase = 'Not Found'
            contenttype = 'text/plain'
            body = 'oops'
            headers = "{}"
        }
    }

    AfterAll {
        $ProgressPreference = $oldProgress
    }

    # Validate the output of Invoke-WebRequest
    #
    function ValidateResponse {
        param ($response)

        $response.Error | Should -Be $null

        # A successful call returns: Status = 200, and StatusDescription = "OK"
        $response.Output.StatusDescription | Should -Match "OK"
        $response.Output.StatusCode | Should -Be 200

        # Make sure the response contains the following properties:
        $response.Output.RawContent | Should -Not -Be $null
        $response.Output.Headers | Should -Not -Be $null
        $response.Output.RawContent | Should -Not -Be $null
        $response.Output.RawContentLength | Should -Not -Be $null
        $response.Output.Content | Should -Not -Be $null
    }

    #User-Agent changes on different platforms, so tests should only be run if on the correct platform
    It "Invoke-WebRequest returns Correct User-Agent on MacOSX" -Skip:(!$IsMacOS) {
        $uri = Get-WebListenerUrl -Test 'Get'
        $command = "Invoke-WebRequest -Uri '$uri'"

        $result = ExecuteWebCommand -command $command
        ValidateResponse -response $result

        # Validate response content
        $jsonContent = $result.Output.Content | ConvertFrom-Json
        $jsonContent.headers.'User-Agent' | Should -MatchExactly '.*\(Macintosh;.*\) PowerShell\/\d+\.\d+\.\d+.*'
    }

    It "Invoke-WebRequest returns Correct User-Agent on Linux" -Skip:(!$IsLinux) {
        $uri = Get-WebListenerUrl -Test 'Get'
        $command = "Invoke-WebRequest -Uri '$uri'"

        $result = ExecuteWebCommand -command $command
        ValidateResponse -response $result

        # Validate response content
        $jsonContent = $result.Output.Content | ConvertFrom-Json
        $jsonContent.headers.'User-Agent' | Should -MatchExactly '.*\(Linux;.*\) PowerShell\/\d+\.\d+\.\d+.*'
    }

    It "Invoke-WebRequest returns Correct User-Agent on Windows" -Skip:(!$IsWindows) {
        $uri = Get-WebListenerUrl -Test 'Get'
        $command = "Invoke-WebRequest -Uri '$uri'"

        $result = ExecuteWebCommand -command $command
        ValidateResponse -response $result

        # Validate response content
        $jsonContent = $result.Output.Content | ConvertFrom-Json
        $jsonContent.headers.'User-Agent' | Should -MatchExactly '.*\(Windows NT \d+\.\d*;.*\) PowerShell\/\d+\.\d+\.\d+.*'
    }

    It "Invoke-WebRequest returns headers dictionary" {
        $uri = Get-WebListenerUrl -Test 'Get'
        $command = "Invoke-WebRequest -Uri '$uri'"

        $result = ExecuteWebCommand -command $command
        ValidateResponse -response $result

        # Validate response content
        $jsonContent = $result.Output.Content | ConvertFrom-Json
        $jsonContent.headers.Host | Should -Be $Uri.Authority
    }

    It "Invoke-WebRequest with blank ContentType succeeds" {
        $uri = Get-WebListenerUrl -Test 'Get'
        $command = "Invoke-WebRequest -Uri '$uri' -ContentType ''"

        $result = ExecuteWebCommand -command $command

        # Validate response
        ValidateResponse -response $result

        $result.Output.Headers.'Content-Length' | Should -BeNullOrEmpty
    }

    It "Validate Invoke-WebRequest -DisableKeepAlive" {
        # Operation options
        $uri = Get-WebListenerUrl -Test 'Get'
        $command = "Invoke-WebRequest -Uri $uri -DisableKeepAlive"

        $result = ExecuteWebCommand -command $command
        ValidateResponse -response $result

        $result.Output.Headers.Connection | Should -Be "Close"
    }

    It "Validate Invoke-WebRequest -HttpVersion '<httpVersion>'" -Skip:(!$IsWindows) -TestCases @(
        @{ httpVersion = '1.1'},
        @{ httpVersion = '2'}
    ) {
        param($httpVersion)
        # Operation options
        $uri = Get-WebListenerUrl -Test 'Get' -Https
        $command = "Invoke-WebRequest -Uri $uri -HttpVersion $httpVersion -SkipCertificateCheck"

        $result = ExecuteWebCommand -command $command
        ValidateResponse -response $result

        # Validate response content
        $jsonContent = $result.Output.Content | ConvertFrom-Json
        $jsonContent.protocol | Should -Be "HTTP/$httpVersion"
    }

    It "Validate Invoke-WebRequest -MaximumRedirection" {
        $uri = Get-WebListenerUrl -Test 'Redirect' -TestValue '3'
        $command = "Invoke-WebRequest -Uri '$uri' -MaximumRedirection 4"

        $result = ExecuteWebCommand -command $command
        ValidateResponse -response $result

        # Validate response content
        $jsonContent = $result.Output.Content | ConvertFrom-Json
        $jsonContent.headers.Host | Should -Match $uri.Authority
    }

    It "Validate Invoke-WebRequest error for -MaximumRedirection" {
        $uri = Get-WebListenerUrl -Test 'Redirect' -TestValue '3'
        $command = "Invoke-WebRequest -Uri '$uri' -MaximumRedirection 2"

        $result = ExecuteWebCommand -command $command
        $result.Error.FullyQualifiedErrorId | Should -Be "WebCmdletWebResponseException,Microsoft.PowerShell.Commands.InvokeWebRequestCommand"
    }

    It "Validate Invoke-WebRequest redirect with -Query destination Http" {
        $httpUri = Get-WebListenerUrl -Test 'Get'
        $uri = Get-WebListenerUrl -Test 'Redirect' -Query @{destination = $httpUri}
        $command = "Invoke-WebRequest -Uri '$uri'"

        $result = ExecuteWebCommand -command $command
        $jsonContent = $result.Output.Content | ConvertFrom-Json
        $jsonContent.headers.Host | Should -Match $httpUri.Authority
    }

    It "Validate Invoke-WebRequest redirect with -Query destination Https" {
        $httpsUri = Get-WebListenerUrl -Test 'Get' -Https
        $uri = Get-WebListenerUrl -Test 'Redirect' -Https -Query @{destination = $httpsUri}
        $command = "Invoke-WebRequest -Uri '$uri' -SkipCertificateCheck"

        $result = ExecuteWebCommand -command $command
        $jsonContent = $result.Output.Content | ConvertFrom-Json
        $jsonContent.headers.Host | Should -Match $httpsUri.Authority
    }

    It "Invoke-WebRequest supports request that returns page containing UTF-8 data." {
        $uri = Get-WebListenerUrl -Test 'Encoding' -TestValue 'Utf8'
        $command = "Invoke-WebRequest -Uri '$uri'"

        $result = ExecuteWebCommand -command $command
        ValidateResponse -response $result

        $Result.Output.Encoding.BodyName | Should -Be 'utf-8'
        $Result.Output.Content | Should -Match '⡌⠁⠧⠑ ⠼⠁⠒  ⡍⠜⠇⠑⠹⠰⠎ ⡣⠕⠌'
    }

    It "Invoke-WebRequest supports sending request as UTF-8." {
        $uri = Get-WebListenerUrl -Test 'POST'
        # Body must contain non-ASCII characters
        $command = "Invoke-WebRequest -Uri '$uri' -Body 'проверка' -ContentType 'application/json; charset=utf-8' -Method 'POST'"

        $result = ExecuteWebCommand -command $command
        ValidateResponse -response $result

        $Result.Output.Encoding.BodyName | Should -BeExactly 'utf-8'
        $object = $Result.Output.Content | ConvertFrom-Json
        $object.Data | Should -BeExactly 'проверка'
    }

    It "Invoke-WebRequest supports request that returns page containing CodPage 936 data." {
        $uri = Get-WebListenerUrl -Test 'Encoding' -TestValue 'CP936'
        $command = "Invoke-WebRequest -Uri '$uri'"

        $result = ExecuteWebCommand -command $command
        ValidateResponse -response $result

        $Result.Output.Encoding.CodePage | Should -Be 936
        $Result.Output.Content | Should -Match '测试123'
    }

    It "Invoke-WebRequest validate timeout option" {
        $uri = Get-WebListenerUrl -Test 'Delay' -TestValue '5'
        $command = "Invoke-WebRequest -Uri '$uri' -TimeoutSec 2"

        $result = ExecuteWebCommand -command $command
        $result.Error.FullyQualifiedErrorId | Should -Be "System.Threading.Tasks.TaskCanceledException,Microsoft.PowerShell.Commands.InvokeWebRequestCommand"
    }

    It "Validate Invoke-WebRequest error with -Proxy and -NoProxy option" {
        $uri = Get-WebListenerUrl -Test 'Delay' -TestValue '10'
        $command = "Invoke-WebRequest -Uri '$uri' -Proxy 'http://127.0.0.1:8080' -NoProxy -TimeoutSec 2"

        $result = ExecuteWebCommand -command $command
        $result.Error.FullyQualifiedErrorId | Should -Be "AmbiguousParameterSet,Microsoft.PowerShell.Commands.InvokeWebRequestCommand"
    }

    $testCase = @(
        @{ proxy_address = (Get-WebListenerUrl).Authority; name = 'HTTP proxy'; protocol = 'http' }
        @{ proxy_address = (Get-WebListenerUrl -https).Authority; name = 'HTTPS proxy'; protocol = 'https' }
    )

    It "Validate Invoke-WebRequest with -Proxy option set - '<name>'" -TestCases $testCase {
        param($proxy_address, $name, $protocol)

        # use external url, but with proxy the external url should not actually be called
        $command = "Invoke-WebRequest -Uri ${protocol}://httpbin.org -Proxy '${protocol}://${proxy_address}' -SkipCertificateCheck"
        $result = ExecuteWebCommand -command $command
        $command = "Invoke-WebRequest -Uri '${protocol}://${proxy_address}' -NoProxy"
        $expectedResult = ExecuteWebCommand -command $command
        $result.Output.Content | Should -BeExactly $expectedResult.Output.Content
    }

    # Perform the following operation for Invoke-WebRequest
    # gzip Returns gzip-encoded data.
    # deflate Returns deflate-encoded data.
    # brotli Returns brotli-encoded data.
    # $dataEncodings = @("Chunked", "Compress", "Deflate", "GZip", "Identity")
    # Note: These are the supported options, but we do not have a web service to test them all.
    It "Invoke-WebRequest supports request that returns <DataEncoding>-encoded data." -TestCases @(
        @{ DataEncoding = "gzip" }
        @{ DataEncoding = "deflate" }
        @{ DataEncoding = "brotli" }
    ) {
        param($dataEncoding)
        $uri = Get-WebListenerUrl -Test 'Compression' -TestValue $dataEncoding
        $command = "Invoke-WebRequest -Uri '$uri'"

        $result = ExecuteWebCommand -command $command
        ValidateResponse -response $result

        # Validate response content
        # The content should be de-compressed, and otherwise converting from JSON will fail.
        $jsonContent = $result.Output.Content | ConvertFrom-Json
        $jsonContent.Headers.Host | Should -BeExactly $uri.Authority
    }

    # Perform the following operation for Invoke-WebRequest using the following content types: "text/plain", "application/xml", "application/xml"
    # post Returns POST data.
    # patch Returns PATCH data.
    # put Returns PUT data.
    # delete Returns DELETE data
    $testMethods = @("POST", "PATCH", "PUT", "DELETE")
    $contentTypes = @("text/plain", "application/xml", "application/json")

    foreach ($contentType in $contentTypes) {
        foreach ($method in $testMethods) {
            # Operation options
            $uri = Get-WebListenerUrl -Test $method
            $body = GetTestData -contentType $contentType
            $command = "Invoke-WebRequest -Uri $uri -Body '$body' -Method $method -ContentType $contentType"

            It "Invoke-WebRequest -Uri $uri  -Method $method -ContentType $contentType -Body [body data]" {

                $result = ExecuteWebCommand -command $command
                ValidateResponse -response $result

                # Validate response content
                $jsonContent = $result.Output.Content | ConvertFrom-Json
                $jsonContent.url | Should -Match $uri
                $jsonContent.headers.'Content-Type' | Should -Match $contentType
                # Validate that the response Content.data field is the same as what we sent.
                $jsonContent.data | Should -Be $body
            }
        }
    }

    It "Validate Invoke-WebRequest -Headers --> Set KeepAlive to false via headers" {
        $uri = Get-WebListenerUrl -Test 'Get'
        $result = ExecuteRequestWithHeaders -cmdletName Invoke-WebRequest -uri $uri
        ValidateResponse -response $result
        $result.Output.Headers.Connection | Should -Be "Close"
    }

    # Validate all available user agents for Invoke-WebRequest
    $agents = @{
        InternetExplorer = "MSIE 9.0"
        Chrome           = "Chrome"
        Opera            = "Opera"
        Safari           = "Safari"
        FireFox          = "Firefox"
    }

    foreach ($agentName in $agents.Keys) {
        $expectedAgent = $agents[$agentName]
        $uri = Get-WebListenerUrl -Test 'Get'
        $userAgent = "[Microsoft.PowerShell.Commands.PSUserAgent]::$agentName"
        $command = "Invoke-WebRequest -Uri $uri -UserAgent ($userAgent) "

        It "Validate Invoke-WebRequest UserAgent. Execute--> $command" {

            $result = ExecuteWebCommand -command $command
            ValidateResponse -response $result

            # Validate response content
            $jsonContent = $result.Output.Content | ConvertFrom-Json
            $jsonContent.headers.Host | Should -Be $uri.Authority
            $jsonContent.headers.'User-Agent' | Should -Match $expectedAgent
        }
    }

    It "Validate Invoke-WebRequest -OutFile" {
        $uri = Get-WebListenerUrl -Test 'Get'
        $result = ExecuteRequestWithOutFile -cmdletName "Invoke-WebRequest" -uri $uri
        $jsonContent = $result.Output | ConvertFrom-Json
        $jsonContent.headers.Host | Should -Be $uri.Authority
    }

    It "Invoke-WebRequest should fail if -OutFile is <Name>." -TestCases @(
        @{ Name = "empty"; Value = [string]::Empty }
        @{ Name = "null"; Value = $null }
    ) {
        param ($value)
        $uri = Get-WebListenerUrl -Test 'Get'
        $errorId = "ParameterArgumentValidationError,Microsoft.PowerShell.Commands.InvokeWebRequestCommand"
        { Invoke-WebRequest -Uri $uri -OutFile $value} | Should -Throw -ErrorId $errorId
    }

    It "Validate Invoke-WebRequest handles missing Content-Type in response header" {
        #Validate that exception is not thrown when response headers are missing Content-Type.
        $uri = Get-WebListenerUrl -Test 'ResponseHeaders' -Query @{'Content-Type' = ''}
        $command = "Invoke-WebRequest -Uri '$uri'"
        $result = ExecuteWebCommand -command $command
        $result.Error | Should -BeNullOrEmpty
    }

    It "Validate Invoke-WebRequest StandardMethod and CustomMethod parameter sets" {
        $uri = Get-WebListenerUrl -Test 'Get'
        #Validate that parameter sets are functioning correctly
        $errorId = "AmbiguousParameterSet,Microsoft.PowerShell.Commands.InvokeWebRequestCommand"
        { Invoke-WebRequest -Uri $uri -Method GET -CustomMethod TEST } | Should -Throw -ErrorId $errorId
    }

    It "Validate Invoke-WebRequest CustomMethod method is used" {
        $uri = Get-WebListenerUrl -Test 'Get'
        $command = "Invoke-WebRequest -Uri '$uri' -CustomMethod TEST"
        $result = ExecuteWebCommand -command $command
        $result.Error | Should -BeNullOrEmpty
        ($result.Output.Content | ConvertFrom-Json).method | Should -Be "TEST"
    }

    It "Validate Invoke-WebRequest default ContentType for CustomMethod POST" {
        $uri = Get-WebListenerUrl -Test 'Post'
        $command = "Invoke-WebRequest -Uri '$uri' -CustomMethod POST -Body 'testparam=testvalue'"
        $result = ExecuteWebCommand -command $command
        $jsonResult = $result.Output.Content | ConvertFrom-Json
        $jsonResult.form.testparam | Should -Be "testvalue"
        $jsonResult.Headers.'Content-Type' | Should -Be "application/x-www-form-urlencoded"
    }

    It "Validate Invoke-WebRequest body is converted to query params for CustomMethod GET" {
        $uri = Get-WebListenerUrl -Test 'Get'
        $command = "Invoke-WebRequest -Uri '$uri' -CustomMethod GET -Body @{'testparam'='testvalue'}"
        $result = ExecuteWebCommand -command $command
        ($result.Output.Content | ConvertFrom-Json).args.testparam | Should -Be "testvalue"
    }

    It 'Validate Invoke-WebRequest empty body CustomMethod GET' {
        $uri = Get-WebListenerUrl -Test 'Get'
        $command = "Invoke-WebRequest -Uri '$uri' -CustomMethod GET"
        $result = ExecuteWebCommand -command $command
        $result.Output.Headers.'Content-Length' | Should -BeNullOrEmpty
    }

    It "Validate Invoke-WebRequest body is converted to query params for CustomMethod GET and -NoProxy" {
        $uri = Get-WebListenerUrl -Test 'Get'
        $command = "Invoke-WebRequest -Uri '$uri' -CustomMethod GET -Body @{'testparam'='testvalue'} -NoProxy"
        $result = ExecuteWebCommand -command $command
        ($result.Output.Content | ConvertFrom-Json).query | Should -Be "?testparam=testvalue"
    }

    It "Validate Invoke-WebRequest returns HTTP errors in exception" {
        $query = @{
            body           = "I am a teapot!!!"
            statuscode     = 418
            responsephrase = "I am a teapot"
        }
        $uri = Get-WebListenerUrl -Test 'Response' -Query $query
        $command = "Invoke-WebRequest -Uri '$uri'"
        $result = ExecuteWebCommand -command $command

        $result.Error.ErrorDetails.Message | Should -Be $query.body
        $result.Error.Exception | Should -BeOfType Microsoft.PowerShell.Commands.HttpResponseException
        $result.Error.Exception.Response.StatusCode | Should -Be 418
        $result.Error.Exception.Response.ReasonPhrase | Should -Be $query.responsephrase
        $result.Error.Exception.Message | Should -Match ": 418 \($($query.responsephrase)\)\."
        $result.Error.FullyQualifiedErrorId | Should -Be "WebCmdletWebResponseException,Microsoft.PowerShell.Commands.InvokeWebRequestCommand"
    }

    It "Validate Invoke-WebRequest returns <type> errors in exception" -TestCases @(
        @{ type = "XML"
           query = @{
                        contenttype = 'application/xml'
                        body = '<?xml version="1.0" encoding="UTF-8"?><Error><Code>418</Code><Message>I am a teapot!!!</Message></Error>'
                        statuscode = 418
                        responsephrase = "I am a teapot"
                    }
           expectederror = $IsWindows ? "`r`n<Error>`r`n  <Code>418</Code>`r`n  <Message>I am a teapot!!!</Message>`r`n</Error>" : "`n<Error>`n  <Code>418</Code>`n  <Message>I am a teapot!!!</Message>`n</Error>"
        }

        @{ type = "Json"
           query = @{
                        contenttype = 'application/json'
                        body = '{"error":{"code":"418", "message":"I am a teapot!!!"}}'
                        statuscode = 418
                        responsephrase = "I am a teapot"
                    }
           expectederror = $IsWindows ? "`r`n{`r`n  `"error`": {`r`n    `"code`": `"418`",`r`n    `"message`": `"I am a teapot!!!`"`r`n  }`r`n}" : "`n{`n  `"error`": {`n    `"code`": `"418`",`n    `"message`": `"I am a teapot!!!`"`n  }`n}"
        }
    ) {
        param($query, $expectederror)
        $uri = Get-WebListenerUrl -Test 'Response' -Query $query
        $command = "Invoke-WebRequest -Uri '$uri'"
        $result = ExecuteWebCommand -command $command

        $result.Error.ErrorDetails.Message | Should -Be $expectederror
    }

    It "Validate Invoke-WebRequest returns empty RelationLink property if there is no Link Header" {
        $uri = $uri = Get-WebListenerUrl -Test 'Get'
        $command = "Invoke-WebRequest -Uri '$uri'"
        $result = ExecuteWebCommand -command $command

        $result.Output.RelationLink.Count | Should -Be 0
    }

    It "Validate Invoke-WebRequest returns valid RelationLink property with absolute uris if Link Header is present <name>" -TestCases @(
        $originalUri = Get-WebListenerUrl -Test 'Link' -Query @{maxlinks = 5; linknumber = 2}
        @{name = '(URI with scheme)'; uri = $originalUri}
        @{name = '(URI without scheme)'; uri = $originalUri.OriginalString.Split("//")[1]}
    ) {
        param($uri)
        $command = "Invoke-WebRequest -Uri '$uri'"
        $result = ExecuteWebCommand -command $command

        $result.Output.RelationLink.Count | Should -BeExactly 5
        $baseUri = Get-WebListenerUrl -Test 'Link'
        $result.Output.RelationLink["next"] | Should -BeExactly "${baseUri}?maxlinks=5&linknumber=3&type=default"
        $result.Output.RelationLink["last"] | Should -BeExactly "${baseUri}?maxlinks=5&linknumber=5&type=default"
        $result.Output.RelationLink["prev"] | Should -BeExactly "${baseUri}?maxlinks=5&linknumber=1&type=default"
        $result.Output.RelationLink["first"] | Should -BeExactly "${baseUri}?maxlinks=5&linknumber=1&type=default"
        $result.Output.RelationLink["self"] | Should -BeExactly "${baseUri}?maxlinks=5&linknumber=2&type=default"
    }

    It "Validate Invoke-WebRequest returns valid RelationLink property with absolute uris if Multiple Link Headers are present" {
        $uri = Get-WebListenerUrl -Test 'Link' -Query @{maxlinks = 5; linknumber = 2; type = 'multiple'}
        $command = "Invoke-WebRequest -Uri '$uri'"
        $result = ExecuteWebCommand -command $command

        $result.Output.RelationLink.Count | Should -BeExactly 5
        $baseUri = Get-WebListenerUrl -Test 'Link'
        $result.Output.RelationLink["next"] | Should -BeExactly "${baseUri}?maxlinks=5&linknumber=3&type=multiple"
        $result.Output.RelationLink["last"] | Should -BeExactly "${baseUri}?maxlinks=5&linknumber=5&type=multiple"
        $result.Output.RelationLink["prev"] | Should -BeExactly "${baseUri}?maxlinks=5&linknumber=1&type=multiple"
        $result.Output.RelationLink["first"] | Should -BeExactly "${baseUri}?maxlinks=5&linknumber=1&type=multiple"
        $result.Output.RelationLink["self"] | Should -BeExactly "${baseUri}?maxlinks=5&linknumber=2&type=multiple"
    }


    It "Validate Invoke-WebRequest RelationLink keys are treated case-insensitively" {
        $uri = Get-WebListenerUrl -Test 'Link' -Query @{maxlinks = 5; linknumber = 2; type = 'multiple'}
        $command = "Invoke-WebRequest -Uri '$uri'"
        $result = ExecuteWebCommand -command $command

        $result.Output.RelationLink["next"] | Should -Not -BeNullOrEmpty
        $result.Output.RelationLink["next"] | Should -BeExactly $result.Output.RelationLink["Next"]

        $result.Output.RelationLink["last"] | Should -Not -BeNullOrEmpty
        $result.Output.RelationLink["last"] | Should -BeExactly $result.Output.RelationLink["LAST"]

        $result.Output.RelationLink["prev"] | Should -Not -BeNullOrEmpty
        $result.Output.RelationLink["prev"] | Should -BeExactly $result.Output.RelationLink["preV"]

        $result.Output.RelationLink["first"] | Should -Not -BeNullOrEmpty
        $result.Output.RelationLink["first"] | Should -BeExactly $result.Output.RelationLink["FiRsT"]

        $result.Output.RelationLink["self"] | Should -Not -BeNullOrEmpty
        $result.Output.RelationLink["self"] | Should -BeExactly $result.Output.RelationLink["self"]
    }

    It "Validate Invoke-WebRequest quietly ignores invalid Link Headers in RelationLink property: <type>" -TestCases @(
        @{ type = "noUrl" }
        @{ type = "malformed" }
        @{ type = "noRel" }
    ) {
        param($type)
        $uri = Get-WebListenerUrl -Test 'Link' -Query @{type = $type}
        $command = "Invoke-WebRequest -Uri '$uri'"
        $result = ExecuteWebCommand -command $command

        $result.Output.RelationLink.Count | Should -BeExactly 3
        $baseUri = Get-WebListenerUrl -Test 'Link'
        $result.Output.RelationLink["last"] | Should -BeExactly "${baseUri}?maxlinks=3&linknumber=3&type=${type}"
        $result.Output.RelationLink["first"] | Should -BeExactly "${baseUri}?maxlinks=3&linknumber=1&type=${type}"
        $result.Output.RelationLink["self"] | Should -BeExactly "${baseUri}?maxlinks=3&linknumber=1&type=${type}"
    }

    It "Validate Invoke-WebRequest handles different whitespace for Link Headers: <type>" -TestCases @(
        @{ type = "noWhitespace" }
        @{ type = "extraWhitespace" }
    ) {
        param($type)
        $uri = Get-WebListenerUrl -Test 'Link' -Query @{type = $type}
        $command = "Invoke-WebRequest -Uri '$uri'"
        $result = ExecuteWebCommand -command $command

        $result.Output.RelationLink.Count | Should -BeExactly 4
        $baseUri = Get-WebListenerUrl -Test 'Link'
        $result.Output.RelationLink["last"] | Should -BeExactly "${baseUri}?maxlinks=3&linknumber=3&type=${type}"
        $result.Output.RelationLink["first"] | Should -BeExactly "${baseUri}?maxlinks=3&linknumber=1&type=${type}"
        $result.Output.RelationLink["self"] | Should -BeExactly "${baseUri}?maxlinks=3&linknumber=1&type=${type}"
        $result.Output.RelationLink["next"] | Should -BeExactly "${baseUri}?maxlinks=3&linknumber=2&type=${type}"
    }

    It "Verify Invoke-WebRequest supresses terminating errors with -SkipHttpErrorCheck" {
        $uri =  Get-WebListenerUrl -Test 'Response' -Query $NotFoundQuery
        $command = "Invoke-WebRequest -SkipHttpErrorCheck -Uri '$uri'"
        $result = ExecuteWebCommand -Command $command
        $result.output.StatusCode | Should -Be 404
        $result.output.Content | Should -BeExactly "oops"
        $result.error | Should -BeNullOrEmpty
    }

    It "Verify Invoke-WebRequest terminates without -SkipHttpErrorCheck" {
        $uri =  Get-WebListenerUrl -Test 'Response' -Query $NotFoundQuery
        $command = "Invoke-WebRequest -Uri '$uri'"
        $result = ExecuteWebCommand -Command $command
        $result.output | Should -BeNullOrEmpty
        $result.error | Should -Not -BeNullOrEmpty
    }

    Context "Redirect" {
        It "Validates Invoke-WebRequest with -PreserveAuthorizationOnRedirect preserves the authorization header on redirect: <redirectType> <redirectedMethod>" -TestCases $redirectTests {
            param($redirectType, $redirectedMethod)
            $uri = Get-WebListenerUrl -Test 'Redirect' -Query @{type = $redirectType}
            $response = ExecuteRedirectRequest -Uri $uri -PreserveAuthorizationOnRedirect

            $response.Error | Should -BeNullOrEmpty
            $response.Content.Headers."Authorization" | Should -BeExactly "test"
        }

        It "Validates Invoke-WebRequest with -PreserveAuthorizationOnRedirect respects -MaximumRedirection on redirect: <redirectType> <redirectedMethod>" -TestCases $redirectTests {
            param($redirectType, $redirectedMethod)
            $uri = Get-WebListenerUrl -Test 'Redirect' -TestValue '3' -Query @{type = $redirectType}
            $response = ExecuteRedirectRequest -Uri $uri -PreserveAuthorizationOnRedirect -MaximumRedirection 2

            $response.Error.FullyQualifiedErrorId | Should -Be "WebCmdletWebResponseException,Microsoft.PowerShell.Commands.InvokeWebRequestCommand"
        }

        It "Validates Invoke-WebRequest preserves the authorization header on multiple redirects: <redirectType>" -TestCases $redirectTests {
            param($redirectType)
            $uri = Get-WebListenerUrl -Test 'Redirect' -TestValue 3 -Query @{type = $redirectType}
            $response = ExecuteRedirectRequest -Uri $uri -PreserveAuthorizationOnRedirect

            $response.Error | Should -BeNullOrEmpty
            $response.Content.Headers."Authorization" | Should -BeExactly "test"
        }

        It "Validates Invoke-WebRequest strips the authorization header on various redirects: <redirectType>" -TestCases $redirectTests {
            param($redirectType)
            $uri = Get-WebListenerUrl -Test 'Redirect' -Query @{type = $redirectType}
            $response = ExecuteRedirectRequest -Uri $uri

            $response.Error | Should -BeNullOrEmpty
            # ensure user-agent is present (i.e., no false positives )
            $response.Content.Headers."User-Agent" | Should -Not -BeNullOrEmpty
            # ensure Authorization header has been removed.
            $response.Content.Headers."Authorization" | Should -BeNullOrEmpty
        }

        # NOTE: Only testing redirection of POST -> GET for unique underlying values of HttpStatusCode.
        # Some names overlap in underlying value.
        It "Validates Invoke-WebRequest strips the authorization header redirects and switches from POST to GET when it handles the redirect: <redirectType> <redirectedMethod>" -TestCases $redirectTests {
            param($redirectType, $redirectedMethod)
            $uri = Get-WebListenerUrl -Test 'Redirect' -Query @{type = $redirectType}
            $response = ExecuteRedirectRequest -Uri $uri -Method 'POST'

            $response.Error | Should -BeNullOrEmpty
            # ensure user-agent is present (i.e., no false positives )
            $response.Content.Headers."User-Agent" | Should -Not -BeNullOrEmpty
            # ensure Authorization header has been removed.
            $response.Content.Headers."Authorization" | Should -BeNullOrEmpty
            # ensure POST was changed to GET for selected redirections and remains as POST for others.
            $response.Content.Method | Should -Be $redirectedMethod
        }

        It "Validates Invoke-WebRequest -PreserveAuthorizationOnRedirect keeps the authorization header redirects and switches from POST to GET when it handles the redirect: <redirectType> <redirectedMethod>" -TestCases $redirectTests {
            param($redirectType, $redirectedMethod)
            $uri = Get-WebListenerUrl -Test 'Redirect' -Query @{type = $redirectType}
            $response = ExecuteRedirectRequest -PreserveAuthorizationOnRedirect -Uri $uri -Method 'POST'

            $response.Error | Should -BeNullOrEmpty
            # ensure user-agent is present (i.e., no false positives )
            $response.Content.Headers."User-Agent" | Should -Not -BeNullOrEmpty
<<<<<<< HEAD
            # ensure Authorization header has been kept.
=======
            # ensure Authorization header has been preserved.
            $response.Content.Headers."Authorization" | Should -BeExactly 'test'
            # ensure POST was changed to GET for selected redirections and remains as POST for others.
            $response.Content.Method | Should -Be $redirectedMethod
        }

        It "Validates Invoke-WebRequest -PreserveAuthorizationOnRedirect -CustomMethod POST keeps the authorization header redirects and switches from POST to GET when it handles the redirect: <redirectType> <redirectedMethod>" -TestCases $redirectTests {
            param($redirectType, $redirectedMethod)
            $uri = Get-WebListenerUrl -Test 'Redirect' -Query @{type = $redirectType}

            $response = ExecuteRedirectRequest -PreserveAuthorizationOnRedirect -Uri $uri -CustomMethod 'POST'

            $response.Error | Should -BeNullOrEmpty
            # ensure user-agent is present (i.e., no false positives )
            $response.Content.Headers."User-Agent" | Should -Not -BeNullOrEmpty
            # ensure Authorization header has been preserved.
>>>>>>> 43abbc45
            $response.Content.Headers."Authorization" | Should -BeExactly 'test'
            # ensure POST was changed to GET for selected redirections and remains as POST for others.
            $response.Content.Method | Should -Be $redirectedMethod
        }

        It "Validates Invoke-WebRequest -PreserveHttpMethodOnRedirect keeps the authorization header redirects and do remains POST when it handles the redirect: <redirectType>" -TestCases $redirectTests {
            param($redirectType)
            $uri = Get-WebListenerUrl -Test 'Redirect' -Query @{type = $redirectType}
            $response = ExecuteRedirectRequest -PreserveHttpMethodOnRedirect -Uri $uri -Method 'POST'

            $response.Error | Should -BeNullOrEmpty
            # ensure user-agent is present (i.e., no false positives )
            $response.Content.Headers."User-Agent" | Should -Not -BeNullOrEmpty
            # ensure Authorization header has been kept.
            $response.Content.Headers."Authorization" | Should -BeExactly 'test'
            # ensure POST doesn't change.
            $response.Content.Method | Should -Be 'POST'
        }

        It "Validates Invoke-WebRequest handles responses without Location header for requests with Authorization header and redirect: <redirectType>" -TestCases $redirectTests {
            param($redirectType, $redirectedMethod)
            # Skip relative test as it is not a valid response type.
            if ($redirectType -eq 'relative') { return }

            # When an Authorization request header is present,
            # and -PreserveAuthorizationOnRedirect is not present,
            # PowerShell should throw an HTTP Response Exception
            # for a redirect response which does not contain a Location response header.
            # The correct redirect status code should be included in the exception.

            $StatusCode = [int][System.Net.HttpStatusCode]$redirectType
            $uri = Get-WebListenerUrl -Test Response -Query @{statuscode = $StatusCode}
            $command = "Invoke-WebRequest -Uri '$uri' -Headers @{Authorization = 'foo'}"
            $response = ExecuteWebCommand -command $command

            $response.Error.Exception | Should -BeOfType Microsoft.PowerShell.Commands.HttpResponseException
            $response.Error.Exception.Response.StatusCode | Should -Be $StatusCode
            $response.Error.Exception.Response.Headers.Location | Should -BeNullOrEmpty
        }

        It "Validate Invoke-WebRequest Https to Http redirect with -AllowInsecureRedirect" {
            $httpUri = Get-WebListenerUrl -Test 'Get'
            $uri = Get-WebListenerUrl -Test 'Redirect' -Https -Query @{destination = $httpUri}
            $command = "Invoke-WebRequest -Uri '$uri' -SkipCertificateCheck -AllowInsecureRedirect"

            $result = ExecuteWebCommand -command $command
            $jsonContent = $result.Output.Content | ConvertFrom-Json
            $jsonContent.headers.Host | Should -Match $httpUri.Authority
        }

        It "Validate Invoke-WebRequest Https to Http redirect without -AllowInsecureRedirect" {
            $httpUri = Get-WebListenerUrl -Test 'Get'
            $uri = Get-WebListenerUrl -Test 'Redirect' -Https -Query @{destination = $httpUri}
            $command = "Invoke-WebRequest -Uri '$uri' -SkipCertificateCheck"

            $result = ExecuteWebCommand -command $command
            $result.Error.FullyQualifiedErrorId | Should -Be "WebCmdletWebResponseException,Microsoft.PowerShell.Commands.InvokeWebRequestCommand"
        }
    }


    Context "Invoke-WebRequest SkipHeaderVerification Tests" {
        BeforeAll {
            $Testfile = Join-Path $testdrive 'SkipHeaderVerification.txt'
            'bar' | Set-Content $Testfile
        }

        It "Verifies Invoke-WebRequest default header handling with no errors" {
            $uri = Get-WebListenerUrl -Test 'Get'
            $headers = @{"If-Match" = "*"}
            $response = ExecuteRequestWithCustomHeaders -Uri $uri -headers $headers

            $response.Error | Should -BeNullOrEmpty
            $response.Content.Headers."If-Match" | Should -BeExactly "*"
        }

        It "Verifies Invoke-WebRequest default header handling reports an error is returned for an invalid If-Match header value" {
            $uri = Get-WebListenerUrl -Test 'Get'
            $headers = @{"If-Match" = "12345"}
            $response = ExecuteRequestWithCustomHeaders -Uri $uri -headers $headers

            $response.Error | Should -Not -BeNullOrEmpty
            $response.Error.FullyQualifiedErrorId | Should -Be "System.FormatException,Microsoft.PowerShell.Commands.InvokeWebRequestCommand"
            $response.Error.Exception.Message | Should -Be "The format of value '12345' is invalid."
        }

        It "Verifies Invoke-WebRequest header handling does not report an error when using -SkipHeaderValidation" {
            $uri = Get-WebListenerUrl -Test 'Get'
            $headers = @{"If-Match" = "12345"}
            $response = ExecuteRequestWithCustomHeaders -Uri $uri -headers $headers -SkipHeaderValidation

            $response.Error | Should -BeNullOrEmpty
            $response.Content.Headers."If-Match" | Should -BeExactly "12345"
        }

        It "Verifies Invoke-WebRequest default UserAgent handling with no errors" {
            $uri = Get-WebListenerUrl -Test 'Get'
            $UserAgent = [Microsoft.PowerShell.Commands.PSUserAgent]::InternetExplorer
            $response = ExecuteRequestWithCustomUserAgent -Uri $uri -UserAgent $UserAgent -Cmdlet "Invoke-WebRequest"

            $response.Error | Should -BeNullOrEmpty
            $Pattern = [regex]::Escape($UserAgent)
            $response.Content.Headers."User-Agent" | Should -Match $Pattern
        }

        It "Verifies Invoke-WebRequest default UserAgent handling reports an error is returned for an invalid UserAgent value" {
            $uri = Get-WebListenerUrl -Test 'Get'
            $UserAgent = 'Invalid:Agent'
            $response = ExecuteRequestWithCustomUserAgent -Uri $uri -UserAgent $UserAgent  -Cmdlet "Invoke-WebRequest"

            $response.Error | Should -Not -BeNullOrEmpty
            $response.Error.FullyQualifiedErrorId | Should -Be "System.FormatException,Microsoft.PowerShell.Commands.InvokeWebRequestCommand"
            $response.Error.Exception.Message | Should -Be "The format of value 'Invalid:Agent' is invalid."
        }

        It "Verifies Invoke-WebRequest UserAgent handling does not report an error when using -SkipHeaderValidation" {
            $uri = Get-WebListenerUrl -Test 'Get'
            $UserAgent = 'Invalid:Agent'
            $response = ExecuteRequestWithCustomUserAgent -Uri $uri -UserAgent $UserAgent  -SkipHeaderValidation -Cmdlet "Invoke-WebRequest"

            $response.Error | Should -BeNullOrEmpty
            $Pattern = [regex]::Escape($UserAgent)
            $response.Content.Headers."User-Agent" | Should -Match $Pattern
        }

        It "Verifies Invoke-WebRequest default ContentType handling reports no error is returned for a valid Content-Type header value and -Body" {
            $contentType = 'text/plain'
            $body = "bar"
            $uri = Get-WebListenerUrl -Test 'Post'

            $response = Invoke-WebRequest -Uri $uri -Method 'Post' -ContentType $contentType -Body $body
            $result = $response.Content | ConvertFrom-Json

            $result.data | Should -BeExactly $body
            $result.headers.'Content-Type' | Should -BeExactly $contentType
        }

        It "Verifies Invoke-WebRequest default ContentType handling reports an error is returned for an invalid Content-Type header value and -Body" {
            $contentType = 'foo'
            $body = "bar"
            $uri = Get-WebListenerUrl -Test 'Post'

            { Invoke-WebRequest -Uri $uri -Method 'Post' -ContentType $contentType -Body $body -ErrorAction 'Stop' } |
                Should -Throw -ErrorId "WebCmdletContentTypeException,Microsoft.PowerShell.Commands.InvokeWebRequestCommand"
        }

        It "Verifies Invoke-WebRequest ContentType handling reports no error is returned for an invalid Content-Type header value, -Body, and -SkipHeaderValidation" {
            $contentType = 'foo'
            $body = "bar"
            $uri = Get-WebListenerUrl -Test 'Post'

            $response = Invoke-WebRequest -Uri $uri -Method 'Post' -ContentType $contentType -Body $body -SkipHeaderValidation
            $result = $response.Content | ConvertFrom-Json

            $result.data | Should -BeExactly 'bar'
            $result.headers.'Content-Type' | Should -BeExactly $contentType
        }

        It "Verifies Invoke-WebRequest default ContentType handling reports no error is returned for a valid Content-Type header value and -InFile" {
            $contentType = 'text/plain'
            $uri = Get-WebListenerUrl -Test 'Post'

            $response = Invoke-WebRequest -Uri $uri -Method 'Post' -ContentType $contentType -InFile $Testfile
            $result = $response.Content | ConvertFrom-Json

            # Match used due to inconsistent newline rendering
            $result.data | Should -Match 'bar'
            $result.headers.'Content-Type' | Should -BeExactly $contentType
        }

        It "Verifies Invoke-WebRequest default ContentType handling reports an error is returned for an invalid Content-Type header value and -InFile" {
            $contentType = 'foo'
            $uri = Get-WebListenerUrl -Test 'Post'

            { Invoke-WebRequest -Uri $uri -Method 'Post' -ContentType $contentType -InFile $Testfile -ErrorAction 'Stop' } |
                Should -Throw -ErrorId "WebCmdletContentTypeException,Microsoft.PowerShell.Commands.InvokeWebRequestCommand"
        }

        It "Verifies Invoke-WebRequest default ContentType handling reports no error is returned for an invalid Content-Type header value, -Infile, and -SkipHeaderValidation" {
            $contentType = 'foo'
            $uri = Get-WebListenerUrl -Test 'Post'

            $response = Invoke-WebRequest -Uri $uri -Method 'Post' -ContentType $contentType -InFile $Testfile -SkipHeaderValidation
            $result = $response.Content | ConvertFrom-Json

            # Match used due to inconsistent newline rendering
            $result.data | Should -Match 'bar'
            $result.headers.'Content-Type' | Should -BeExactly $contentType
        }

        It "Verifies Invoke-WebRequest applies -ContentType when no -Body is present" {
            $contentType = 'application/json'
            $uri = Get-WebListenerUrl -Test 'Get'

            $response = Invoke-WebRequest -Uri $uri -Method 'GET' -ContentType $contentType
            $result = $response.Content | ConvertFrom-Json

            $result.data | Should -BeNullOrEmpty
            $result.headers.'Content-Type' | Should -BeExactly $contentType
        }

        It "Verifies Invoke-WebRequest applies an invalid -ContentType when no -Body is present and -SkipHeaderValidation is present" {
            $contentType = 'foo'
            $uri = Get-WebListenerUrl -Test 'Get'

            $response = Invoke-WebRequest -Uri $uri -Method 'GET' -ContentType $contentType -SkipHeaderValidation
            $result = $response.Content | ConvertFrom-Json

            $result.data | Should -BeNullOrEmpty
            $result.headers.'Content-Type' | Should -BeExactly $contentType
        }
    }

    #region charset encoding tests

    Context  "BasicHtmlWebResponseObject Encoding tests" {
        It "Verifies Invoke-WebRequest detects charset meta value when the ContentType header does not define it." {
            $query = @{
                contenttype = 'text/html'
                body        = '<html><head><meta charset="Unicode"></head></html>'
            }
            $uri = Get-WebListenerUrl -Test 'Response' -Query $query
            $expectedEncoding = [System.Text.Encoding]::GetEncoding('Unicode')
            $response = ExecuteWebRequest -Uri $uri -UseBasicParsing

            $response.Error | Should -BeNullOrEmpty
            $response.Output.Encoding.EncodingName | Should -Be $expectedEncoding.EncodingName
            $response.Output | Should -BeOfType Microsoft.PowerShell.Commands.BasicHtmlWebResponseObject
        }

        It "Verifies Invoke-WebRequest detects charset meta value when newlines are encountered in the element." {
            $query = @{
                contenttype = 'text/html'
                body        = "<html>`n    <head>`n        <meta`n            charset=`"Unicode`"`n            >`n    </head>`n</html>"
            }
            $uri = Get-WebListenerUrl -Test 'Response' -Query $query
            $expectedEncoding = [System.Text.Encoding]::GetEncoding('Unicode')
            $response = ExecuteWebRequest -Uri $uri -UseBasicParsing

            $response.Error | Should -BeNullOrEmpty
            $response.Output.Encoding.EncodingName | Should -Be $expectedEncoding.EncodingName
            $response.Output | Should -BeOfType Microsoft.PowerShell.Commands.BasicHtmlWebResponseObject
        }

        It "Verifies Invoke-WebRequest detects charset meta value when the attribute value is unquoted." {
            $query = @{
                contenttype = 'text/html'
                body        = '<html><head><meta charset = Unicode></head></html>'
            }
            $uri = Get-WebListenerUrl -Test 'Response' -Query $query
            $expectedEncoding = [System.Text.Encoding]::GetEncoding('Unicode')
            $response = ExecuteWebRequest -Uri $uri -UseBasicParsing

            $response.Error | Should -BeNullOrEmpty
            $response.Output.Encoding.EncodingName | Should -Be $expectedEncoding.EncodingName
            $response.Output | Should -BeOfType Microsoft.PowerShell.Commands.BasicHtmlWebResponseObject
        }

        It "Verifies Invoke-WebRequest detects http-equiv charset meta value when the ContentType header does not define it." {
            $query = @{
                contenttype = 'text/html'
                body        = "<html><head>`n<meta http-equiv=`"content-type`" content=`"text/html; charset=Unicode`">`n</head>`n</html>"
            }
            $uri = Get-WebListenerUrl -Test 'Response' -Query $query
            $expectedEncoding = [System.Text.Encoding]::GetEncoding('Unicode')
            $response = ExecuteWebRequest -Uri $uri -UseBasicParsing

            $response.Error | Should -BeNullOrEmpty
            $response.Output.Encoding.EncodingName | Should -Be $expectedEncoding.EncodingName
            $response.Output | Should -BeOfType Microsoft.PowerShell.Commands.BasicHtmlWebResponseObject
        }

        It "Verifies Invoke-WebRequest detects http-equiv charset meta value newlines are encountered in the element." {
            $query = @{
                contenttype = 'text/html'
                body        = "<html><head>`n<meta`n    http-equiv=`"content-type`"`n    content=`"text/html; charset=Unicode`">`n</head>`n</html>"
            }
            $uri = Get-WebListenerUrl -Test 'Response' -Query $query
            $expectedEncoding = [System.Text.Encoding]::GetEncoding('Unicode')
            $response = ExecuteWebRequest -Uri $uri -UseBasicParsing

            $response.Error | Should -BeNullOrEmpty
            $response.Output.Encoding.EncodingName | Should -Be $expectedEncoding.EncodingName
            $response.Output | Should -BeOfType Microsoft.PowerShell.Commands.BasicHtmlWebResponseObject
        }

        It "Verifies Invoke-WebRequest ignores meta charset value when Content-Type header defines it." {
            $query = @{
                contenttype = 'text/html; charset=utf-8'
                body        = '<html><head><meta charset="utf-32"></head></html>'
            }
            $uri = Get-WebListenerUrl -Test 'Response' -Query $query
            # NOTE: meta charset should be ignored
            $expectedEncoding = [System.Text.Encoding]::UTF8
            $response = ExecuteWebRequest -Uri $uri -UseBasicParsing

            $response.Error | Should -BeNullOrEmpty
            $response.Output.Encoding.EncodingName | Should -Be $expectedEncoding.EncodingName
            $response.Output | Should -BeOfType Microsoft.PowerShell.Commands.BasicHtmlWebResponseObject
        }

        It "Verifies Invoke-WebRequest honors non-utf8 charsets in the Content-Type header" {
            $query = @{
                contenttype = 'text/html; charset=utf-16'
                body        = '<html><head><meta charset="utf-32"></head></html>'
            }
            $uri = Get-WebListenerUrl -Test 'Response' -Query $query
            # NOTE: meta charset should be ignored
            $expectedEncoding = [System.Text.Encoding]::GetEncoding('utf-16')
            $response = ExecuteWebRequest -Uri $uri -UseBasicParsing

            $response.Error | Should -BeNullOrEmpty
            $response.Output.Encoding.EncodingName | Should -Be $expectedEncoding.EncodingName
            $response.Output | Should -BeOfType Microsoft.PowerShell.Commands.BasicHtmlWebResponseObject
        }

        It "Verifies Invoke-WebRequest defaults to iso-UTF-8 when an unsupported/invalid charset is declared" {
            $query = @{
                contenttype = 'text/html'
                body        = '<html><head><meta charset="invalid"></head></html>'
            }
            $uri = Get-WebListenerUrl -Test 'Response' -Query $query
            $expectedEncoding = [System.Text.Encoding]::UTF8
            $response = ExecuteWebRequest -Uri $uri -UseBasicParsing

            $response.Error | Should -BeNullOrEmpty
            $response.Output.Encoding.EncodingName | Should -Be $expectedEncoding.EncodingName
            $response.Output | Should -BeOfType Microsoft.PowerShell.Commands.BasicHtmlWebResponseObject
        }

        It "Verifies Invoke-WebRequest defaults to UTF-8 when an unsupported/invalid charset is declared using http-equiv" {
            $query = @{
                contenttype = 'text/html'
                body        = "<html><head>`n<meta http-equiv=`"content-type`" content=`"text/html; charset=Invalid`">`n</head>`n</html>"
            }
            $uri = Get-WebListenerUrl -Test 'Response' -Query $query
            $expectedEncoding = [System.Text.Encoding]::UTF8
            $response = ExecuteWebRequest -Uri $uri -UseBasicParsing

            $response.Error | Should -BeNullOrEmpty
            $response.Output.Encoding.EncodingName | Should -Be $expectedEncoding.EncodingName
            $response.Output | Should -BeOfType Microsoft.PowerShell.Commands.BasicHtmlWebResponseObject
        }
    }

    #endregion charset encoding tests

    #region Content Header Inclusion
    Context "Content Header" {
        It "Verifies Invoke-WebRequest includes Content headers in Headers property" {
            $query = @{
                contenttype = 'text/plain'
                body        = 'OK'
            }
            $uri = Get-WebListenerUrl -Test 'Response' -Query $query
            $command = "Invoke-WebRequest -Uri '$uri'"
            $result = ExecuteWebCommand -command $command
            ValidateResponse $result

            $result.Output.Headers.'Content-Type' | Should -Be 'text/plain'
            $result.Output.Headers.'Content-Length' | Should -Be 2
        }

        It "Verifies Invoke-WebRequest includes Content headers in RawContent property" {
            $query = @{
                contenttype = 'text/plain'
                body        = 'OK'
            }
            $uri = Get-WebListenerUrl -Test 'Response' -Query $query
            $command = "Invoke-WebRequest -Uri '$uri'"
            $result = ExecuteWebCommand -command $command
            ValidateResponse $result

            $result.Output.RawContent | Should -Match ([regex]::Escape('Content-Type: text/plain'))
            $result.Output.RawContent | Should -Match ([regex]::Escape('Content-Length: 2'))
        }

        It "Verifies Invoke-WebRequest Supports Multiple response headers with same name" {
            $query = @{
                contenttype = 'text/plain'
                body        = 'OK'
                headers     = @{
                    'X-Fake-Header' = @('testvalue01', 'testvalue02')
                } | ConvertTo-Json -Compress
            }
            $uri = Get-WebListenerUrl -Test 'Response' -Query $query
            $command = "Invoke-WebRequest -Uri '$uri'"
            $result = ExecuteWebCommand -command $command
            ValidateResponse $result

            $result.Output.Headers.'X-Fake-Header'.Count | Should -Be 2
            $result.Output.Headers.'X-Fake-Header'.Contains('testvalue01') | Should -BeTrue
            $result.Output.Headers.'X-Fake-Header'.Contains('testvalue02') | Should -BeTrue
            $result.Output.RawContent | Should -Match ([regex]::Escape('X-Fake-Header: testvalue01'))
            $result.Output.RawContent | Should -Match ([regex]::Escape('X-Fake-Header: testvalue02'))
        }

        It "Verifies Invoke-WebRequest does not sent expect 100-continue headers by default" {
            $uri = Get-WebListenerUrl -Test 'Get'

            $response = Invoke-WebRequest -Uri $uri
            $result = $response.Content | ConvertFrom-Json

            $result.headers.Expect | Should -BeNullOrEmpty
            $result.method | Should -BeExactly "GET"
            $result.url | Should -BeExactly $uri.ToString()
        }

        It "Verifies Invoke-WebRequest sends expect 100-continue header when defined in -Headers" {
            $uri = Get-WebListenerUrl -Test 'Get'

            $response = Invoke-WebRequest -Uri $uri -Headers @{Expect = '100-continue'}
            $result = $response.Content | ConvertFrom-Json

            $result.headers.Expect | Should -BeExactly '100-continue'
            $result.method | Should -BeExactly "GET"
            $result.url | Should -BeExactly $uri.ToString()
        }
    }

    #endregion Content Header Inclusion

    Context "HTTPS Tests" {
        It "Validate Invoke-WebRequest -SkipCertificateCheck" {
            # validate that exception is thrown for URI with expired certificate
            $Uri = Get-WebListenerUrl -Https
            $command = "Invoke-WebRequest -Uri '$Uri'"
            $result = ExecuteWebCommand -command $command
            $result.Error.FullyQualifiedErrorId | Should -Be "WebCmdletWebResponseException,Microsoft.PowerShell.Commands.InvokeWebRequestCommand"

            # validate that no exception is thrown for URI with expired certificate when using -SkipCertificateCheck option
            $Uri = Get-WebListenerUrl -Https
            $command = "Invoke-WebRequest -Uri '$Uri' -SkipCertificateCheck"
            $result = ExecuteWebCommand -command $command
            $result.Error | Should -BeNullOrEmpty
        }

        It "Validate Invoke-WebRequest returns native HTTPS error message in exception" {
            $uri = Get-WebListenerUrl -Https
            $command = "Invoke-WebRequest -Uri '$uri'"
            $result = ExecuteWebCommand -command $command

            # need to check against inner exception since Linux and Windows uses different HTTP client libraries so errors aren't the same
            $result.Error.ErrorDetails.Message | Should -Match $result.Error.Exception.InnerException.Message
            $result.Error.FullyQualifiedErrorId | Should -Be "WebCmdletWebResponseException,Microsoft.PowerShell.Commands.InvokeWebRequestCommand"
        }

        It "Verifies Invoke-WebRequest Certificate Authentication Fails without -Certificate" {
            $uri = Get-WebListenerUrl -Https -Test 'Cert'
            $result = Invoke-WebRequest -Uri $uri -SkipCertificateCheck |
                Select-Object -ExpandProperty Content |
                ConvertFrom-Json

            $result.Status | Should -Be 'FAILED'
        }

        It "Verifies Invoke-WebRequest Certificate Authentication Successful with -Certificate" {
            $uri = Get-WebListenerUrl -Https -Test 'Cert'
            $certificate = Get-WebListenerClientCertificate
            $result = Invoke-WebRequest -Uri $uri -Certificate $certificate -SkipCertificateCheck |
                Select-Object -ExpandProperty Content |
                ConvertFrom-Json

            $result.Status | Should -Be 'OK'
            $result.Thumbprint | Should -Be $certificate.Thumbprint
        }
    }

    Context "Multipart/form-data Tests" {
        <#
            Content-Type request headers for multipart/form-data appear as:
                multipart/form-data; boundary="0ab0cb90-f01b-4c15-bd4d-53d073efcc1d"
            MultipartFormDataContent sets a random GUID for the boundary before submitting the request
            to the remote endpoint. Tests in this context for Content-Type match 'multipart/form-data'
            as we do not have access to the random GUID.
        #>
        <#
            Kestrel/ASP.NET inconsistently renders the new line for uploaded text files.
            File content tests in this context use match as a workaround.
        #>
        BeforeAll {
            $file1Name = "testfile1.txt"
            $file1Path = Join-Path $testdrive $file1Name
            $file1Contents = "Test123"
            $file1Contents | Set-Content $file1Path -Force

            $file2Name = "testfile2.txt"
            $file2Path = Join-Path $testdrive $file2Name
            $file2Contents = "Test456"
            $file2Contents | Set-Content $file2Path -Force
        }

        It "Verifies Invoke-WebRequest Supports Multipart String Values" {
            $body = GetMultipartBody -String
            $uri = Get-WebListenerUrl -Test 'Multipart'
            $response = Invoke-WebRequest -Uri $uri -Body $body -Method 'POST'
            $result = $response.Content | ConvertFrom-Json

            $result.Headers.'Content-Type' | Should -Match 'multipart/form-data'
            $result.Items.TestString[0] | Should -Be 'TestValue'
        }

        It "Verifies Invoke-WebRequest Supports Multipart File Values" {
            $body = GetMultipartBody -File
            $uri = Get-WebListenerUrl -Test 'Multipart'
            $response = Invoke-WebRequest -Uri $uri -Body $body -Method 'POST'
            $result = $response.Content | ConvertFrom-Json

            $result.Headers.'Content-Type' | Should -Match 'multipart/form-data'
            $result.Files[0].FileName | Should -Be 'multipart.txt'
            $result.Files[0].ContentType | Should -Be 'text/plain'
            $result.Files[0].Content | Should -Match 'TestContent'
        }

        It "Verifies Invoke-WebRequest Supports Mixed Multipart String and File Values" {
            $body = GetMultipartBody -String -File
            $uri = Get-WebListenerUrl -Test 'Multipart'
            $response = Invoke-WebRequest -Uri $uri -Body $body -Method 'POST'
            $result = $response.Content | ConvertFrom-Json

            $result.Headers.'Content-Type' | Should -Match 'multipart/form-data'
            $result.Items.TestString[0] | Should -Be 'TestValue'
            $result.Files[0].FileName | Should -Be 'multipart.txt'
            $result.Files[0].ContentType | Should -Be 'text/plain'
            $result.Files[0].Content | Should -Match 'TestContent'
        }

        It "Verifies Invoke-WebRequest -Form supports string values" {
            $form = @{TestString = "TestValue"}
            $uri = Get-WebListenerUrl -Test 'Multipart'
            $response = Invoke-WebRequest -Uri $uri -Form $form -Method 'POST'
            $result = $response.Content | ConvertFrom-Json

            $result.Headers.'Content-Type' | Should -Match 'multipart/form-data'
            $result.Items.TestString.Count | Should -Be 1
            $result.Items.TestString[0] | Should -BeExactly 'TestValue'
        }

        It "Verifies Invoke-WebRequest -Form supports a collection of string values" {
            $form = @{TestStrings = "TestValue", "TestValue2"}
            $uri = Get-WebListenerUrl -Test 'Multipart'
            $response = Invoke-WebRequest -Uri $uri -Form $form -Method 'POST'
            $result = $response.Content | ConvertFrom-Json

            $result.Headers.'Content-Type' | Should -Match 'multipart/form-data'
            $result.Items.TestStrings.Count | Should -Be 2
            $result.Items.TestStrings[0] | Should -BeExactly 'TestValue'
            $result.Items.TestStrings[1] | Should -BeExactly 'TestValue2'
        }

        It "Verifies Invoke-WebRequest -Form supports file values" {
            $form = @{TestFile = [System.IO.FileInfo]$file1Path}
            $uri = Get-WebListenerUrl -Test 'Multipart'
            $response = Invoke-WebRequest -Uri $uri -Form $form -Method 'POST'
            $result = $response.Content | ConvertFrom-Json

            $result.Headers.'Content-Type' | Should -Match 'multipart/form-data'
            $result.Files.Count | Should -Be 1

            $result.Files[0].Name | Should -BeExactly "TestFile"
            $result.Files[0].FileName | Should -BeExactly $file1Name
            $result.Files[0].ContentType | Should -BeExactly 'application/octet-stream'
            $result.Files[0].Content | Should -Match $file1Contents
        }

        It "Verifies Invoke-WebRequest -Form supports a collection of file values" {
            $form = @{TestFiles = [System.IO.FileInfo]$file1Path, [System.IO.FileInfo]$file2Path}
            $uri = Get-WebListenerUrl -Test 'Multipart'
            $response = Invoke-WebRequest -Uri $uri -Form $form -Method 'POST'
            $result = $response.Content | ConvertFrom-Json

            $result.Headers.'Content-Type' | Should -Match 'multipart/form-data'
            $result.Files.Count | Should -Be 2

            $result.Files[0].Name | Should -BeExactly "TestFiles"
            $result.Files[0].FileName | Should -BeExactly $file1Name
            $result.Files[0].ContentType | Should -BeExactly 'application/octet-stream'
            $result.Files[0].Content | Should -Match $file1Contents

            $result.Files[1].Name | Should -BeExactly "TestFiles"
            $result.Files[1].FileName | Should -BeExactly $file2Name
            $result.Files[1].ContentType | Should -BeExactly 'application/octet-stream'
            $result.Files[1].Content | Should -Match $file2Contents
        }

        It "Verifies Invoke-WebRequest -Form supports combinations of strings and files" {
            $form = @{
                TestStrings = "TestValue", "TestValue2"
                TestFiles   = [System.IO.FileInfo]$file1Path, [System.IO.FileInfo]$file2Path
            }
            $uri = Get-WebListenerUrl -Test 'Multipart'
            $response = Invoke-WebRequest -Uri $uri -Form $form -Method 'POST'
            $result = $response.Content | ConvertFrom-Json

            $result.Headers.'Content-Type' | Should -Match 'multipart/form-data'
            $result.Items.TestStrings.Count | Should -Be 2
            $result.Files.Count | Should -Be 2

            $result.Items.TestStrings[0] | Should -BeExactly 'TestValue'
            $result.Items.TestStrings[1] | Should -BeExactly 'TestValue2'

            $result.Files[0].Name | Should -Be "TestFiles"
            $result.Files[0].FileName | Should -BeExactly $file1Name
            $result.Files[0].ContentType | Should -BeExactly 'application/octet-stream'
            $result.Files[0].Content | Should -Match $file1Contents

            $result.Files[1].Name | Should -BeExactly "TestFiles"
            $result.Files[1].FileName | Should -BeExactly $file2Name
            $result.Files[1].ContentType | Should -BeExactly 'application/octet-stream'
            $result.Files[1].Content | Should -Match $file2Contents
        }

        It "Verifies Invoke-WebRequest -Form is mutually exclusive with -Body" {
            $form = @{TestString = "TestValue"}
            $body = "test"
            $uri = Get-WebListenerUrl -Test 'Multipart'

            {Invoke-WebRequest -Uri $uri -Form $form -Body $Body -ErrorAction 'Stop'} |
                Should -Throw -ErrorId 'WebCmdletBodyFormConflictException,Microsoft.PowerShell.Commands.InvokeWebRequestCommand'
        }

        It "Verifies Invoke-WebRequest -Form is mutually exclusive with -InFile" {
            $form = @{TestString = "TestValue"}
            $uri = Get-WebListenerUrl -Test 'Multipart'

            {Invoke-WebRequest -Uri $uri -Form $form -InFile $file1Path -ErrorAction 'Stop'} |
                Should -Throw -ErrorId 'WebCmdletFormInFileConflictException,Microsoft.PowerShell.Commands.InvokeWebRequestCommand'
        }
    }

    Context "Invoke-WebRequest -Authentication tests" {
        BeforeAll {
            #[SuppressMessage("Microsoft.Security", "CS002:SecretInNextLine", Justification="Demo/doc/test secret.")]
            $token = "testpassword" | ConvertTo-SecureString -AsPlainText -Force
            $credential = [pscredential]::new("testuser", $token)
            $httpUri = Get-WebListenerUrl -Test 'Get'
            $httpsUri = Get-WebListenerUrl -Test 'Get' -Https
            $httpBasicUri = Get-WebListenerUrl -Test 'Auth' -TestValue 'Basic'
            $httpsBasicUri = Get-WebListenerUrl -Test 'Auth' -TestValue 'Basic' -Https
            $testCases = @(
                @{Authentication = "bearer"}
                @{Authentication = "OAuth"}
            )
        }

        It "Verifies Invoke-WebRequest -Authentication Basic" {
            $params = @{
                Uri                  = $httpsUri
                Authentication       = "Basic"
                Credential           = $credential
                SkipCertificateCheck = $true
            }
            $Response = Invoke-WebRequest @params
            $result = $response.Content | ConvertFrom-Json

            $result.Headers.Authorization | Should -BeExactly "Basic dGVzdHVzZXI6dGVzdHBhc3N3b3Jk"
        }

        It "Verifies Invoke-WebRequest -Authentication Basic with null username" {
            $credential = [pscredential]::new([PSCustomObject]@{UserName = $null;Password=$token.psobject.BaseObject})
            $params = @{
                Uri                  = $httpsUri
                Authentication       = "Basic"
                Credential           = $credential
                SkipCertificateCheck = $true
            }
            $Response = Invoke-WebRequest @params
            $result = $response.Content | ConvertFrom-Json

            $result.Headers.Authorization | Should -BeExactly "Basic OnRlc3RwYXNzd29yZA=="
        }

        It "Verifies Invoke-WebRequest -Authentication <Authentication>" -TestCases $testCases {
            param($Authentication)
            $params = @{
                Uri                  = $httpsUri
                Authentication       = $Authentication
                Token                = $token
                SkipCertificateCheck = $true
            }
            $Response = Invoke-WebRequest @params
            $result = $response.Content | ConvertFrom-Json

            $result.Headers.Authorization | Should -BeExactly "Bearer testpassword"
        }

        It "Verifies Invoke-WebRequest -Authentication does not support -UseDefaultCredentials" {
            $params = @{
                Uri                   = $httpsUri
                Token                 = $token
                Authentication        = "OAuth"
                UseDefaultCredentials = $true
                ErrorAction           = 'Stop'
                SkipCertificateCheck  = $true
            }
            { Invoke-WebRequest @params } | Should -Throw -ErrorId "WebCmdletAuthenticationConflictException,Microsoft.PowerShell.Commands.InvokeWebRequestCommand"
        }

        It "Verifies Invoke-WebRequest -Authentication does not support Both -Credential and -Token" {
            $params = @{
                Uri                  = $httpsUri
                Token                = $token
                Credential           = $credential
                Authentication       = "OAuth"
                ErrorAction          = 'Stop'
                SkipCertificateCheck = $true
            }
            { Invoke-WebRequest @params } | Should -Throw -ErrorId "WebCmdletAuthenticationTokenConflictException,Microsoft.PowerShell.Commands.InvokeWebRequestCommand"
        }

        It "Verifies Invoke-WebRequest -Authentication <Authentication> requires -Token" -TestCases $testCases {
            param($Authentication)
            $params = @{
                Uri                  = $httpsUri
                Authentication       = $Authentication
                ErrorAction          = 'Stop'
                SkipCertificateCheck = $true
            }
            { Invoke-WebRequest @params } | Should -Throw -ErrorId "WebCmdletAuthenticationTokenNotSuppliedException,Microsoft.PowerShell.Commands.InvokeWebRequestCommand"
        }

        It "Verifies Invoke-WebRequest -Authentication Basic requires -Credential" {
            $params = @{
                Uri                  = $httpsUri
                Authentication       = "Basic"
                ErrorAction          = 'Stop'
                SkipCertificateCheck = $true
            }
            { Invoke-WebRequest @params } | Should -Throw -ErrorId "WebCmdletAuthenticationCredentialNotSuppliedException,Microsoft.PowerShell.Commands.InvokeWebRequestCommand"
        }

        It "Verifies Invoke-WebRequest -Authentication Requires HTTPS" {
            $params = @{
                Uri            = $httpUri
                Token          = $token
                Authentication = "OAuth"
                ErrorAction    = 'Stop'
            }
            { Invoke-WebRequest @params } | Should -Throw -ErrorId "WebCmdletAllowUnencryptedAuthenticationRequiredException,Microsoft.PowerShell.Commands.InvokeWebRequestCommand"
        }

        It "Verifies Invoke-WebRequest -Authentication Can use HTTP with -AllowUnencryptedAuthentication" {
            $params = @{
                Uri                            = $httpUri
                Token                          = $token
                Authentication                 = "OAuth"
                AllowUnencryptedAuthentication = $true
            }
            $Response = Invoke-WebRequest @params
            $result = $response.Content | ConvertFrom-Json

            $result.Headers.Authorization | Should -BeExactly "Bearer testpassword"
        }

        It "Verifies Invoke-WebRequest Negotiated -Credential over HTTPS" {
            $params = @{
                Uri                  = $httpsBasicUri
                Credential           = $credential
                SkipCertificateCheck = $true
            }
            $Response = Invoke-WebRequest @params
            $result = $response.Content | ConvertFrom-Json

            $result.Headers.Authorization | Should -BeExactly "Basic dGVzdHVzZXI6dGVzdHBhc3N3b3Jk"
        }

        It "Verifies Invoke-WebRequest Negotiated -Credential Requires HTTPS" {
            $params = @{
                Uri         = $httpBasicUri
                Credential  = $credential
                ErrorAction = 'Stop'
            }
            { Invoke-WebRequest @params } | Should -Throw -ErrorId "WebCmdletAllowUnencryptedAuthenticationRequiredException,Microsoft.PowerShell.Commands.InvokeWebRequestCommand"
        }

        It "Verifies Invoke-WebRequest Negotiated -Credential Can use HTTP with -AllowUnencryptedAuthentication" {
            $params = @{
                Uri                            = $httpBasicUri
                Credential                     = $credential
                AllowUnencryptedAuthentication = $true
            }
            $Response = Invoke-WebRequest @params
            $result = $response.Content | ConvertFrom-Json

            $result.Headers.Authorization | Should -BeExactly "Basic dGVzdHVzZXI6dGVzdHBhc3N3b3Jk"
        }

        # UseDefaultCredentials is only reliably testable on Windows
        It "Verifies Invoke-WebRequest Negotiated -UseDefaultCredentials with '<AuthType>' over HTTPS" -Skip:$(!$IsWindows) -TestCases @(
            @{AuthType = 'NTLM'}
            @{AuthType = 'Negotiate'}
        ) {
            param($AuthType)
            $params = @{
                Uri                   = Get-WebListenerUrl -Test 'Auth' -TestValue $AuthType -Https
                UseDefaultCredentials = $true
                SkipCertificateCheck  = $true
            }
            $Response = Invoke-WebRequest @params
            $result = $response.Content | ConvertFrom-Json

            $result.Headers.Authorization | Should -Match "^$AuthType "
        }

        # The error condition can at least be tested on all platforms.
        It "Verifies Invoke-WebRequest Negotiated -UseDefaultCredentials Requires HTTPS" {
            $params = @{
                Uri                   = $httpUri
                UseDefaultCredentials = $true
                ErrorAction           = 'Stop'
            }
            { Invoke-WebRequest @params } | Should -Throw -ErrorId "WebCmdletAllowUnencryptedAuthenticationRequiredException,Microsoft.PowerShell.Commands.InvokeWebRequestCommand"
        }

        # UseDefaultCredentials is only reliably testable on Windows
        It "Verifies Invoke-WebRequest Negotiated -UseDefaultCredentials with '<AuthType>' Can use HTTP with -AllowUnencryptedAuthentication" -Skip:$(!$IsWindows) -TestCases @(
            @{AuthType = 'NTLM'}
            @{AuthType = 'Negotiate'}
        ) {
            param($AuthType)
            $params = @{
                Uri                            = Get-WebListenerUrl -Test 'Auth' -TestValue $AuthType
                UseDefaultCredentials          = $true
                AllowUnencryptedAuthentication = $true
            }
            $Response = Invoke-WebRequest @params
            $result = $response.Content | ConvertFrom-Json

            $result.Headers.Authorization | Should -Match "^$AuthType "
        }
    }

    Context "Invoke-WebRequest -SslProtocol Test" {
        BeforeAll {
            # We put Tls13 tests at pending due to modern OS limitations.
            # Tracking issue https://github.com/PowerShell/PowerShell/issues/13439

            $skipForTls1 = $true

            ## Test cases for the 1st 'It'
            $testCases1 = @(
                @{ Test = @{SslProtocol = 'Default'; ActualProtocol = 'Default'}; Pending = $false }
                @{ Test = @{SslProtocol = 'Tls'; ActualProtocol = 'Tls'}; Pending = $skipForTls1 }
                @{ Test = @{SslProtocol = 'Tls11'; ActualProtocol = 'Tls11'}; Pending = $skipForTls1 }
                @{ Test = @{SslProtocol = 'Tls12'; ActualProtocol = 'Tls12'}; Pending = $false }
                @{ Test = @{SslProtocol = 'Tls13'; ActualProtocol = 'Tls13'}; Pending = $true }
                @{ Test = @{SslProtocol = 'Tls, Tls11, Tls12'; ActualProtocol = 'Tls12'}; Pending = $false }
                @{ Test = @{SslProtocol = 'Tls, Tls11, Tls12, Tls13'; ActualProtocol = 'Tls13'}; Pending = $true }
                @{ Test = @{SslProtocol = 'Tls11, Tls12'; ActualProtocol = 'Tls12'}; Pending = $false }
                @{ Test = @{SslProtocol = 'Tls, Tls11, Tls12'; ActualProtocol = 'Tls11'}; Pending = $skipForTls1 }
                @{ Test = @{SslProtocol = 'Tls, Tls11, Tls12, Tls13'; ActualProtocol = 'Tls11'}; Pending = $skipForTls1 }
                @{ Test = @{SslProtocol = 'Tls11, Tls12'; ActualProtocol = 'Tls11'}; Pending = $skipForTls1 }
                @{ Test = @{SslProtocol = 'Tls, Tls11'; ActualProtocol = 'Tls11'}; Pending = $skipForTls1 }
                @{ Test = @{SslProtocol = 'Tls, Tls11, Tls12'; ActualProtocol = 'Tls'}; Pending = $skipForTls1 }
                @{ Test = @{SslProtocol = 'Tls, Tls11, Tls13'; ActualProtocol = 'Tls'}; Pending = $true }
                @{ Test = @{SslProtocol = 'Tls, Tls11'; ActualProtocol = 'Tls'}; Pending = $skipForTls1 }
                # Skipping intermediary protocols is not supported on all platforms
                # Removed this as Tls now default to Tls12
                # @{ Test = @{SslProtocol = 'Tls, Tls12'; ActualProtocol = 'Tls'}; Pending = -not $IsWindows }
                @{ Test = @{SslProtocol = 'Tls, Tls12'; ActualProtocol = 'Tls12'}; Pending = -not $IsWindows }
            )

            $testCases2 = @(
                @{ Test = @{IntendedProtocol = 'Tls'; ActualProtocol = 'Tls13'}; Pending = $true }
                @{ Test = @{IntendedProtocol = 'Tls11'; ActualProtocol = 'Tls13'}; Pending = $true }
                @{ Test = @{IntendedProtocol = 'Tls13'; ActualProtocol = 'Tls'}; Pending = $true }
                @{ Test = @{IntendedProtocol = 'Tls11, Tls12, Tls13'; ActualProtocol = 'Tls'}; Pending = $true }
                @{ Test = @{IntendedProtocol = 'Tls, Tls12'; ActualProtocol = 'Tls13'}; Pending = $true }
                @{ Test = @{IntendedProtocol = 'Tls, Tls11'; ActualProtocol = 'Tls13'}; Pending = $true }
            )
        }

        foreach ($entry in $testCases1) {
            It "Verifies Invoke-WebRequest -SslProtocol <SslProtocol> works on <ActualProtocol>" -TestCases ($entry.Test) -Pending:($entry.Pending) {
                param($SslProtocol, $ActualProtocol)
                $params = @{
                    Uri                  = Get-WebListenerUrl -Test 'Get' -Https -SslProtocol $ActualProtocol
                    SslProtocol          = $SslProtocol
                    SkipCertificateCheck = $true
                }
                $response = Invoke-WebRequest @params
                $result = $Response.Content | ConvertFrom-Json

                $result.headers.Host | Should -Be $params.Uri.Authority
            }
        }

        foreach ($entry in $testCases2) {
            It "Verifies Invoke-WebRequest -SslProtocol -SslProtocol <IntendedProtocol> fails on a <ActualProtocol> only connection" -TestCases ($entry.Test) -Pending:($entry.Pending) {
                param( $IntendedProtocol, $ActualProtocol)
                $params = @{
                    Uri                  = Get-WebListenerUrl -Test 'Get' -Https -SslProtocol $ActualProtocol
                    SslProtocol          = $IntendedProtocol
                    SkipCertificateCheck = $true
                    ErrorAction          = 'Stop'
                }
                { Invoke-WebRequest @params } | Should -Throw -ErrorId 'WebCmdletWebResponseException,Microsoft.PowerShell.Commands.InvokeWebRequestCommand'
            }
        }
    }

    Context "Invoke-WebRequest File Resume Feature" {
        BeforeAll {
            $outFile = Join-Path $TestDrive "resume.txt"

            # Download the entire file to reference in tests
            $referenceFile = Join-Path $TestDrive "reference.txt"
            $resumeUri = Get-WebListenerUrl -Test 'Resume'
            Invoke-WebRequest -Uri $resumeUri -OutFile $referenceFile -ErrorAction Stop
            $referenceFileHash = Get-FileHash -Algorithm SHA256 -Path $referenceFile
            $referenceFileSize = Get-Item $referenceFile | Select-Object -ExpandProperty Length
        }

        AfterEach {
            Remove-Item -Force -ErrorAction 'SilentlyContinue' -Path $outFile
        }

        It "Invoke-WebRequest -Resume requires -OutFile" {
            { Invoke-WebRequest -Resume -Uri $resumeUri -ErrorAction Stop } |
                Should -Throw -ErrorId 'WebCmdletOutFileMissingException,Microsoft.PowerShell.Commands.InvokeWebRequestCommand'
        }

        It "Invoke-WebRequest -Resume Downloads the whole file when the file does not exist" {
            $response = Invoke-WebRequest -Uri $resumeUri -OutFile $outFile -Resume -PassThru

            $outFileHash = Get-FileHash -Algorithm SHA256 -Path $outFile
            $outFileHash.Hash | Should -BeExactly $referenceFileHash.Hash
            Get-Item $outFile | Select-Object -ExpandProperty Length | Should -Be $referenceFileSize
            $response.Headers.'X-WebListener-Has-Range'[0] | Should -BeExactly 'true'
            $response.Headers.'X-WebListener-Request-Range'[0] | Should -BeExactly 'bytes=0-'
            $response.StatusCode | Should -Be 206
            $response.Headers.'Content-Range'[0] | Should -BeExactly "bytes 0-$($referenceFileSize-1)/$referenceFileSize"
        }

        It "Invoke-WebRequest -Resume overwrites an existing file that is larger than the remote file" {
            # Create a file larger than the download file
            $largerFileSize = $referenceFileSize + 20
            1..$largerFileSize | ForEach-Object { [Byte]$_ } | Set-Content -AsByteStream $outFile
            $largerFileSize = Get-Item $outFile | Select-Object -ExpandProperty Length

            $response = Invoke-WebRequest -Uri $resumeUri -OutFile $outFile -Resume -PassThru

            $outFileHash = Get-FileHash -Algorithm SHA256 -Path $outFile
            $outFileHash.Hash | Should -BeExactly $referenceFileHash.Hash
            Get-Item $outFile | Select-Object -ExpandProperty Length | Should -Be $referenceFileSize
            Get-Item $outFile | Select-Object -ExpandProperty Length | Should -BeLessThan $largerFileSize
            $response.Headers.'X-WebListener-Has-Range'[0] | Should -BeExactly 'false'
            $response.StatusCode | Should -Be 200
            $response.Headers.ContainsKey('Content-Range') | Should -BeFalse
        }

        It "Invoke-WebRequest -Resume overwrites existing file when remote server does not support resume" {
            # Create a file larger than the download file
            $largerFileSize = $referenceFileSize + 20
            1..$largerFileSize | ForEach-Object { [Byte]$_ } | Set-Content -AsByteStream $outFile
            $largerFileSize = Get-Item $outFile | Select-Object -ExpandProperty Length

            $uri = Get-WebListenerUrl -Test 'Resume' -TestValue 'NoResume'
            $response = Invoke-WebRequest -Uri $uri -OutFile $outFile -Resume -PassThru

            $outFileHash = Get-FileHash -Algorithm SHA256 -Path $outFile
            $outFileHash.Hash | Should -BeExactly $referenceFileHash.Hash
            Get-Item $outFile | Select-Object -ExpandProperty Length | Should -Be $referenceFileSize
            $response.Headers.'X-WebListener-Has-Range'[0] | Should -BeExactly 'true'
            $response.Headers.'X-WebListener-Request-Range'[0] | Should -BeExactly "bytes=$largerFileSize-"
            $response.StatusCode | Should -Be 200
            $response.Headers.ContainsKey('Content-Range') | Should -BeFalse
        }

        It "Invoke-WebRequest -Resume resumes downloading from <bytes> bytes" -TestCases @(
            @{bytes = 4}
            @{bytes = 8}
            @{bytes = 12}
            @{bytes = 16}
        ) {
            param($bytes, $statuscode)
            # Simulate partial download
            $uri = Get-WebListenerUrl -Test 'Resume' -TestValue "Bytes/$bytes"
            $null = Invoke-WebRequest -Uri $uri -OutFile $outFile
            Get-Item $outFile | Select-Object -ExpandProperty Length | Should -Be $bytes

            $response = Invoke-WebRequest -Uri $resumeUri -OutFile $outFile -Resume -PassThru

            $outFileHash = Get-FileHash -Algorithm SHA256 -Path $outFile
            $outFileHash.Hash | Should -BeExactly $referenceFileHash.Hash
            Get-Item $outFile | Select-Object -ExpandProperty Length | Should -Be $referenceFileSize
            $response.Headers.'X-WebListener-Has-Range'[0] | Should -BeExactly 'true'
            $response.Headers.'X-WebListener-Request-Range'[0] | Should -BeExactly "bytes=$bytes-"
            $response.StatusCode | Should -Be 206
            $response.Headers.'Content-Range'[0] | Should -BeExactly "bytes $bytes-$($referenceFileSize-1)/$referenceFileSize"
        }

        It "Invoke-WebRequest -Resume assumes the file was successfully completed when the local and remote file are the same size." {
            # Download the entire file
            $uri = Get-WebListenerUrl -Test 'Resume' -TestValue 'NoResume'
            $null = Invoke-WebRequest -Uri $uri -OutFile $outFile
            $fileSize = Get-Item $outFile | Select-Object -ExpandProperty Length

            $response = Invoke-WebRequest -Uri $resumeUri -OutFile $outFile -Resume -PassThru

            $outFileHash = Get-FileHash -Algorithm SHA256 -Path $outFile
            $outFileHash.Hash | Should -BeExactly $referenceFileHash.Hash
            Get-Item $outFile | Select-Object -ExpandProperty Length | Should -Be $referenceFileSize
            $response.Headers.'X-WebListener-Has-Range'[0] | Should -BeExactly 'true'
            $response.Headers.'X-WebListener-Request-Range'[0] | Should -BeExactly "bytes=$fileSize-"
            # The web cmdlets special case 416 as a success code when the local file and remote file are the same size
            $response.StatusCode | Should -Be 416
            $response.Headers.'Content-Range'[0] | Should -BeExactly "bytes */$referenceFileSize"
        }
    }

    Context "Invoke-WebRequest retry tests" {

        It "Invoke-WebRequest can retry - <Name>" -TestCases @(
            @{Name = "specified number of times - error 304"; failureCount = 2; failureCode = 304; retryCount = 2}
            @{Name = "specified number of times - error 400"; failureCount = 3; failureCode = 400; retryCount = 3}
            @{Name = "specified number of times - error 599"; failureCount = 1; failureCode = 599; retryCount = 2}
            @{Name = "specified number of times - error 404"; failureCount = 2; failureCode = 404; retryCount = 2}
            @{Name = "when retry count is higher than failure count"; failureCount = 2; failureCode = 404; retryCount = 4}
        ) {
            param($failureCount, $retryCount, $failureCode)

            $uri = Get-WebListenerUrl -Test 'Retry' -Query @{ sessionid = (New-Guid).Guid; failureCode = $failureCode; failureCount = $failureCount }
            $commandStr = "Invoke-WebRequest -Uri '$uri' -MaximumRetryCount $retryCount -RetryIntervalSec 1"
            $result = ExecuteWebCommand -command $commandStr

            $result.output.StatusCode | Should -Be "200"
            $jsonResult = $result.output.Content | ConvertFrom-Json
            $jsonResult.failureResponsesSent | Should -Be $failureCount
        }

        It "Invoke-WebRequest should fail when failureCount is greater than MaximumRetryCount" {

            $uri = Get-WebListenerUrl -Test 'Retry' -Query @{ sessionid = (New-Guid).Guid; failureCode = 400; failureCount = 4 }
            $command = "Invoke-WebRequest -Uri '$uri' -MaximumRetryCount 1 -RetryIntervalSec 1"
            $result = ExecuteWebCommand -command $command
            $jsonError = $result.error | ConvertFrom-Json
            $jsonError.error | Should -BeExactly 'Error: HTTP - 400 occurred.'
        }

        It "Invoke-WebRequest can retry with POST" {

            $uri = Get-WebListenerUrl -Test 'Retry'
            $sessionId = (New-Guid).Guid
            $body = @{ sessionid = $sessionId; failureCode = 404; failureCount = 1 }
            $commandStr = "Invoke-WebRequest -Uri '$uri' -MaximumRetryCount 2 -RetryIntervalSec 1 -Method POST -Body `$body"
            $result = ExecuteWebCommand -command $commandStr

            $result.output.StatusCode | Should -Be "200"
            $jsonResult = $result.output.Content | ConvertFrom-Json
            $jsonResult.SessionId | Should -BeExactly $sessionId
        }
    }

    Context "Regex Parsing" {

        It 'correctly parses an image with id, class, and src attributes' {
            $dosUri = Get-WebListenerUrl -Test 'Dos' -query @{
                dosType = 'img-attribute'
            }

            $response = Invoke-WebRequest -Uri $dosUri
            $response.Images | Should -Not -BeNullOrEmpty
        }

        $singleInputExpected = @(
            @{ Name = 'foo'; Value = 'bar' }
        )

        It 'correctly parses input tag(s) for `<markup>`' -TestCases @(
            @{
                Markup = "<input name='foo' value='bar'>";
                ExpectedFields = $singleInputExpected
            },
            @{
                Markup = "<input name='foo' value='bar'/>";
                ExpectedFields = $singleInputExpected
            },
            @{
                Markup = "<input name='foo' value='bar'>baz</input>";
                ExpectedFields = $singleInputExpected
            }
            @{
                Markup = "<input name='item1' value='bar'><input name='item2' value='foo'><input name='item3'></input><input name='item4' value='fu'><input name='item5' value='bahr'/>";
                ExpectedFields = @(
                    @{ Name = 'item1'; Value = 'bar'},
                    @{ Name = 'item2'; Value = 'foo' },
                    @{ Name = 'item3'; Value = $null },
                    @{ Name = 'item4'; Value = 'fu' },
                    @{ Name = 'item5'; Value = 'bahr' }
                )
            }
        ) {
            param($markup, $expectedFields)
            $query = @{
                contenttype = 'text/html'
                body        = "<html><body>${markup}</body></html>"
            }
            $uri = Get-WebListenerUrl -Test 'Response' -Query $query
            $response = Invoke-WebRequest -Uri $uri -UseBasicParsing
            $response.Error | Should -BeNullOrEmpty
            ForEach ($expectedField in $expectedFields) {
                $actualField = $response.InputFields.FindByName($expectedField.Name)
                $actualField.Value | Should -Be $expectedField.Value
            }
        }
    }

    Context "Denial of service" -Tag 'DOS' {
        It "Image Parsing" {
            Set-ItResult -Pending -Because "The pathological regex runs fast due to https://github.com/dotnet/runtime/issues/33399.  Fixed in .NET 5 preview.2"
            $dosUri = Get-WebListenerUrl -Test 'Dos' -query @{
                dosType='img'
                dosLength='5000'
            }
            $script:content = ''
            [TimeSpan] $timeSpan = Measure-Command {
                $response = Invoke-WebRequest -Uri $dosUri
                $script:content = $response.content
                $response.Images | Out-Null
            }

            $script:content | Should -Not -BeNullOrEmpty

            # pathological regex
            $regex = [RegEx]::new('<img\s+[^>]*>')

            [TimeSpan] $pathologicalTimeSpan = Measure-Command {
                $regex.Match($content)
            }

            $pathologicalRatio = $pathologicalTimeSpan.TotalMilliseconds/$timeSpan.TotalMilliseconds
            Write-Verbose "Pathological ratio: $pathologicalRatio" -Verbose

            # dosLength 4,000 on my 3.5 GHz 6-Core Intel Xeon E5 macpro produced a ratio of 12
            # dosLength 5,000 on my 3.5 GHz 6-Core Intel Xeon E5 macpro produced a ratio of 21
            # dosLength 10,000 on my 3.5 GHz 6-Core Intel Xeon E5 macpro produced a ratio of 75
            # in some cases we will be running in a Docker container with modest resources
            $pathologicalRatio | Should -BeGreaterThan 5
        }

        It "Charset Parsing" {
            Set-ItResult -Pending -Because "We need a better way to test this and .NET has made bad regex's run faster"
            $dosUri = Get-WebListenerUrl -Test 'Dos' -query @{
                dosType='charset'
                dosLength='2850'
            }
            $script:content = ''
            [TimeSpan] $timeSpan = Measure-Command {
                $response = Invoke-WebRequest -Uri $dosUri
                $script:content = $response.content
            }

            # Pathological regex
            $regex = [RegEx]::new('<meta\s[.\n]*[^><]*charset\s*=\s*["''\n]?(?<charset>[A-Za-z].[^\s"''\n<>]*)[\s"''\n>]')

            $script:content | Should -Not -BeNullOrEmpty

            [TimeSpan] $pathologicalTimeSpan = Measure-Command {
                $regex.Match($content)
            }

            $pathologicalRatio = $pathologicalTimeSpan.TotalMilliseconds/$timeSpan.TotalMilliseconds
            Write-Verbose "Pathological ratio: $pathologicalRatio" -Verbose

            # dosLength 2,750 on my 3.5 GHz 6-Core Intel Xeon E5 macpro produced a ratio of 13
            # dosLength 2,850 on my 3.5 GHz 6-Core Intel Xeon E5 macpro produced a ratio of 22
            # dosLength 3,000 on my 3.5 GHz 6-Core Intel Xeon E5 macpro produced a ratio of 31
            # in some cases we will be running in a Docker container with modest resources
            $pathologicalRatio | Should -BeGreaterThan 5
        }
    }
}

Describe "Invoke-RestMethod tests" -Tags "Feature", "RequireAdminOnWindows" {
    BeforeAll {
        $oldProgress = $ProgressPreference
        $ProgressPreference = 'SilentlyContinue'

        $WebListener = Start-WebListener

        $NotFoundQuery = @{
            statuscode = 404
            responsephrase = 'Not Found'
            contenttype = 'application/json'
            body = '{"message": "oops"}'
            headers = "{}"
        }
    }

    AfterAll {
        $ProgressPreference = $oldProgress
    }

    #User-Agent changes on different platforms, so tests should only be run if on the correct platform
    It "Invoke-RestMethod returns Correct User-Agent on MacOSX" -Skip:(!$IsMacOS) {
        $uri = Get-WebListenerUrl -Test 'Get'
        $command = "Invoke-RestMethod -Uri '$uri'"

        $result = ExecuteWebCommand -command $command

        # Validate response
        $result.Output.headers.'User-Agent' | Should -MatchExactly '.*\(Macintosh;.*\) PowerShell\/\d+\.\d+\.\d+.*'
    }

    It "Invoke-RestMethod returns Correct User-Agent on Linux" -Skip:(!$IsLinux) {
        $uri = Get-WebListenerUrl -Test 'Get'
        $command = "Invoke-RestMethod -Uri '$uri'"

        $result = ExecuteWebCommand -command $command

        # Validate response
        $result.Output.headers.'User-Agent' | Should -MatchExactly '.*\(Linux;.*\) PowerShell\/\d+\.\d+\.\d+.*'
    }

    It "Invoke-RestMethod returns Correct User-Agent on Windows" -Skip:(!$IsWindows) {
        $uri = Get-WebListenerUrl -Test 'Get'
        $command = "Invoke-RestMethod -Uri '$uri'"

        $result = ExecuteWebCommand -command $command

        # Validate response
        $result.Output.headers.'User-Agent' | Should -MatchExactly '.*\(Windows NT \d+\.\d*;.*\) PowerShell\/\d+\.\d+\.\d+.*'
    }

    It "Invoke-RestMethod with blank ContentType succeeds" {
        $uri = Get-WebListenerUrl -Test 'Get'
        $command = "Invoke-RestMethod -Uri '$uri' -ContentType ''"

        $result = ExecuteWebCommand -command $command

        # Validate response
        $result.Error | Should -BeNullOrEmpty
        $result.Output.headers.'Content-Length' | Should -Be 0
    }

    It "Invoke-RestMethod returns headers dictionary" {
        $uri = Get-WebListenerUrl -Test 'Get'
        $command = "Invoke-RestMethod -Uri '$uri'"

        $result = ExecuteWebCommand -command $command

        # Validate response
        $result.Output.headers.Host | Should -Be $Uri.Authority
    }

    It "Validate Invoke-RestMethod -DisableKeepAlive" {
        # Operation options
        $uri = Get-WebListenerUrl -Test 'Get'
        $command = "Invoke-RestMethod -Uri '$uri' -DisableKeepAlive"

        $result = ExecuteWebCommand -command $command

        # Validate response
        $result.Output.headers.Host | Should -Be $uri.Authority
        $result.Output.Headers.Connection | Should -Be "Close"
    }

    It "Validate Invoke-RestMethod -HttpVersion '<httpVersion>'" -Skip:(!$IsWindows) -TestCases @(
        @{ httpVersion = '1.1'},
        @{ httpVersion = '2'}
    ) {
        param($httpVersion)
        # Operation options
        $uri = Get-WebListenerUrl -Test 'Get' -Https
        $command = "Invoke-RestMethod -Uri $uri -HttpVersion $httpVersion -SkipCertificateCheck"

        $result = ExecuteWebCommand -command $command

        # Validate response
        $result.Output.protocol | Should -Be "HTTP/$httpVersion"
    }

    It "Validate Invoke-RestMethod -MaximumRedirection" {
        $uri = Get-WebListenerUrl -Test 'Redirect' -TestValue '3'
        $command = "Invoke-RestMethod -Uri '$uri' -MaximumRedirection 4"

        $result = ExecuteWebCommand -command $command

        # Validate response
        $result.Output.headers.Host | Should -Match $uri.Authority
    }

    It "Validate Invoke-RestMethod error for -MaximumRedirection" {
        $uri = Get-WebListenerUrl -Test 'Redirect' -TestValue '3'
        $command = "Invoke-RestMethod -Uri '$uri' -MaximumRedirection 2"

        $result = ExecuteWebCommand -command $command
        $result.Error.FullyQualifiedErrorId | Should -Be "WebCmdletWebResponseException,Microsoft.PowerShell.Commands.InvokeRestMethodCommand"
    }

    It "Validate Invoke-RestMethod redirect with -Query destination Http" {
        $httpUri = Get-WebListenerUrl -Test 'Get'
        $uri = Get-WebListenerUrl -Test 'Redirect' -Query @{destination = $httpUri}
        $command = "Invoke-RestMethod -Uri '$uri'"

        $result = ExecuteWebCommand -command $command
        $result.Output.Headers.Host | Should -Be $httpUri.Authority
    }

    It "Validate Invoke-RestMethod redirect with -Query destination Https" {
        $httpsUri = Get-WebListenerUrl -Test 'Get' -Https
        $uri = Get-WebListenerUrl -Test 'Redirect' -Https -Query @{destination = $httpsUri}
        $command = "Invoke-RestMethod -Uri '$uri' -SkipCertificateCheck"

        $result = ExecuteWebCommand -command $command
        $result.Output.Headers.Host | Should -Be $httpsUri.Authority
    }

    It "Invoke-RestMethod supports request that returns page containing UTF-8 data." {
        $uri = Get-WebListenerUrl -Test 'Encoding' -TestValue 'Utf8'
        $command = "Invoke-RestMethod -Uri '$uri'"

        $result = ExecuteWebCommand -command $command
        $Result.Output | Should -Match '⡌⠁⠧⠑ ⠼⠁⠒  ⡍⠜⠇⠑⠹⠰⠎ ⡣⠕⠌'
    }

    It "Invoke-RestMethod supports sending requests as UTF8" {
        $uri = Get-WebListenerUrl -Test POST
        # Body must contain non-ASCII characters
        $command = "Invoke-RestMethod -Uri '$uri' -body 'проверка' -ContentType 'application/json; charset=utf-8' -method 'POST'"

        $result = ExecuteWebCommand -command $command
        $Result.Output.Data | Should -BeExactly 'проверка'
    }

    It "Invoke-RestMethod supports request that returns page containing Code Page 936 data." {
        $uri = Get-WebListenerUrl -Test 'Encoding' -TestValue 'CP936'
        $command = "Invoke-RestMethod -Uri '$uri'"

        $result = ExecuteWebCommand -command $command
        $Result.Output | Should -Match '测试123'
    }

    It "Invoke-RestMethod validate timeout option" {
        $uri = Get-WebListenerUrl -Test 'Delay' -TestValue '5'
        $command = "Invoke-RestMethod -Uri '$uri' -TimeoutSec 2"

        $result = ExecuteWebCommand -command $command
        $result.Error.FullyQualifiedErrorId | Should -Be "System.Threading.Tasks.TaskCanceledException,Microsoft.PowerShell.Commands.InvokeRestMethodCommand"
    }

    It "Validate Invoke-RestMethod error with -Proxy and -NoProxy option" {
        $uri = Get-WebListenerUrl -Test 'Delay' -TestValue '10'
        $command = "Invoke-RestMethod -Uri '$uri' -Proxy 'http://127.0.0.1:8080' -NoProxy -TimeoutSec 2"

        $result = ExecuteWebCommand -command $command
        $result.Error.FullyQualifiedErrorId | Should -Be "AmbiguousParameterSet,Microsoft.PowerShell.Commands.InvokeRestMethodCommand"
    }

    $testCase = @(
        @{ proxy_address = (Get-WebListenerUrl).Authority; name = 'HTTP proxy'; protocol = 'http' }
        @{ proxy_address = (Get-WebListenerUrl -https).Authority; name = 'HTTPS proxy'; protocol = 'https' }
    )

    It "Validate Invoke-RestMethod with -Proxy option - '<name>'" -TestCases $testCase {
        param($proxy_address, $name, $protocol)

        # use external url, but with proxy the external url should not actually be called
        $command = "Invoke-RestMethod -Uri ${protocol}://httpbin.org -Proxy '${protocol}://${proxy_address}'"
        $result = ExecuteWebCommand -command $command
        $command = "Invoke-RestMethod -Uri '${protocol}://${proxy_address}' -NoProxy"
        $expectedResult = ExecuteWebCommand -command $command
        $result.Output | Should -BeExactly $expectedResult.Output
    }

    # Perform the following operation for Invoke-RestMethod
    # gzip Returns gzip-encoded data.
    # deflate Returns deflate-encoded data.
    # brotli Returns brotli-encoded data.
    # $dataEncodings = @("Chunked", "Compress", "Deflate", "GZip", "Identity")
    # Note: These are the supported options, but we do not have a web service to test them all.
    It "Invoke-RestMethod supports request that returns <DataEncoding>-encoded data." -TestCases @(
        @{ DataEncoding = "gzip" }
        @{ DataEncoding = "deflate" }
        @{ DataEncoding = "brotli" }
    ) {
        param($dataEncoding)
        $uri = Get-WebListenerUrl -Test 'Compression' -TestValue $dataEncoding
        $result = Invoke-RestMethod -Uri $uri

        # Validate response content
        # The content should be de-compressed. Otherwise, the above 'Invoke-RestMethod' would have thrown because converting to JSON internally would fail.
        $result.Headers.Host | Should -BeExactly $uri.Authority
    }

    # Perform the following operation for Invoke-RestMethod using the following content types: "text/plain", "application/xml", "application/xml"
    # post Returns POST data.
    # patch Returns PATCH data.
    # put Returns PUT data.
    # delete Returns DELETE data
    $testMethods = @("POST", "PATCH", "PUT", "DELETE")
    $contentTypes = @("text/plain", "application/xml", "application/json")

    foreach ($contentType in $contentTypes) {
        foreach ($method in $testMethods) {
            # Operation options
            $uri = Get-WebListenerUrl -Test $method
            $body = GetTestData -contentType $contentType
            $command = "Invoke-RestMethod -Uri $uri -Body '$body' -Method $method -ContentType $contentType"

            It "Invoke-RestMethod -Uri $uri -Method $method -ContentType $contentType -Body [body data]" {

                $result = ExecuteWebCommand -command $command

                # Validate response
                $result.Output.url | Should -Match $uri
                $result.Output.headers.'Content-Type' | Should -Match $contentType

                # Validate that the response Content.data field is the same as what we sent.
                $result.Output.data | Should -Be $body
            }
        }
    }

    It "Validate Invoke-RestMethod -Headers --> Set KeepAlive to false via headers" {
        $uri = Get-WebListenerUrl -Test 'Get'
        $result = ExecuteRequestWithHeaders -cmdletName Invoke-RestMethod -uri $uri

        # Validate response
        $result.Output.url | Should -Match $uri
        $result.Output.Headers.Connection | Should -Be "Close"
    }

    # Validate all available user agents for Invoke-RestMethod
    $agents = @{
        InternetExplorer = "MSIE 9.0"
        Chrome           = "Chrome"
        Opera            = "Opera"
        Safari           = "Safari"
        FireFox          = "Firefox"
    }

    foreach ($agentName in $agents.Keys) {
        $expectedAgent = $agents[$agentName]
        $uri = Get-WebListenerUrl -Test 'Get'
        $userAgent = "[Microsoft.PowerShell.Commands.PSUserAgent]::$agentName"
        $command = "Invoke-RestMethod -Uri $uri -UserAgent ($userAgent) "

        It "Validate Invoke-RestMethod UserAgent. Execute--> $command" {

            $result = ExecuteWebCommand -command $command

            # Validate response
            $result.Output.headers.Host | Should -Be $uri.Authority
            $result.Output.headers.'User-Agent' | Should -Match $expectedAgent
        }
    }

    It "Validate Invoke-RestMethod -OutFile" {
        $uri = Get-WebListenerUrl -Test 'Get'
        $result = ExecuteRequestWithOutFile -cmdletName "Invoke-RestMethod" -uri $uri
        $jsonContent = $result.Output | ConvertFrom-Json
        $jsonContent.headers.Host | Should -Be $uri.Authority
    }

    It "Invoke-RestMethod should fail if -OutFile is <Name>." -TestCases @(
        @{ Name = "empty"; Value = [string]::Empty }
        @{ Name = "null"; Value = $null }
    ) {
        param ($value)
        $uri = Get-WebListenerUrl -Test 'Get'
        $errorId = "ParameterArgumentValidationError,Microsoft.PowerShell.Commands.InvokeRestMethodCommand"
        { Invoke-RestMethod -Uri $uri -OutFile $value} | Should -Throw -ErrorId $errorId
    }

    It "Validate Invoke-RestMethod handles missing Content-Type in response header" {
        #Validate that exception is not thrown when response headers are missing Content-Type.
        $uri = Get-WebListenerUrl -Test 'ResponseHeaders' -Query @{'Content-Type' = ''}
        $command = "Invoke-RestMethod -Uri '$uri'"
        $result = ExecuteWebCommand -command $command
        $result.Error | Should -BeNullOrEmpty
    }

    It "Validate Invoke-RestMethod StandardMethod and CustomMethod parameter sets" {
        $uri = Get-WebListenerUrl -Test 'Get'
        $errorId = "AmbiguousParameterSet,Microsoft.PowerShell.Commands.InvokeRestMethodCommand"
        { Invoke-RestMethod -Uri $uri -Method GET -CustomMethod TEST } | Should -Throw -ErrorId $errorId
    }

    It "Validate CustomMethod method is used" {
        $uri = Get-WebListenerUrl -Test 'Get'
        $command = "Invoke-RestMethod -Uri '$uri' -CustomMethod TEST"
        $result = ExecuteWebCommand -command $command
        $result.Error | Should -BeNullOrEmpty
        $result.Output.method | Should -Be "TEST"
    }

    It "Validate Invoke-RestMethod default ContentType for CustomMethod POST" {
        $uri = Get-WebListenerUrl -Test 'Post'
        $command = "Invoke-RestMethod -Uri '$uri' -CustomMethod POST -Body 'testparam=testvalue'"
        $result = ExecuteWebCommand -command $command
        $result.Output.form.testparam | Should -Be "testvalue"
        $result.Output.Headers.'Content-Type' | Should -Be "application/x-www-form-urlencoded"
    }

    It "Validate Invoke-RestMethod body is converted to query params for CustomMethod GET" {
        $uri = Get-WebListenerUrl -Test 'Get'
        $command = "Invoke-RestMethod -Uri '$uri' -CustomMethod GET -Body @{'testparam'='testvalue'}"
        $result = ExecuteWebCommand -command $command
        $result.Output.args.testparam | Should -Be "testvalue"
    }

    It 'Validate Invoke-RestMethod empty body CustomMethod GET' {
        $uri = Get-WebListenerUrl -Test 'Get'
        $command = "Invoke-RestMethod -Uri '$uri' -CustomMethod GET"
        $result = ExecuteWebCommand -command $command
        $result.Output.Headers.'Content-Length' | Should -BeNullOrEmpty
    }

    It "Validate Invoke-RestMethod body is converted to query params for CustomMethod GET and -NoProxy" {
        $uri = Get-WebListenerUrl -Test 'Get'
        $command = "Invoke-RestMethod -Uri '$uri' -CustomMethod GET -Body @{'testparam'='testvalue'} -NoProxy"
        $result = ExecuteWebCommand -command $command
        $result.Output.Query | Should -Be "?testparam=testvalue"
    }

    It "Validate Invoke-RestMethod returns HTTP errors in exception" {
        $query = @{
            body           = "I am a teapot!!!"
            statuscode     = 418
            responsephrase = "I am a teapot"
        }
        $uri = Get-WebListenerUrl -Test 'Response' -Query $query
        $command = "Invoke-RestMethod -Uri '$uri'"
        $result = ExecuteWebCommand -command $command

        $result.Error.ErrorDetails.Message | Should -Be $query.body
        $result.Error.Exception | Should -BeOfType Microsoft.PowerShell.Commands.HttpResponseException
        $result.Error.Exception.Response.StatusCode | Should -Be 418
        $result.Error.Exception.Response.ReasonPhrase | Should -Be $query.responsephrase
        $result.Error.Exception.Message | Should -Match ": 418 \($($query.responsephrase)\)\."
        $result.Error.FullyQualifiedErrorId | Should -Be "WebCmdletWebResponseException,Microsoft.PowerShell.Commands.InvokeRestMethodCommand"
    }

    It "Validate Invoke-RestMethod -FollowRelLink doesn't fail if no Link Header is present" {
        $query = @{
            contenttype = 'application/json'
            body        = '"foo"'
        }
        $uri = Get-WebListenerUrl -Test 'Response' -Query $query
        $command = "Invoke-RestMethod -Uri '$uri' -FollowRelLink"
        $result = ExecuteWebCommand -command $command

        $result.Output | Should -BeExactly "foo"
    }

    It "Validate Invoke-RestMethod -FollowRelLink correctly follows all the available relation links <name>" -TestCases @(
        $maxLinks = 5
        $originalUri = Get-WebListenerUrl -Test 'Link' -Query @{maxlinks = $maxLinks}
        @{name = '(URI with scheme)'; uri = $originalUri}
        @{name = '(URI without scheme)'; uri = $originalUri.OriginalString.Split("//")[1]}
    ) {
        param($uri)
        $command = "Invoke-RestMethod -Uri '$uri' -FollowRelLink"
        $result = ExecuteWebCommand -command $command

        $result.Output.Count | Should -BeExactly $maxLinks
        1..$maxLinks | ForEach-Object { $result.Output[$_ - 1].linknumber | Should -BeExactly $_ }
    }

    It "Validate Invoke-RestMethod -FollowRelLink correctly limits to -MaximumRelLink" {
        $maxLinks = 10
        $maxLinksToFollow = 6
        $uri = Get-WebListenerUrl -Test 'Link' -Query @{maxlinks = $maxLinks}
        $command = "Invoke-RestMethod -Uri '$uri' -FollowRelLink -MaximumFollowRelLink $maxLinksToFollow"
        $result = ExecuteWebCommand -command $command

        $result.Output.Count | Should -BeExactly $maxLinksToFollow
        1..$maxLinksToFollow | ForEach-Object { $result.Output[$_ - 1].linknumber | Should -BeExactly $_ }
    }

    It "Validate Invoke-RestMethod quietly ignores invalid Link Headers if -FollowRelLink is specified: <type>" -TestCases @(
        @{ type = "noUrl" }
        @{ type = "malformed" }
        @{ type = "noRel" }
    ) {
        param($type)
        $uri = Get-WebListenerUrl -Test 'Link' -Query @{type = $type}
        $command = "Invoke-RestMethod -Uri '$uri' -FollowRelLink"
        $result = ExecuteWebCommand -command $command
        $result.Output.linknumber | Should -BeExactly 1
    }

    It "Validate Invoke-RestMethod handles whitespace for Link Headers if -FollowRelLink is specified: <type>" -TestCases @(
        @{ type = "noWhitespace" }
        @{ type = "extraWhitespace" }
    ) {
        param($type)
        $uri = Get-WebListenerUrl -Test 'Link' -Query @{type = $type}
        $command = "Invoke-RestMethod -Uri '$uri' -FollowRelLink"
        $result = ExecuteWebCommand -command $command
        1..3 | ForEach-Object { $result.Output[$_ - 1].linknumber | Should -BeExactly $_ }
    }

    It "Validate Invoke-RestMethod -FollowRelLink correctly manages commas" {
        $maxLinks = 5
        $uri = Get-WebListenerUrl -Test 'Link' -Query @{maxlinks = $maxLinks; type = "with,comma"}
        $command = "Invoke-RestMethod -Uri '$uri' -FollowRelLink"
        $result = ExecuteWebCommand -command $command

        $result.Output.Count | Should -BeExactly $maxLinks
        1..$maxLinks | ForEach-Object { $result.Output[$_ - 1].linknumber | Should -BeExactly $_ }
    }

    It "Verify Invoke-RestMethod supresses terminating errors with -SkipHttpErrorCheck" {
        $uri =  Get-WebListenerUrl -Test 'Response' -Query $NotFoundQuery
        $command = "Invoke-RestMethod -SkipHttpErrorCheck -Uri '$uri'"
        $result = ExecuteWebCommand -Command $command
        $result.output.message | Should -BeExactly "oops"
        $result.output.error | Should -BeNullOrEmpty
    }

    It "Verify Invoke-RestMethod terminates without -SkipHttpErrorCheck" {
        $uri =  Get-WebListenerUrl -Test 'Response' -Query $NotFoundQuery
        $command = "Invoke-RestMethod -Uri '$uri'"
        $result = ExecuteWebCommand -Command $command
        $result.output | Should -BeNullOrEmpty
        $result.error | Should -Not -BeNullOrEmpty
    }

    It "Verify Invoke-RestMethod assigns 200 status code with -StatusCodeVariable" {
        $query = @{
            statuscode = 200
            responsephrase = 'OK'
            contenttype = 'application/json'
            body = '{"message": "works"}'
            headers = "{}"
        }

        $uri =  Get-WebListenerUrl -Test 'Response' -Query $query
        Invoke-RestMethod -StatusCodeVariable code -Uri "$uri"
        $code | Should -Be 200
    }

    It "Verify Invoke-RestMethod assigns 404 status code with -StatusCodeVariable" {
        $query = @{
            statuscode = 404
            responsephrase = 'Not Found'
            contenttype = 'application/json'
            body = '{"message": "oops"}'
            headers = "{}"
        }

        $uri =  Get-WebListenerUrl -Test 'Response' -Query $query
        Invoke-RestMethod -SkipHttpErrorCheck -StatusCodeVariable code -Uri "$uri"
        $code | Should -Be 404
    }

    It "Verify Invoke-RestMethod assigns 500 status code with -StatusCodeVariable" {
        $query = @{
            statuscode = 500
            responsephrase = 'Internal Server Error'
            contenttype = 'application/json'
            body = '{"message": "oops"}'
            headers = "{}"
        }

        $uri =  Get-WebListenerUrl -Test 'Response' -Query $query
        Invoke-RestMethod -SkipHttpErrorCheck -StatusCodeVariable code -Uri "$uri"
        $code | Should -Be 500
    }

    #region Redirect tests

    It "Validates Invoke-RestMethod with -PreserveAuthorizationOnRedirect preserves the authorization header on redirect: <redirectType> <redirectedMethod>" -TestCases $redirectTests {
        param($redirectType, $redirectedMethod)
        $uri = Get-WebListenerUrl -Test 'Redirect' -Query @{type = $redirectType}
        $response = ExecuteRedirectRequest  -Cmdlet 'Invoke-RestMethod' -Uri $uri -PreserveAuthorizationOnRedirect

        $response.Error | Should -BeNullOrEmpty
        # ensure Authorization header has been preserved.
        $response.Content.Headers."Authorization" | Should -BeExactly "test"
    }

    It "Validates Invoke-RestMethod preserves the authorization header on multiple redirects: <redirectType>" -TestCases $redirectTests {
        param($redirectType)
        $uri = Get-WebListenerUrl -Test 'Redirect' -TestValue 3 -Query @{type = $redirectType}
        $response = ExecuteRedirectRequest  -Cmdlet 'Invoke-RestMethod' -Uri $uri -PreserveAuthorizationOnRedirect

        $response.Error | Should -BeNullOrEmpty
        # ensure Authorization header was stripped
        $response.Content.Headers."Authorization" | Should -BeExactly "test"
    }

    It "Validates Invoke-RestMethod strips the authorization header on various redirects: <redirectType>" -TestCases $redirectTests {
        param($redirectType)
        $uri = Get-WebListenerUrl -Test 'Redirect' -Query @{type = $redirectType}
        $response = ExecuteRedirectRequest  -Cmdlet 'Invoke-RestMethod' -Uri $uri

        $response.Error | Should -BeNullOrEmpty
        # ensure user-agent is present (i.e., no false positives )
        $response.Content.Headers."User-Agent" | Should -Not -BeNullOrEmpty
        # ensure Authorization header has been removed.
        $response.Content.Headers."Authorization" | Should -BeNullOrEmpty
    }

    # NOTE: Only testing redirection of POST -> GET for unique underlying values of HttpStatusCode.
    # Some names overlap in underlying value.
    It "Validates Invoke-RestMethod strips the authorization header redirects and switches from POST to GET when it handles the redirect: <redirectType> <redirectedMethod>" -TestCases $redirectTests {
        param($redirectType, $redirectedMethod)
        $uri = Get-WebListenerUrl -Test 'Redirect' -Query @{type = $redirectType}
        $response = ExecuteRedirectRequest  -Cmdlet 'Invoke-RestMethod' -Uri $uri -Method 'POST'

        $response.Error | Should -BeNullOrEmpty
        # ensure user-agent is present (i.e., no false positives )
        $response.Content.Headers."User-Agent" | Should -Not -BeNullOrEmpty
        # ensure Authorization header has been removed.
        $response.Content.Headers."Authorization" | Should -BeNullOrEmpty
        # ensure POST was changed to GET for selected redirections and remains as POST for others.
        $response.Content.Method | Should -Be $redirectedMethod
    }

    It "Validates Invoke-RestMethod -PreserveAuthorizationOnRedirect keeps the authorization header redirects and switches from POST to GET when it handles the redirect: <redirectType> <redirectedMethod>" -TestCases $redirectTests {
        param($redirectType, $redirectedMethod)
        $uri = Get-WebListenerUrl -Test 'Redirect' -Query @{type = $redirectType}
        $response = ExecuteRedirectRequest -PreserveAuthorizationOnRedirect -Cmdlet 'Invoke-RestMethod' -Uri $uri -Method 'POST'

        $response.Error | Should -BeNullOrEmpty
        # ensure user-agent is present (i.e., no false positives )
        $response.Content.Headers."User-Agent" | Should -Not -BeNullOrEmpty
<<<<<<< HEAD
        # ensure Authorization header has been kept.
=======
        # ensure Authorization header has been preserved.
        $response.Content.Headers."Authorization" | Should -BeExactly 'test'
        # ensure POST was changed to GET for selected redirections and remains as POST for others.
        $response.Content.Method | Should -Be $redirectedMethod
    }

    It "Validates Invoke-RestMethod -PreserveAuthorizationOnRedirect -CustomMethod POST keeps the authorization header redirects and switches from POST to GET when it handles the redirect: <redirectType> <redirectedMethod>" -TestCases $redirectTests {
        param($redirectType, $redirectedMethod)
        $uri = Get-WebListenerUrl -Test 'Redirect' -Query @{type = $redirectType}
        $response = ExecuteRedirectRequest -PreserveAuthorizationOnRedirect -Cmdlet 'Invoke-RestMethod' -Uri $uri -CustomMethod 'POST'

        $response.Error | Should -BeNullOrEmpty
        # ensure user-agent is present (i.e., no false positives )
        $response.Content.Headers."User-Agent" | Should -Not -BeNullOrEmpty
        # ensure Authorization header has been preserved.
>>>>>>> 43abbc45
        $response.Content.Headers."Authorization" | Should -BeExactly 'test'
        # ensure POST was changed to GET for selected redirections and remains as POST for others.
        $response.Content.Method | Should -Be $redirectedMethod
    }

    It "Validates Invoke-RestMethod -PreserveHttpMethodOnRedirect keeps the authorization header redirects and remains POST when it handles the redirect: <redirectType>" -TestCases $redirectTests {
        param($redirectType)
        $uri = Get-WebListenerUrl -Test 'Redirect' -Query @{type = $redirectType}
        $response = ExecuteRedirectRequest -PreserveHttpMethodOnRedirect -Cmdlet 'Invoke-RestMethod' -Uri $uri -Method 'POST'

        $response.Error | Should -BeNullOrEmpty
        # ensure user-agent is present (i.e., no false positives )
        $response.Content.Headers."User-Agent" | Should -Not -BeNullOrEmpty
        # ensure Authorization header has been kept.
        $response.Content.Headers."Authorization" | Should -BeExactly 'test'
        # ensure POST doesn't change.
        $response.Content.Method | Should -Be 'POST'
    }

    It "Validates Invoke-RestMethod handles responses without Location header for requests with Authorization header and redirect: <redirectType>" -TestCases $redirectTests {
        param($redirectType, $redirectedMethod)
        # Skip relative test as it is not a valid response type.
        if ($redirectType -eq 'relative') { return }

        # When an Authorization request header is present,
        # and -PreserveAuthorizationOnRedirect is not present,
        # PowerShell should throw an HTTP Response Exception
        # for a redirect response which does not contain a Location response header.
        # The correct redirect status code should be included in the exception.

        $StatusCode = [int][System.Net.HttpStatusCode]$redirectType
        $uri = Get-WebListenerUrl -Test Response -Query @{statuscode = $StatusCode}
        $command = "Invoke-RestMethod -Uri '$uri' -Headers @{Authorization = 'foo'}"
        $response = ExecuteWebCommand -command $command

        $response.Error.Exception | Should -BeOfType Microsoft.PowerShell.Commands.HttpResponseException
        $response.Error.Exception.Response.StatusCode | Should -Be $StatusCode
        $response.Error.Exception.Response.Headers.Location | Should -BeNullOrEmpty
    }

    It "Validate Invoke-RestMethod Https to Http redirect with -AllowInsecureRedirect" {
        $httpUri = Get-WebListenerUrl -Test 'Get'
        $uri = Get-WebListenerUrl -Test 'Redirect' -Https -Query @{destination = $httpUri}
        $command = "Invoke-RestMethod -Uri '$uri' -SkipCertificateCheck -AllowInsecureRedirect"

        $result = ExecuteWebCommand -command $command
        $result.Output.Headers.Host | Should -Be $httpUri.Authority
    }

    It "Validate Invoke-RestMethod Https to Http redirect without -AllowInsecureRedirect" {
        $httpUri = Get-WebListenerUrl -Test 'Get'
        $uri = Get-WebListenerUrl -Test 'Redirect' -Https -Query @{destination = $httpUri}
        $command = "Invoke-RestMethod -Uri '$uri' -SkipCertificateCheck"

        $result = ExecuteWebCommand -command $command
        $result.Error.FullyQualifiedErrorId | Should -Be "WebCmdletWebResponseException,Microsoft.PowerShell.Commands.InvokeRestMethodCommand"
    }

    #endregion Redirect tests

    Context "Invoke-RestMethod SkipHeaderVerification Tests" {
        BeforeAll {
            $Testfile = Join-Path $testdrive 'SkipHeaderVerification.txt'
            'bar' | Set-Content $Testfile
        }

        It "Verifies Invoke-RestMethod default header handling with no errors" {
            $uri = Get-WebListenerUrl -Test 'Get'
            $headers = @{"If-Match" = "*"}
            $response = ExecuteRequestWithCustomHeaders -Uri $uri -headers $headers -Cmdlet "Invoke-RestMethod"

            $response.Error | Should -BeNullOrEmpty
            $response.Content.Headers."If-Match" | Should -BeExactly "*"
        }

        It "Verifies Invoke-RestMethod default header handling reports an error is returned for an invalid If-Match header value" {
            $uri = Get-WebListenerUrl -Test 'Get'
            $headers = @{"If-Match" = "12345"}
            $response = ExecuteRequestWithCustomHeaders -Uri $uri -headers $headers -Cmdlet "Invoke-RestMethod"

            $response.Error | Should -Not -BeNullOrEmpty
            $response.Error.FullyQualifiedErrorId | Should -Be "System.FormatException,Microsoft.PowerShell.Commands.InvokeRestMethodCommand"
            $response.Error.Exception.Message | Should -Be "The format of value '12345' is invalid."
        }

        It "Verifies Invoke-RestMethod header handling does not report an error when using -SkipHeaderValidation" {
            $uri = Get-WebListenerUrl -Test 'Get'
            $headers = @{"If-Match" = "12345"}
            $response = ExecuteRequestWithCustomHeaders -Uri $uri -headers $headers -SkipHeaderValidation -Cmdlet "Invoke-RestMethod"

            $response.Error | Should -BeNullOrEmpty
            $response.Content.Headers."If-Match" | Should -BeExactly "12345"
        }

        It "Verifies Invoke-RestMethod default UserAgent handling with no errors" {
            $uri = Get-WebListenerUrl -Test 'Get'
            $UserAgent = [Microsoft.PowerShell.Commands.PSUserAgent]::InternetExplorer
            $response = ExecuteRequestWithCustomUserAgent -Uri $uri -UserAgent $UserAgent -Cmdlet "Invoke-RestMethod"

            $response.Error | Should -BeNullOrEmpty
            $Pattern = [regex]::Escape($UserAgent)
            $response.Content.Headers."User-Agent" | Should -Match $Pattern
        }

        It "Verifies Invoke-RestMethod default UserAgent handling reports an error is returned for an invalid UserAgent value" {
            $uri = Get-WebListenerUrl -Test 'Get'
            $UserAgent = 'Invalid:Agent'
            $response = ExecuteRequestWithCustomUserAgent -Uri $uri -UserAgent $UserAgent  -Cmdlet "Invoke-RestMethod"

            $response.Error | Should -Not -BeNullOrEmpty
            $response.Error.FullyQualifiedErrorId | Should -Be "System.FormatException,Microsoft.PowerShell.Commands.InvokeRestMethodCommand"
            $response.Error.Exception.Message | Should -Be "The format of value 'Invalid:Agent' is invalid."
        }

        It "Verifies Invoke-RestMethod UserAgent handling does not report an error when using -SkipHeaderValidation" {
            $uri = Get-WebListenerUrl -Test 'Get'
            $UserAgent = 'Invalid:Agent'
            $response = ExecuteRequestWithCustomUserAgent -Uri $uri -UserAgent $UserAgent  -SkipHeaderValidation -Cmdlet "Invoke-RestMethod"

            $response.Error | Should -BeNullOrEmpty
            $Pattern = [regex]::Escape($UserAgent)
            $response.Content.Headers."User-Agent" | Should -Match $Pattern
        }

        It "Verifies Invoke-RestMethod default ContentType handling reports no error is returned for a valid Content-Type header value and -Body" {
            $contentType = 'text/plain'
            $body = "bar"
            $uri = Get-WebListenerUrl -Test 'Post'

            $result = Invoke-RestMethod -Uri $uri -Method 'Post' -ContentType $contentType -Body $body

            $result.data | Should -BeExactly $body
            $result.headers.'Content-Type' | Should -BeExactly $contentType
        }

        It "Verifies Invoke-RestMethod default ContentType handling reports an error is returned for an invalid Content-Type header value and -Body" {
            $contentType = 'foo'
            $body = "bar"
            $uri = Get-WebListenerUrl -Test 'Post'

            { Invoke-RestMethod -Uri $uri -Method 'Post' -ContentType $contentType -Body $body -ErrorAction 'Stop' } |
                Should -Throw -ErrorId "WebCmdletContentTypeException,Microsoft.PowerShell.Commands.InvokeRestMethodCommand"
        }

        It "Verifies Invoke-RestMethod ContentType handling reports no error is returned for an invalid Content-Type header value, -Body, and -SkipHeaderValidation" {
            $contentType = 'foo'
            $body = "bar"
            $uri = Get-WebListenerUrl -Test 'Post'

            $result = Invoke-RestMethod -Uri $uri -Method 'Post' -ContentType $contentType -Body $body -SkipHeaderValidation

            $result.data | Should -BeExactly $body
            $result.headers.'Content-Type' | Should -BeExactly $contentType
        }

        It "Verifies Invoke-RestMethod default ContentType handling reports no error is returned for a valid Content-Type header value and -InFile" {
            $contentType = 'text/plain'
            $uri = Get-WebListenerUrl -Test 'Post'

            $result = Invoke-RestMethod -Uri $uri -Method 'Post' -ContentType $contentType -InFile $Testfile

            # Match used due to inconsistent newline rendering
            $result.data | Should -Match 'bar'
            $result.headers.'Content-Type' | Should -BeExactly $contentType
        }

        It "Verifies Invoke-RestMethod default ContentType handling reports an error is returned for an invalid Content-Type header value and -InFile" {
            $contentType = 'foo'
            $uri = Get-WebListenerUrl -Test 'Post'

            { Invoke-RestMethod -Uri $uri -Method 'Post' -ContentType $contentType -InFile $Testfile -ErrorAction 'Stop' } |
                Should -Throw -ErrorId "WebCmdletContentTypeException,Microsoft.PowerShell.Commands.InvokeRestMethodCommand"
        }

        It "Verifies Invoke-RestMethod default ContentType handling reports no error is returned for an invalid Content-Type header value, -Infile, and -SkipHeaderValidation" {
            $contentType = 'foo'
            $uri = Get-WebListenerUrl -Test 'Post'

            $result = Invoke-RestMethod -Uri $uri -Method 'Post' -ContentType $contentType -InFile $Testfile -SkipHeaderValidation

            # Match used due to inconsistent newline rendering
            $result.data | Should -Match 'bar'
            $result.headers.'Content-Type' | Should -BeExactly $contentType
        }

        It "Verifies Invoke-RestMethod applies -ContentType when no -Body is present" {
            $contentType = 'application/json'
            $uri = Get-WebListenerUrl -Test 'Get'

            $result = Invoke-RestMethod -Uri $uri -Method 'GET' -ContentType $contentType

            $result.data | Should -BeNullOrEmpty
            $result.headers.'Content-Type' | Should -BeExactly $contentType
        }

        It "Verifies Invoke-RestMethod applies an invalid -ContentType when no -Body is present and -SkipHeaderValidation is present" {
            $contentType = 'foo'
            $uri = Get-WebListenerUrl -Test 'Get'

            $result = Invoke-RestMethod -Uri $uri -Method 'GET' -ContentType $contentType -SkipHeaderValidation

            $result.data | Should -BeNullOrEmpty
            $result.headers.'Content-Type' | Should -BeExactly $contentType
        }
    }

    Context "HTTPS Tests" {
        It "Validate Invoke-RestMethod -SkipCertificateCheck" {
            # HTTP method HEAD must be used to not retrieve an unparsable HTTP body
            # validate that exception is thrown for URI with expired certificate
            $uri = Get-WebListenerUrl -Https
            $command = "Invoke-RestMethod -Uri '$uri' -Method HEAD"
            $result = ExecuteWebCommand -command $command
            $result.Error.FullyQualifiedErrorId | Should -Be "WebCmdletWebResponseException,Microsoft.PowerShell.Commands.InvokeRestMethodCommand"

            # validate that no exception is thrown for URI with expired certificate when using -SkipCertificateCheck option
            $command = "Invoke-RestMethod -Uri '$uri' -SkipCertificateCheck -Method HEAD"
            $result = ExecuteWebCommand -command $command
            $result.Error | Should -BeNullOrEmpty
        }

        It "Validate Invoke-RestMethod returns native HTTPS error message in exception" {
            $uri = Get-WebListenerUrl -Https
            $command = "Invoke-RestMethod -Uri '$uri'"
            $result = ExecuteWebCommand -command $command

            # need to check against inner exception since Linux and Windows uses different HTTP client libraries so errors aren't the same
            $result.Error.ErrorDetails.Message | Should -Match $result.Error.Exception.InnerException.Message
            $result.Error.FullyQualifiedErrorId | Should -Be "WebCmdletWebResponseException,Microsoft.PowerShell.Commands.InvokeRestMethodCommand"
        }

        It "Verifies Invoke-RestMethod Certificate Authentication Fails without -Certificate" {
            $uri = Get-WebListenerUrl -Https -Test 'Cert'
            $result = Invoke-RestMethod -Uri $uri -SkipCertificateCheck

            $result.Status | Should -Be 'FAILED'
        }

        It "Verifies Invoke-RestMethod Certificate Authentication Successful with -Certificate" {
            $uri = Get-WebListenerUrl -Https -Test 'Cert'
            $certificate = Get-WebListenerClientCertificate
            $result = Invoke-RestMethod -Uri $uri -Certificate $certificate -SkipCertificateCheck

            $result.Status | Should -Be 'OK'
            $result.Thumbprint | Should -Be $certificate.Thumbprint
        }
    }

    Context "Multipart/form-data Tests" {
        <#
            Content-Type request headers for multipart/form-data appear as:
                multipart/form-data; boundary="0ab0cb90-f01b-4c15-bd4d-53d073efcc1d"
            MultipartFormDataContent sets a random GUID for the boundary before submitting the request
            to the remote endpoint. Tests in this context for Content-Type match 'multipart/form-data'
            as we do not have access to the random GUID.
        #>
        <#
            Kestrel/ASP.NET inconsistently renders the new line for uploaded text files.
            File content tests in this context use match as a workaround.
        #>
        BeforeAll {
            $file1Name = "testfile1.txt"
            $file1Path = Join-Path $testdrive $file1Name
            $file1Contents = "Test123"
            $file1Contents | Set-Content $file1Path -Force

            $file2Name = "testfile2.txt"
            $file2Path = Join-Path $testdrive $file2Name
            $file2Contents = "Test456"
            $file2Contents | Set-Content $file2Path -Force
        }

        It "Verifies Invoke-RestMethod Supports Multipart String Values" {
            $body = GetMultipartBody -String
            $uri = Get-WebListenerUrl -Test 'Multipart'
            $result = Invoke-RestMethod -Uri $uri -Body $body -Method 'POST'

            $result.Headers.'Content-Type' | Should -Match 'multipart/form-data'
            $result.Items.TestString[0] | Should -Be 'TestValue'
        }

        It "Verifies Invoke-RestMethod Supports Multipart File Values" {
            $body = GetMultipartBody -File
            $uri = Get-WebListenerUrl -Test 'Multipart'
            $result = Invoke-RestMethod -Uri $uri -Body $body -Method 'POST'

            $result.Headers.'Content-Type' | Should -Match 'multipart/form-data'
            $result.Files[0].FileName | Should -Be 'multipart.txt'
            $result.Files[0].ContentType | Should -Be 'text/plain'
            $result.Files[0].Content | Should -Match 'TestContent'
        }

        It "Verifies Invoke-RestMethod Supports Mixed Multipart String and File Values" {
            $body = GetMultipartBody -String -File
            $uri = Get-WebListenerUrl -Test 'Multipart'
            $result = Invoke-RestMethod -Uri $uri -Body $body -Method 'POST'

            $result.Headers.'Content-Type' | Should -Match 'multipart/form-data'
            $result.Items.TestString[0] | Should -Be 'TestValue'
            $result.Files[0].FileName | Should -Be 'multipart.txt'
            $result.Files[0].ContentType | Should -Be 'text/plain'
            $result.Files[0].Content | Should -Match 'TestContent'
        }

        It "Verifies Invoke-RestMethod -Form supports string values" {
            $form = @{TestString = "TestValue"}
            $uri = Get-WebListenerUrl -Test 'Multipart'
            $result = Invoke-RestMethod -Uri $uri -Form $form -Method 'POST'

            $result.Headers.'Content-Type' | Should -Match 'multipart/form-data'
            $result.Items.TestString.Count | Should -Be 1
            $result.Items.TestString[0] | Should -Be 'TestValue'
        }

        It "Verifies Invoke-RestMethod -Form supports a collection of string values" {
            $form = @{TestStrings = "TestValue", "TestValue2"}
            $uri = Get-WebListenerUrl -Test 'Multipart'
            $result = Invoke-RestMethod -Uri $uri -Form $form -Method 'POST'

            $result.Headers.'Content-Type' | Should -Match 'multipart/form-data'
            $result.Items.TestStrings.Count | Should -Be 2
            $result.Items.TestStrings[0] | Should -Be 'TestValue'
            $result.Items.TestStrings[1] | Should -Be 'TestValue2'
        }

        It "Verifies Invoke-RestMethod -Form supports file values" {
            $form = @{TestFile = [System.IO.FileInfo]$file1Path}
            $uri = Get-WebListenerUrl -Test 'Multipart'
            $result = Invoke-RestMethod -Uri $uri -Form $form -Method 'POST'

            $result.Headers.'Content-Type' | Should -Match 'multipart/form-data'
            $result.Files.Count | Should -Be 1

            $result.Files[0].Name | Should -Be "TestFile"
            $result.Files[0].FileName | Should -Be $file1Name
            $result.Files[0].ContentType | Should -Be 'application/octet-stream'
            $result.Files[0].Content | Should -Match $file1Contents
        }

        It "Verifies Invoke-RestMethod -Form supports a collection of file values" {
            $form = @{TestFiles = [System.IO.FileInfo]$file1Path, [System.IO.FileInfo]$file2Path}
            $uri = Get-WebListenerUrl -Test 'Multipart'
            $result = Invoke-RestMethod -Uri $uri -Form $form -Method 'POST'

            $result.Headers.'Content-Type' | Should -Match 'multipart/form-data'
            $result.Files.Count | Should -Be 2

            $result.Files[0].Name | Should -Be "TestFiles"
            $result.Files[0].FileName | Should -Be $file1Name
            $result.Files[0].ContentType | Should -Be 'application/octet-stream'
            $result.Files[0].Content | Should -Match $file1Contents

            $result.Files[1].Name | Should -Be "TestFiles"
            $result.Files[1].FileName | Should -Be $file2Name
            $result.Files[1].ContentType | Should -Be 'application/octet-stream'
            $result.Files[1].Content | Should -Match $file2Contents
        }

        It "Verifies Invoke-RestMethod -Form supports combinations of strings and files" {
            $form = @{
                TestStrings = "TestValue", "TestValue2"
                TestFiles   = [System.IO.FileInfo]$file1Path, [System.IO.FileInfo]$file2Path
            }
            $uri = Get-WebListenerUrl -Test 'Multipart'
            $result = Invoke-RestMethod -Uri $uri -Form $form -Method 'POST'

            $result.Headers.'Content-Type' | Should -Match 'multipart/form-data'
            $result.Items.TestStrings.Count | Should -Be 2
            $result.Files.Count | Should -Be 2

            $result.Items.TestStrings[0] | Should -Be 'TestValue'
            $result.Items.TestStrings[1] | Should -Be 'TestValue2'

            $result.Files[0].Name | Should -Be "TestFiles"
            $result.Files[0].FileName | Should -Be $file1Name
            $result.Files[0].ContentType | Should -Be 'application/octet-stream'
            $result.Files[0].Content | Should -Match $file1Contents

            $result.Files[1].Name | Should -Be "TestFiles"
            $result.Files[1].FileName | Should -Be $file2Name
            $result.Files[1].ContentType | Should -Be 'application/octet-stream'
            $result.Files[1].Content | Should -Match $file2Contents
        }

        It "Verifies Invoke-RestMethod -Form is mutually exclusive with -Body" {
            $form = @{TestString = "TestValue"}
            $body = "test"
            $uri = Get-WebListenerUrl -Test 'Multipart'

            {Invoke-RestMethod -Uri $uri -Form $form -Body $Body -ErrorAction 'Stop'} |
                Should -Throw -ErrorId 'WebCmdletBodyFormConflictException,Microsoft.PowerShell.Commands.InvokeRestMethodCommand'
        }

        It "Verifies Invoke-RestMethod -Form is mutually exclusive with -InFile" {
            $form = @{TestString = "TestValue"}
            $uri = Get-WebListenerUrl -Test 'Multipart'

            {Invoke-RestMethod -Uri $uri -Form $form -InFile $file1Path -ErrorAction 'Stop'} |
                Should -Throw -ErrorId 'WebCmdletFormInFileConflictException,Microsoft.PowerShell.Commands.InvokeRestMethodCommand'
        }
    }

    It "Verifies Invoke-RestMethod does not sent expect 100-continue headers by default" {
        $uri = Get-WebListenerUrl -Test 'Get'

        $result = Invoke-RestMethod -Uri $uri

        $result.headers.Expect | Should -BeNullOrEmpty
        $result.method | Should -BeExactly "GET"
        $result.url | Should -BeExactly $uri.ToString()
    }

    It "Verifies Invoke-RestMethod sends expect 100-continue header when defined in -Headers" {
        $uri = Get-WebListenerUrl -Test 'Get'

        $result = Invoke-RestMethod -Uri $uri -Headers @{Expect = '100-continue'}

        $result.headers.Expect | Should -BeExactly '100-continue'
        $result.method | Should -BeExactly "GET"
        $result.url | Should -BeExactly $uri.ToString()
    }

    #region charset encoding tests

    Context  "Invoke-RestMethod Encoding tests with BasicHtmlWebResponseObject response" {
        It "Verifies Invoke-RestMethod detects charset meta value when the ContentType header does not define it." {
            $query = @{
                contenttype = 'text/html'
                body        = '<html><head><meta charset="Unicode"></head></html>'
            }
            $uri = Get-WebListenerUrl -Test 'Response' -Query $query
            $expectedEncoding = [System.Text.Encoding]::GetEncoding('Unicode')
            $response = ExecuteRestMethod -Uri $uri -UseBasicParsing

            $response.Error | Should -BeNullOrEmpty
            $response.Encoding.EncodingName | Should -Be $expectedEncoding.EncodingName
        }

        It "Verifies Invoke-WebRequest detects charset meta value when newlines are encountered in the element." {
            $query = @{
                contenttype = 'text/html'
                body        = "<html>`n    <head>`n        <meta`n            charset=`"Unicode`"`n            >`n    </head>`n</html>"
            }
            $uri = Get-WebListenerUrl -Test 'Response' -Query $query
            $expectedEncoding = [System.Text.Encoding]::GetEncoding('Unicode')
            $response = ExecuteRestMethod -Uri $uri -UseBasicParsing

            $response.Error | Should -BeNullOrEmpty
            $response.Encoding.EncodingName | Should -Be $expectedEncoding.EncodingName
        }

        It "Verifies Invoke-RestMethod detects charset meta value when the attribute value is unquoted." {
            $query = @{
                contenttype = 'text/html'
                body        = '<html><head><meta charset = Unicode></head></html>'
            }
            $uri = Get-WebListenerUrl -Test 'Response' -Query $query
            $expectedEncoding = [System.Text.Encoding]::GetEncoding('Unicode')
            $response = ExecuteRestMethod -Uri $uri -UseBasicParsing

            $response.Error | Should -BeNullOrEmpty
            $response.Encoding.EncodingName | Should -Be $expectedEncoding.EncodingName
        }

        It "Verifies Invoke-RestMethod detects http-equiv charset meta value when the ContentType header does not define it." {
            $query = @{
                contenttype = 'text/html'
                body        = "<html><head>`n<meta http-equiv=`"content-type`" content=`"text/html; charset=Unicode`">`n</head>`n</html>"
            }
            $uri = Get-WebListenerUrl -Test 'Response' -Query $query
            $expectedEncoding = [System.Text.Encoding]::GetEncoding('Unicode')
            $response = ExecuteRestMethod -Uri $uri -UseBasicParsing

            $response.Error | Should -BeNullOrEmpty
            $response.Encoding.EncodingName | Should -Be $expectedEncoding.EncodingName
        }

        It "Verifies Invoke-RestMethod detects http-equiv charset meta value newlines are encountered in the element." {
            $query = @{
                contenttype = 'text/html'
                body        = "<html><head>`n<meta`n    http-equiv=`"content-type`"`n    content=`"text/html; charset=Unicode`">`n</head>`n</html>`n"
            }
            $uri = Get-WebListenerUrl -Test 'Response' -Query $query
            $expectedEncoding = [System.Text.Encoding]::GetEncoding('Unicode')
            $response = ExecuteRestMethod -Uri $uri -UseBasicParsing

            $response.Error | Should -BeNullOrEmpty
            $response.Encoding.EncodingName | Should -Be $expectedEncoding.EncodingName
        }

        It "Verifies Invoke-RestMethod ignores meta charset value when Content-Type header defines it." {
            $query = @{
                contenttype = 'text/html; charset=utf-8'
                body        = '<html><head><meta charset="utf-32"></head></html>'
            }
            $uri = Get-WebListenerUrl -Test 'Response' -Query $query
            # NOTE: meta charset should be ignored
            $expectedEncoding = [System.Text.Encoding]::UTF8
            $response = ExecuteRestMethod -Uri $uri -UseBasicParsing

            $response.Error | Should -BeNullOrEmpty
            $response.Encoding.EncodingName | Should -Be $expectedEncoding.EncodingName
        }

        It "Verifies Invoke-RestMethod honors non-utf8 charsets in the Content-Type header" {
            $query = @{
                contenttype = 'text/html; charset=utf-16'
                body        = '<html><head><meta charset="utf-32"></head></html>'
            }
            $uri = Get-WebListenerUrl -Test 'Response' -Query $query
            # NOTE: meta charset should be ignored
            $expectedEncoding = [System.Text.Encoding]::GetEncoding('utf-16')
            $response = ExecuteRestMethod -Uri $uri -UseBasicParsing

            $response.Error | Should -BeNullOrEmpty
            $response.Encoding.EncodingName | Should -Be $expectedEncoding.EncodingName
        }

        It "Verifies Invoke-RestMethod defaults to UTF-8 when an unsupported/invalid charset is declared" {
            $query = @{
                contenttype = 'text/html'
                body        = '<html><head><meta charset="invalid"></head></html>'
            }
            $uri = Get-WebListenerUrl -Test 'Response' -Query $query
            $expectedEncoding = [System.Text.Encoding]::UTF8
            $response = ExecuteRestMethod -Uri $uri -UseBasicParsing

            $response.Error | Should -BeNullOrEmpty
            $response.Encoding.EncodingName | Should -Be $expectedEncoding.EncodingName
        }

        It "Verifies Invoke-RestMethod defaults to UTF-8 when an unsupported/invalid charset is declared using http-equiv" {
            $query = @{
                contenttype = 'text/html'
                body        = "<html><head>`n<meta http-equiv=`"content-type`" content=`"text/html; charset=Invalid`">`n</head>`n</html>"
            }
            $uri = Get-WebListenerUrl -Test 'Response' -Query $query
            $expectedEncoding = [System.Text.Encoding]::UTF8
            $response = ExecuteRestMethod -Uri $uri -UseBasicParsing

            $response.Error | Should -BeNullOrEmpty
            $response.Encoding.EncodingName | Should -Be $expectedEncoding.EncodingName
        }
    }

    #endregion charset encoding tests

    Context 'Invoke-RestMethod ResponseHeadersVariable Tests' {
        It "Verifies Invoke-RestMethod supports -ResponseHeadersVariable" {
            $uri = Get-WebListenerUrl -Test '/'
            $response = Invoke-RestMethod -Uri $uri -ResponseHeadersVariable 'headers'

            $headers.'Content-Type' | Should -Be 'text/html; charset=utf-8'
            $headers.Server | Should -Be 'Kestrel'
        }

        It "Verifies Invoke-RestMethod supports -ResponseHeadersVariable overwriting existing variable" {
            $uri = Get-WebListenerUrl -Test '/'
            $headers = 'prexisting'
            $response = Invoke-RestMethod -Uri $uri -ResponseHeadersVariable 'headers'

            $headers | Should -Not -Be 'prexisting'
            $headers.'Content-Type' | Should -Be 'text/html; charset=utf-8'
            $headers.Server | Should -Be 'Kestrel'
        }
    }

    Context "Invoke-RestMethod -Authentication tests" {
        BeforeAll {
            #[SuppressMessage("Microsoft.Security", "CS002:SecretInNextLine", Justification="Demo/doc/test secret.")]
            $token = "testpassword" | ConvertTo-SecureString -AsPlainText -Force
            $credential = [pscredential]::new("testuser", $token)
            $httpUri = Get-WebListenerUrl -Test 'Get'
            $httpsUri = Get-WebListenerUrl -Test 'Get' -Https
            $httpBasicUri = Get-WebListenerUrl -Test 'Auth' -TestValue 'Basic'
            $httpsBasicUri = Get-WebListenerUrl -Test 'Auth' -TestValue 'Basic' -Https
            $testCases = @(
                @{Authentication = "bearer"}
                @{Authentication = "OAuth"}
            )
        }

        It "Verifies Invoke-RestMethod -Authentication Basic" {
            $params = @{
                Uri                  = $httpsUri
                Authentication       = "Basic"
                Credential           = $credential
                SkipCertificateCheck = $true
            }
            $result = Invoke-RestMethod @params

            $result.Headers.Authorization | Should -BeExactly "Basic dGVzdHVzZXI6dGVzdHBhc3N3b3Jk"
        }

        It "Verifies Invoke-RestMethod -Authentication Basic with null username" {
            $credential = [pscredential]::new([PSCustomObject]@{UserName = $null;Password=$token.psobject.BaseObject})
            $params = @{
                Uri                  = $httpsUri
                Authentication       = "Basic"
                Credential           = $credential
                SkipCertificateCheck = $true
            }
            $Response = Invoke-RestMethod @params

            $Response.Headers.Authorization | Should -BeExactly "Basic OnRlc3RwYXNzd29yZA=="
        }

        It "Verifies Invoke-RestMethod -Authentication <Authentication>" -TestCases $testCases {
            param($Authentication)
            $params = @{
                Uri                  = $httpsUri
                Authentication       = $Authentication
                Token                = $token
                SkipCertificateCheck = $true
            }
            $result = Invoke-RestMethod @params

            $result.Headers.Authorization | Should -BeExactly "Bearer testpassword"
        }

        It "Verifies Invoke-RestMethod -Authentication does not support -UseDefaultCredentials" {
            $params = @{
                Uri                   = $httpsUri
                Token                 = $token
                Authentication        = "OAuth"
                UseDefaultCredentials = $true
                ErrorAction           = 'Stop'
                SkipCertificateCheck  = $true
            }
            { Invoke-RestMethod @params } | Should -Throw -ErrorId "WebCmdletAuthenticationConflictException,Microsoft.PowerShell.Commands.InvokeRestMethodCommand"
        }

        It "Verifies Invoke-RestMethod -Authentication does not support Both -Credential and -Token" {
            $params = @{
                Uri                  = $httpsUri
                Token                = $token
                Credential           = $credential
                Authentication       = "OAuth"
                ErrorAction          = 'Stop'
                SkipCertificateCheck = $true
            }
            { Invoke-RestMethod @params } | Should -Throw -ErrorId "WebCmdletAuthenticationTokenConflictException,Microsoft.PowerShell.Commands.InvokeRestMethodCommand"
        }

        It "Verifies Invoke-RestMethod -Authentication <Authentication> requires -Token" -TestCases $testCases {
            param($Authentication)
            $params = @{
                Uri                  = $httpsUri
                Authentication       = $Authentication
                ErrorAction          = 'Stop'
                SkipCertificateCheck = $true
            }
            { Invoke-RestMethod @params } | Should -Throw -ErrorId "WebCmdletAuthenticationTokenNotSuppliedException,Microsoft.PowerShell.Commands.InvokeRestMethodCommand"
        }

        It "Verifies Invoke-RestMethod -Authentication Basic requires -Credential" {
            $params = @{
                Uri                  = $httpsUri
                Authentication       = "Basic"
                ErrorAction          = 'Stop'
                SkipCertificateCheck = $true
            }
            { Invoke-RestMethod @params } | Should -Throw -ErrorId "WebCmdletAuthenticationCredentialNotSuppliedException,Microsoft.PowerShell.Commands.InvokeRestMethodCommand"
        }

        It "Verifies Invoke-RestMethod -Authentication Requires HTTPS" {
            $params = @{
                Uri            = $httpUri
                Token          = $token
                Authentication = "OAuth"
                ErrorAction    = 'Stop'
            }
            { Invoke-RestMethod @params } | Should -Throw -ErrorId "WebCmdletAllowUnencryptedAuthenticationRequiredException,Microsoft.PowerShell.Commands.InvokeRestMethodCommand"
        }

        It "Verifies Invoke-RestMethod -Authentication Can use HTTP with -AllowUnencryptedAuthentication" {
            $params = @{
                Uri                            = $httpUri
                Token                          = $token
                Authentication                 = "OAuth"
                AllowUnencryptedAuthentication = $true
            }
            $result = Invoke-RestMethod @params

            $result.Headers.Authorization | Should -BeExactly "Bearer testpassword"
        }

        It "Verifies Invoke-RestMethod Negotiated -Credential over HTTPS" {
            $params = @{
                Uri                  = $httpsBasicUri
                Credential           = $credential
                SkipCertificateCheck = $true
            }
            $result = Invoke-RestMethod @params

            $result.Headers.Authorization | Should -BeExactly "Basic dGVzdHVzZXI6dGVzdHBhc3N3b3Jk"
        }

        It "Verifies Invoke-RestMethod Negotiated -Credential Requires HTTPS" {
            $params = @{
                Uri         = $httpBasicUri
                Credential  = $credential
                ErrorAction = 'Stop'
            }
            { Invoke-RestMethod @params } | Should -Throw -ErrorId "WebCmdletAllowUnencryptedAuthenticationRequiredException,Microsoft.PowerShell.Commands.InvokeRestMethodCommand"
        }

        It "Verifies Invoke-RestMethod Negotiated -Credential Can use HTTP with -AllowUnencryptedAuthentication" {
            $params = @{
                Uri                            = $httpBasicUri
                Credential                     = $credential
                AllowUnencryptedAuthentication = $true
            }
            $result = Invoke-RestMethod @params

            $result.Headers.Authorization | Should -BeExactly "Basic dGVzdHVzZXI6dGVzdHBhc3N3b3Jk"
        }

        # UseDefaultCredentials is only reliably testable on Windows
        It "Verifies Invoke-RestMethod Negotiated -UseDefaultCredentials with '<AuthType>' over HTTPS" -Skip:$(!$IsWindows) -TestCases @(
            @{AuthType = 'NTLM'}
            @{AuthType = 'Negotiate'}
        ) {
            param($AuthType)
            $params = @{
                Uri                   = Get-WebListenerUrl -Test 'Auth' -TestValue $AuthType -Https
                UseDefaultCredentials = $true
                SkipCertificateCheck  = $true
            }
            $result = Invoke-RestMethod @params

            $result.Headers.Authorization | Should -Match "^$AuthType "
        }

        # The error condition can at least be tested on all platforms.
        It "Verifies Invoke-RestMethod Negotiated -UseDefaultCredentials Requires HTTPS" {
            $params = @{
                Uri                   = $httpUri
                UseDefaultCredentials = $true
                ErrorAction           = 'Stop'
            }
            { Invoke-RestMethod @params } | Should -Throw -ErrorId "WebCmdletAllowUnencryptedAuthenticationRequiredException,Microsoft.PowerShell.Commands.InvokeRestMethodCommand"
        }

        # UseDefaultCredentials is only reliably testable on Windows
        It "Verifies Invoke-RestMethod Negotiated -UseDefaultCredentials with '<AuthType>' Can use HTTP with -AllowUnencryptedAuthentication" -Skip:$(!$IsWindows) -TestCases @(
            @{AuthType = 'NTLM'}
            @{AuthType = 'Negotiate'}
        ) {
            param($AuthType)
            $params = @{
                Uri                            = Get-WebListenerUrl -Test 'Auth' -TestValue $AuthType
                UseDefaultCredentials          = $true
                AllowUnencryptedAuthentication = $true
            }
            $result = Invoke-RestMethod @params

            $result.Headers.Authorization | Should -Match "^$AuthType "
        }
    }

    Context "Invoke-RestMethod -SslProtocol Test" {
        BeforeAll {
            # We put Tls13 tests at pending due to modern OS limitations.
            # Tracking issue https://github.com/PowerShell/PowerShell/issues/13439

            $skipForTls1 = $true

            $testCases1 = @(
                @{ Test = @{SslProtocol = 'Default'; ActualProtocol = 'Default'}; Pending = $false }
                @{ Test = @{SslProtocol = 'Tls'; ActualProtocol = 'Tls'}; Pending = $skipForTls1 }
                @{ Test = @{SslProtocol = 'Tls11'; ActualProtocol = 'Tls11'}; Pending = $skipForTls1 }
                @{ Test = @{SslProtocol = 'Tls12'; ActualProtocol = 'Tls12'}; Pending = $false }
                @{ Test = @{SslProtocol = 'Tls13'; ActualProtocol = 'Tls13'}; Pending = $true }
                @{ Test = @{SslProtocol = 'Tls, Tls11, Tls12'; ActualProtocol = 'Tls12'}; Pending = $false }
                @{ Test = @{SslProtocol = 'Tls, Tls11, Tls12, Tls13'; ActualProtocol = 'Tls13'}; Pending = $true }
                @{ Test = @{SslProtocol = 'Tls11, Tls12'; ActualProtocol = 'Tls12'}; Pending = $false }
                @{ Test = @{SslProtocol = 'Tls, Tls11, Tls12'; ActualProtocol = 'Tls11'}; Pending = $skipForTls1 }
                @{ Test = @{SslProtocol = 'Tls, Tls11, Tls12, Tls13'; ActualProtocol = 'Tls11'}; Pending = $skipForTls1 }
                @{ Test = @{SslProtocol = 'Tls11, Tls12'; ActualProtocol = 'Tls11'}; Pending = $skipForTls1 }
                @{ Test = @{SslProtocol = 'Tls, Tls11'; ActualProtocol = 'Tls11'}; Pending = $skipForTls1 }
                @{ Test = @{SslProtocol = 'Tls, Tls11, Tls12'; ActualProtocol = 'Tls'}; Pending = $skipForTls1 }
                @{ Test = @{SslProtocol = 'Tls, Tls11, Tls13'; ActualProtocol = 'Tls'}; Pending = $true }
                @{ Test = @{SslProtocol = 'Tls, Tls11'; ActualProtocol = 'Tls'}; Pending = $skipForTls1 }
                # Skipping intermediary protocols is not supported on all platforms
                # Removed this as Tls now default to Tls12
                # @{ Test = @{SslProtocol = 'Tls, Tls12'; ActualProtocol = 'Tls'}; Pending = -not $IsWindows }
                @{ Test = @{SslProtocol = 'Tls, Tls12'; ActualProtocol = 'Tls12'}; Pending = -not $IsWindows }
            )

            $testCases2 = @(
                @{ Test = @{IntendedProtocol = 'Tls'; ActualProtocol = 'Tls13'}; Pending = $true }
                @{ Test = @{IntendedProtocol = 'Tls11'; ActualProtocol = 'Tls13'}; Pending = $true }
                @{ Test = @{IntendedProtocol = 'Tls13'; ActualProtocol = 'Tls'}; Pending = $true }
                @{ Test = @{IntendedProtocol = 'Tls, Tls12'; ActualProtocol = 'Tls13'}; Pending = $true }
            )
        }

        foreach ($entry in $testCases1) {
            It "Verifies Invoke-RestMethod -SslProtocol <SslProtocol> works on <ActualProtocol>" -TestCases ($entry.Test) -Pending:($entry.Pending) {
                param($SslProtocol, $ActualProtocol)
                $params = @{
                    Uri                  = Get-WebListenerUrl -Test 'Get' -Https -SslProtocol $ActualProtocol
                    SslProtocol          = $SslProtocol
                    SkipCertificateCheck = $true
                }
                $result = Invoke-RestMethod @params

                $result.headers.Host | Should -Be $params.Uri.Authority
            }
        }

        foreach ($entry in $testCases2) {
            It "Verifies Invoke-RestMethod -SslProtocol <IntendedProtocol> fails on a <ActualProtocol> only connection" -TestCases ($entry.Test) -Pending:($entry.Pending) {
                param( $IntendedProtocol, $ActualProtocol)
                $params = @{
                    Uri                  = Get-WebListenerUrl -Test 'Get' -Https -SslProtocol $ActualProtocol
                    SslProtocol          = $IntendedProtocol
                    SkipCertificateCheck = $true
                    ErrorAction          = 'Stop'
                }
                { Invoke-RestMethod @params } | Should -Throw -ErrorId 'WebCmdletWebResponseException,Microsoft.PowerShell.Commands.InvokeRestMethodCommand'
            }
        }
    }

    Context "Invoke-RestMethod Single Value JSON null support" {
        It "Invoke-RestMethod Supports a Single Value JSON null" {
            $query = @{
                contenttype = 'application/json'
                body        = 'null'
            }
            $uri = Get-WebListenerUrl -Test 'Response' -Query $query
            Invoke-RestMethod -Uri $uri | Should -Be $null
        }

        It "Invoke-RestMethod Supports a Single Value JSON null and ignores whitespace" {
            $query = @{
                contenttype = 'application/json'
                body        = "            null         "
            }
            $uri = Get-WebListenerUrl -Test 'Response' -Query $query
            Invoke-RestMethod -Uri $uri | Should -Be $null
            $query['body'] = "           null         `n"
            $uri = Get-WebListenerUrl -Test 'Response' -Query $query
            Invoke-RestMethod -Uri $uri | Should -Be $null
        }
    }

    Context "Invoke-RestMethod File Resume Feature" {
        BeforeAll {
            $outFile = Join-Path $TestDrive "resume.txt"

            # Download the entire file to reference in tests
            $referenceFile = Join-Path $TestDrive "reference.txt"
            $resumeUri = Get-WebListenerUrl -Test 'Resume'
            Invoke-RestMethod -Uri $resumeUri -OutFile $referenceFile -ErrorAction Stop
            $referenceFileHash = Get-FileHash -Algorithm SHA256 -Path $referenceFile
            $referenceFileSize = Get-Item $referenceFile | Select-Object -ExpandProperty Length
        }

        AfterEach {
            Remove-Item -Force -ErrorAction 'SilentlyContinue' -Path $outFile
        }

        It "Invoke-RestMethod -Resume requires -OutFile" {
            { Invoke-RestMethod -Resume -Uri $resumeUri -ErrorAction Stop } |
                Should -Throw -ErrorId 'WebCmdletOutFileMissingException,Microsoft.PowerShell.Commands.InvokeRestMethodCommand'
        }

        It "Invoke-RestMethod -Resume Downloads the whole file when the file does not exist" {
            # ensure the file does not exist
            Remove-Item -Force -ErrorAction 'SilentlyContinue' -Path $outFile

            Invoke-RestMethod -Uri $resumeUri -OutFile $outFile -ResponseHeadersVariable 'Headers' -Resume

            $outFileHash = Get-FileHash -Algorithm SHA256 -Path $outFile
            $outFileHash.Hash | Should -BeExactly $referenceFileHash.Hash
            Get-Item $outFile | Select-Object -ExpandProperty Length | Should -Be $referenceFileSize
            $Headers.'X-WebListener-Has-Range'[0] | Should -BeExactly 'true'
            $Headers.'X-WebListener-Request-Range'[0] | Should -BeExactly 'bytes=0-'
            $Headers.'Content-Range'[0] | Should -BeExactly "bytes 0-$($referenceFileSize-1)/$referenceFileSize"
        }

        It "Invoke-RestMethod -Resume overwrites an existing file that is larger than the remote file" {
            # Create a file larger than the download file
            $largerFileSize = $referenceFileSize + 20
            1..$largerFileSize | ForEach-Object { [Byte]$_ } | Set-Content -AsByteStream $outFile
            $largerFileSize = Get-Item $outFile | Select-Object -ExpandProperty Length

            $response = Invoke-RestMethod -Uri $resumeUri -OutFile $outFile -ResponseHeadersVariable 'Headers' -Resume

            $outFileHash = Get-FileHash -Algorithm SHA256 -Path $outFile
            $outFileHash.Hash | Should -BeExactly $referenceFileHash.Hash
            Get-Item $outFile | Select-Object -ExpandProperty Length | Should -Be $referenceFileSize
            Get-Item $outFile | Select-Object -ExpandProperty Length | Should -BeLessThan $largerFileSize
            $Headers.'X-WebListener-Has-Range'[0] | Should -BeExactly 'false'
            $Headers.ContainsKey('Content-Range') | Should -BeFalse
        }

        It "Invoke-RestMethod -Resume overwrites existing file when remote server does not support resume" {
            # Create a file larger than the download file
            $largerFileSize = $referenceFileSize + 20
            1..$largerFileSize | ForEach-Object { [Byte]$_ } | Set-Content -AsByteStream $outFile
            $largerFileSize = Get-Item $outFile | Select-Object -ExpandProperty Length

            $uri = Get-WebListenerUrl -Test 'Resume' -TestValue 'NoResume'
            $response = Invoke-RestMethod -Uri $uri -OutFile $outFile -ResponseHeadersVariable 'Headers' -Resume

            $outFileHash = Get-FileHash -Algorithm SHA256 -Path $outFile
            $outFileHash.Hash | Should -BeExactly $referenceFileHash.Hash
            Get-Item $outFile | Select-Object -ExpandProperty Length | Should -Be $referenceFileSize
            Get-Item $outFile | Select-Object -ExpandProperty Length | Should -BeLessThan $largerFileSize
            $Headers.'X-WebListener-Has-Range'[0] | Should -BeExactly 'true'
            $Headers.'X-WebListener-Request-Range'[0] | Should -BeExactly "bytes=$largerFileSize-"
            $Headers.ContainsKey('Content-Range') | Should -BeFalse
        }

        It "Invoke-RestMethod -Resume resumes downloading from <bytes> bytes" -TestCases @(
            @{bytes = 4}
            @{bytes = 8}
            @{bytes = 12}
            @{bytes = 16}
        ) {
            param($bytes)
            # Simulate partial download
            $uri = Get-WebListenerUrl -Test 'Resume' -TestValue "Bytes/$bytes"
            $null = Invoke-RestMethod -Uri $uri -OutFile $outFile
            Get-Item $outFile | Select-Object -ExpandProperty Length | Should -Be $bytes

            $response = Invoke-RestMethod -Uri $resumeUri -OutFile $outFile -ResponseHeadersVariable 'Headers' -Resume

            $outFileHash = Get-FileHash -Algorithm SHA256 -Path $outFile
            $outFileHash.Hash | Should -BeExactly $referenceFileHash.Hash
            Get-Item $outFile | Select-Object -ExpandProperty Length | Should -Be $referenceFileSize
            $Headers.'X-WebListener-Has-Range'[0] | Should -BeExactly 'true'
            $Headers.'X-WebListener-Request-Range'[0] | Should -BeExactly "bytes=$bytes-"
            $Headers.'Content-Range'[0] | Should -BeExactly "bytes $bytes-$($referenceFileSize-1)/$referenceFileSize"
        }

        It "Invoke-RestMethod -Resume assumes the file was successfully completed when the local and remote file are the same size." {
            # Download the entire file
            $uri = Get-WebListenerUrl -Test 'Resume' -TestValue 'NoResume'
            $null = Invoke-RestMethod -Uri $uri -OutFile $outFile
            $fileSize = Get-Item $outFile | Select-Object -ExpandProperty Length

            $response = Invoke-RestMethod -Uri $resumeUri -OutFile $outFile -ResponseHeadersVariable 'Headers' -Resume

            $outFileHash = Get-FileHash -Algorithm SHA256 -Path $outFile
            $outFileHash.Hash | Should -BeExactly $referenceFileHash.Hash
            Get-Item $outFile | Select-Object -ExpandProperty Length | Should -Be $referenceFileSize
            $Headers.'X-WebListener-Has-Range'[0] | Should -BeExactly 'true'
            $Headers.'X-WebListener-Request-Range'[0] | Should -BeExactly "bytes=$fileSize-"
            $Headers.'Content-Range'[0] | Should -BeExactly "bytes */$referenceFileSize"
        }
    }

    Context "Invoke-RestMethod retry tests" {

        It "Invoke-RestMethod can retry - specified number of times - error 304" {

            $uri = Get-WebListenerUrl -Test 'Retry'
            $sessionId = (New-Guid).Guid
            $body = @{ sessionid = $sessionId; failureCode = 304; failureCount = 2 }
            $commandStr = "Invoke-RestMethod -Uri '$uri' -MaximumRetryCount 2 -RetryIntervalSec 1 -Method POST -Body `$body"
            $result = ExecuteWebCommand -command $commandStr

            $result.output.failureResponsesSent | Should -Be 2
            $result.output.sessionId | Should -BeExactly $sessionId
        }

        It "Invoke-RestMethod can retry with POST" {

            $uri = Get-WebListenerUrl -Test 'Retry'
            $sessionId = (New-Guid).Guid
            $body = @{ sessionid = $sessionId; failureCode = 404; failureCount = 1 }
            $commandStr = "Invoke-RestMethod -Uri '$uri' -MaximumRetryCount 2 -RetryIntervalSec 1 -Method POST -Body `$body"
            $result = ExecuteWebCommand -command $commandStr

            $result.output.failureResponsesSent | Should -Be 1
            $result.output.sessionId | Should -BeExactly $sessionId
        }
    }
}

Describe "Validate Invoke-WebRequest and Invoke-RestMethod -InFile" -Tags "Feature", "RequireAdminOnWindows" {
    BeforeAll {
        $oldProgress = $ProgressPreference
        $ProgressPreference = 'SilentlyContinue'
        $WebListener = Start-WebListener
    }

    AfterAll {
        $ProgressPreference = $oldProgress
    }

    Context "InFile parameter negative tests" {
        BeforeAll {
            $uri = Get-WebListenerUrl -Test 'Post'
            $testCases = @(
                #region INVOKE-WEBREQUEST
                @{
                    Name                          = 'Validate error for Invoke-WebRequest -InFile null'
                    ScriptBlock                   = {Invoke-WebRequest -Uri $uri -Method Post -InFile $null}
                    ExpectedFullyQualifiedErrorId = 'ParameterArgumentValidationError,Microsoft.PowerShell.Commands.InvokeWebRequestCommand'
                }

                @{
                    Name                          = 'Validate error for Invoke-WebRequest -InFile ""'
                    ScriptBlock                   = {Invoke-WebRequest -Uri $uri -Method Post -InFile ""}
                    ExpectedFullyQualifiedErrorId = 'ParameterArgumentValidationError,Microsoft.PowerShell.Commands.InvokeWebRequestCommand'
                }

                @{
                    Name                          = 'Validate error for Invoke-WebRequest -InFile'
                    ScriptBlock                   = {Invoke-WebRequest -Uri $uri -Method Post -InFile}
                    ExpectedFullyQualifiedErrorId = 'MissingArgument,Microsoft.PowerShell.Commands.InvokeWebRequestCommand'
                }

                @{
                    Name                          = "Validate error for Invoke-WebRequest -InFile $TestDrive\content.txt"
                    ScriptBlock                   = {Invoke-WebRequest -Uri $uri -Method Post -InFile $TestDrive\content.txt}
                    ExpectedFullyQualifiedErrorId = 'PathNotFound,Microsoft.PowerShell.Commands.InvokeWebRequestCommand'
                }

                @{
                    Name                          = "Validate error for Invoke-WebRequest -InFile $TestDrive"
                    ScriptBlock                   = {Invoke-WebRequest -Uri $uri -Method Post -InFile $TestDrive}
                    ExpectedFullyQualifiedErrorId = 'WebCmdletInFileNotFilePathException,Microsoft.PowerShell.Commands.InvokeWebRequestCommand'
                }
                #endregion

                #region INVOKE-RESTMETHOD
                @{
                    Name                          = "Validate error for Invoke-RestMethod -InFile null"
                    ScriptBlock                   = {Invoke-RestMethod -Uri $uri -Method Post -InFile $null}
                    ExpectedFullyQualifiedErrorId = 'ParameterArgumentValidationError,Microsoft.PowerShell.Commands.InvokeRestMethodCommand'
                }

                @{
                    Name                          = "Validate error for Invoke-RestMethod -InFile ''"
                    ScriptBlock                   = {Invoke-RestMethod -Uri $uri -Method Post -InFile ''}
                    ExpectedFullyQualifiedErrorId = 'ParameterArgumentValidationError,Microsoft.PowerShell.Commands.InvokeRestMethodCommand'
                }

                @{
                    Name                          = "Validate error for Invoke-RestMethod -InFile"
                    ScriptBlock                   = {Invoke-RestMethod -Uri $uri -Method Post -InFile}
                    ExpectedFullyQualifiedErrorId = 'MissingArgument,Microsoft.PowerShell.Commands.InvokeRestMethodCommand'
                }

                @{
                    Name                          = "Validate error for Invoke-RestMethod -InFile $TestDrive\content.txt"
                    ScriptBlock                   = {Invoke-RestMethod -Uri $uri -Method Post -InFile $TestDrive\content.txt}
                    ExpectedFullyQualifiedErrorId = 'PathNotFound,Microsoft.PowerShell.Commands.InvokeRestMethodCommand'
                }

                @{
                    Name                          = "Validate error for Invoke-RestMethod -InFile $TestDrive"
                    ScriptBlock                   = {Invoke-RestMethod -Uri $uri -Method Post -InFile $TestDrive}
                    ExpectedFullyQualifiedErrorId = 'WebCmdletInFileNotFilePathException,Microsoft.PowerShell.Commands.InvokeRestMethodCommand'
                }
                #endregion
            )
        }

        It "<Name>" -TestCases $testCases {
            param ($scriptblock, $expectedFullyQualifiedErrorId)

            { & $scriptblock } | Should -Throw -ErrorId $ExpectedFullyQualifiedErrorId
        }
    }

    Context "InFile parameter positive tests" {
        BeforeAll {
            $filePath = Join-Path $TestDrive test.txt
            New-Item -Path $filePath -Value "hello=world" -ItemType File -Force
            $uri = Get-WebListenerUrl -Test 'Post'
        }

        It "Invoke-WebRequest -InFile" {
            $result = Invoke-WebRequest -InFile $filePath  -Uri $uri -Method Post
            $content = $result.Content | ConvertFrom-Json
            $content.form.hello.Count | Should -Be 1
            $content.form.hello[0] | Should -Match "world"
        }

        It "Invoke-RestMethod -InFile" {
            $result = Invoke-RestMethod -InFile $filePath  -Uri $uri -Method Post
            $result.form.hello.Count | Should -Be 1
            $result.form.hello[0] | Should -Match "world"
        }
    }
}

Describe "Web cmdlets tests using the cmdlet's aliases" -Tags "CI", "RequireAdminOnWindows" {
    BeforeAll {
        $WebListener = Start-WebListener
    }

    It "Execute Invoke-WebRequest" {
        $query = @{
            body        = "hello"
            contenttype = 'text/plain'
        }
        $uri = Get-WebListenerUrl -Test 'Response' -Query $query
        $result = Invoke-WebRequest $uri
        $result.StatusCode | Should -Be "200"
        $result.Content | Should -Be "hello"
    }

    It "Execute Invoke-RestMethod" {
        $query = @{
            contenttype = 'application/json'
            body        = @{Hello = "world"} | ConvertTo-Json -Compress
        }
        $uri = Get-WebListenerUrl -Test 'Response' -Query $query
        $result = Invoke-RestMethod $uri
        $result.Hello | Should -Be "world"
    }

    It "Web cmdlets ignore headers with null value" {
        $query = @{
            body        = "hello"
            contenttype = 'text/plain'
        }
        $uri = Get-WebListenerUrl -Test 'Response' -Query $query

        # Core throws if a header has null value.
        # We ignore such headers so no exception is expected.
        { Invoke-WebRequest -Uri $uri -Headers @{ "Location" = $null } } | Should -Not -Throw
        { Invoke-WebRequest -Uri $uri -ContentType $null } | Should -Not -Throw
        { Invoke-RestMethod -Uri $uri -Headers @{ "Location" = $null } } | Should -Not -Throw
        { Invoke-RestMethod -Uri $uri -ContentType $null } | Should -Not -Throw
    }
}<|MERGE_RESOLUTION|>--- conflicted
+++ resolved
@@ -152,29 +152,21 @@
         $headers = @{"Authorization" = "test"}
         if ($Cmdlet -eq 'Invoke-WebRequest') {
             if ($MaximumRedirection -gt 0) {
-<<<<<<< HEAD
-                $result.Output = Invoke-WebRequest -Uri $uri -Headers $headers -PreserveAuthorizationOnRedirect:$PreserveAuthorizationOnRedirect.IsPresent -PreserveHttpMethodOnRedirect:$PreserveHttpMethodOnRedirect.IsPresent -Method $Method -MaximumRedirection:$MaximumRedirection
-=======
                 $result.Output = Invoke-WebRequest -Uri $uri -Headers $headers -PreserveAuthorizationOnRedirect:$PreserveAuthorizationOnRedirect.IsPresent -Method $Method -MaximumRedirection:$MaximumRedirection
             } elseif ($CustomMethod) {
                 $result.Output = Invoke-WebRequest -Uri $uri -Headers $headers -PreserveAuthorizationOnRedirect:$PreserveAuthorizationOnRedirect.IsPresent -CustomMethod $CustomMethod
->>>>>>> 43abbc45
             } else {
                 $result.Output = Invoke-WebRequest -Uri $uri -Headers $headers -PreserveAuthorizationOnRedirect:$PreserveAuthorizationOnRedirect.IsPresent -PreserveHttpMethodOnRedirect:$PreserveHttpMethodOnRedirect.IsPresent -Method $Method
             }
             $result.Content = $result.Output.Content | ConvertFrom-Json
         } else {
-<<<<<<< HEAD
-            $result.Output = Invoke-RestMethod -Uri $uri -Headers $headers -PreserveAuthorizationOnRedirect:$PreserveAuthorizationOnRedirect.IsPresent -PreserveHttpMethodOnRedirect:$PreserveHttpMethodOnRedirect.IsPresent -Method $Method
-=======
             if ($MaximumRedirection -gt 0) {
                 $result.Output = Invoke-RestMethod -Uri $uri -Headers $headers -PreserveAuthorizationOnRedirect:$PreserveAuthorizationOnRedirect.IsPresent -Method $Method -MaximumRedirection:$MaximumRedirection
             } elseif ($CustomMethod) {
                 $result.Output = Invoke-RestMethod -Uri $uri -Headers $headers -PreserveAuthorizationOnRedirect:$PreserveAuthorizationOnRedirect.IsPresent -CustomMethod $CustomMethod
             } else {
-                $result.Output = Invoke-RestMethod -Uri $uri -Headers $headers -PreserveAuthorizationOnRedirect:$PreserveAuthorizationOnRedirect.IsPresent -Method $Method
-            }
->>>>>>> 43abbc45
+                $result.Output = Invoke-RestMethod -Uri $uri -Headers $headers -PreserveAuthorizationOnRedirect:$PreserveAuthorizationOnRedirect.IsPresent -PreserveHttpMethodOnRedirect:$PreserveHttpMethodOnRedirect.IsPresent -Method $Method
+            }
             # NOTE: $result.Output should already be a PSObject (Invoke-RestMethod converts the returned json automatically)
             # so simply reference $result.Output
             $result.Content = $result.Output
@@ -1013,9 +1005,6 @@
             $response.Error | Should -BeNullOrEmpty
             # ensure user-agent is present (i.e., no false positives )
             $response.Content.Headers."User-Agent" | Should -Not -BeNullOrEmpty
-<<<<<<< HEAD
-            # ensure Authorization header has been kept.
-=======
             # ensure Authorization header has been preserved.
             $response.Content.Headers."Authorization" | Should -BeExactly 'test'
             # ensure POST was changed to GET for selected redirections and remains as POST for others.
@@ -1032,7 +1021,6 @@
             # ensure user-agent is present (i.e., no false positives )
             $response.Content.Headers."User-Agent" | Should -Not -BeNullOrEmpty
             # ensure Authorization header has been preserved.
->>>>>>> 43abbc45
             $response.Content.Headers."Authorization" | Should -BeExactly 'test'
             # ensure POST was changed to GET for selected redirections and remains as POST for others.
             $response.Content.Method | Should -Be $redirectedMethod
@@ -2754,9 +2742,6 @@
         $response.Error | Should -BeNullOrEmpty
         # ensure user-agent is present (i.e., no false positives )
         $response.Content.Headers."User-Agent" | Should -Not -BeNullOrEmpty
-<<<<<<< HEAD
-        # ensure Authorization header has been kept.
-=======
         # ensure Authorization header has been preserved.
         $response.Content.Headers."Authorization" | Should -BeExactly 'test'
         # ensure POST was changed to GET for selected redirections and remains as POST for others.
@@ -2772,7 +2757,6 @@
         # ensure user-agent is present (i.e., no false positives )
         $response.Content.Headers."User-Agent" | Should -Not -BeNullOrEmpty
         # ensure Authorization header has been preserved.
->>>>>>> 43abbc45
         $response.Content.Headers."Authorization" | Should -BeExactly 'test'
         # ensure POST was changed to GET for selected redirections and remains as POST for others.
         $response.Content.Method | Should -Be $redirectedMethod
