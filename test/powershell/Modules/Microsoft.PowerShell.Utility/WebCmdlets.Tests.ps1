--- conflicted
+++ resolved
@@ -400,7 +400,6 @@
         $result.Error | Should BeNullOrEmpty
     }
 
-<<<<<<< HEAD
     It "Validate StandardMethod and CustomMethod parameter sets" {
         
         #Validate that parameter sets are functioning correctly
@@ -411,12 +410,13 @@
 
     It "Validate CustomMethod parameter set method is passed" {
         
-        #Validate that parameter sets are functioning correctly
-        $command = "Invoke-RestMethod -Uri 'http://sandbox.lee.io/method.php' -CustomMethod 'TEST'"
+        #Validate that custom method is used
+        $command = "Invoke-RestMethod -Uri 'http://http.lee.io/method' -CustomMethod 'TEST'"
         $result = ExecuteWebCommand -command $command
         $result.Error | Should BeNullOrEmpty
-        ($result.Output | ConvertFrom-Json).method | Should Be "TEST"
-=======
+        $result.output.method | Should Be "TEST"
+    }
+    
     It "Validate Invoke-WebRequest returns HTTP errors in exception" {
 
         $command = "Invoke-WebRequest -Uri http://httpbin.org/status/418"
@@ -428,7 +428,6 @@
         $result.Error.Exception.Response.ReasonPhrase | Should Be "I'm a teapot"
         $result.Error.Exception.Message | Should Match ": 418 \(I'm a teapot\)\."
         $result.Error.FullyQualifiedErrorId | Should Be "WebCmdletWebResponseException,Microsoft.PowerShell.Commands.InvokeWebRequestCommand"
->>>>>>> ca874e96
     }
 }
 
