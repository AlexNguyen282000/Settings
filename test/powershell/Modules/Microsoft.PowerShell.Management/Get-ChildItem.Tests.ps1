--- conflicted
+++ resolved
@@ -95,7 +95,6 @@
             (Get-ChildItem -Path $TestDrive -Depth 1 -Exclude $item_a).Count | Should Be 5
         }
 
-<<<<<<< HEAD
         It "Should return items recursively when using 'Include' or 'Exclude' parameters with -LiteralPath" {
             (Get-ChildItem -LiteralPath $TestDrive -Recurse -Exclude *).Count | Should Be 0
             (Get-ChildItem -LiteralPath $TestDrive -Recurse -Include *.dll).Count | Should Be (Get-ChildItem $TestDrive -Recurse -Include *.dll).Count
@@ -103,7 +102,6 @@
             (Get-ChildItem -LiteralPath $TestDrive -Depth 1 -Exclude $item_a).Count | Should Be 5
         }
         
-=======
         It "get-childitem path wildcard - <title>" -TestCases $PathWildCardTestCases {
             param($Parameters, $ExpectedCount)
 
@@ -122,7 +120,6 @@
             (Get-ChildItem -Path $searchRoot -File -Recurse).Count | Should be 1
             (Get-ChildItem -Path $searchRoot -Directory -Recurse).Count | Should be 1
         }
->>>>>>> 56b394d3
     }
 
     Context 'Env: Provider' {
