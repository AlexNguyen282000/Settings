--- conflicted
+++ resolved
@@ -104,11 +104,7 @@
         }
 
         It "Fails to rename not existing function" {
-<<<<<<< HEAD
-            { Rename-Item $nonExistingFunction -NewName $newName -ErrorAction Stop } | ShouldBeErrorId "PathNotFound,Microsoft.PowerShell.Commands.RenameItemCommand"
-=======
-            { Rename-Item $nonExistingFunction -NewName $newName -ErrorAction Stop } | Should -Throw -ErrorId "InvalidOperation,Microsoft.PowerShell.Commands.RenameItemCommand"
->>>>>>> b43d3e5d
+            { Rename-Item $nonExistingFunction -NewName $newName -ErrorAction Stop } | Should -Throw -ErrorId "PathNotFound,Microsoft.PowerShell.Commands.RenameItemCommand"
         }
 
         It "Fails to rename function which is Constant" {
@@ -117,13 +113,8 @@
         }
 
         It "Fails to rename function which is ReadOnly" {
-<<<<<<< HEAD
             Set-Item $nonExistingFunction -Options "ReadOnly" -Value $functionValue
-            { Rename-Item $nonExistingFunction -NewName $newName -ErrorAction Stop } | ShouldBeErrorId "CannotRenameFunction,Microsoft.PowerShell.Commands.RenameItemCommand"
-=======
-            Set-Item $nonExistingFunction -Options "ReadOnly"
-            { Rename-Item $nonExistingFunction -NewName $newName -ErrorAction Stop } | Should -Throw -ErrorId "InvalidOperation,Microsoft.PowerShell.Commands.RenameItemCommand"
->>>>>>> b43d3e5d
+            { Rename-Item $nonExistingFunction -NewName $newName -ErrorAction Stop } | Should -Throw -ErrorId "CannotRenameFunction,Microsoft.PowerShell.Commands.RenameItemCommand"
         }
 
         It "Renames ReadOnly function when -Force parameter is on" {
