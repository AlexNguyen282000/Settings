# Copyright (c) Microsoft Corporation. All rights reserved.
# Licensed under the MIT License.
#
# TEST SPECIFIC HELPER METHODS FOR TESTING Get-ComputerInfo cmdlet
#

$computerInfoAll = $null
$testStartTime = Get-Date

function Get-ComputerInfoForTest
{
    # NOTE: $forceRefresh only applies to the case where $properties is null
    param([string[]] $properties = $null, [switch] $forceRefresh)

    # non-windows systems show all tests as skipped so we can just return null
    # here because we won't ever look at it
    if ( ! $IsWindows )
    {
        return $null
    }

    $computerInfo = $null
    if ( $properties )
    {
        return Get-ComputerInfo -Property $properties
    }
    else
    {
        # run once unless we really need to run again
        if ( $forceRefresh -or $null -eq $script:computerInfoAll)
        {
            $script:computerInfoAll = Get-ComputerInfo
        }
        return $script:computerInfoAll
    }
}

function Get-StringValuesFromValueMap
{
    param([string[]] $values, [hashtable] $valuemap)

    [string] $stringValues = [string]::Empty

    foreach ($value in $values)
    {
        if ($stringValues -ne [string]::Empty)
        {
            $stringValues += ","
        }
        $stringValues += $valuemap[$value]
    }
    $stringValues
}

function Get-PropertyNamesForComputerInfoTest
{
    $propertyNames = @()

    $propertyNames += @("BiosBIOSVersion",
        "BiosBuildNumber",
        "BiosCaption",
        "BiosCharacteristics",
        "BiosCodeSet",
        "BiosCurrentLanguage",
        "BiosDescription",
        "BiosEmbeddedControllerMajorVersion",
        "BiosEmbeddedControllerMinorVersion",
        "BiosFirmwareType",
        "BiosIdentificationCode",
        "BiosInstallableLanguages",
        "BiosInstallDate",
        "BiosLanguageEdition",
        "BiosListOfLanguages",
        "BiosManufacturer",
        "BiosName",
        "BiosOtherTargetOS",
        "BiosPrimaryBIOS",
        "BiosReleaseDate",
        "BiosSerialNumber",
        "BiosSMBIOSBIOSVersion",
        "BiosSMBIOSPresent",
        "BiosSMBIOSMajorVersion",
        "BiosSMBIOSMinorVersion",
        "BiosSoftwareElementState",
        "BiosStatus",
        "BiosTargetOperatingSystem",
        "BiosVersion")

    $propertyNames += @("CsAdminPasswordStatus",
        "CsAutomaticManagedPagefile",
        "CsAutomaticResetBootOption",
        "CsAutomaticResetCapability",
        "CsBootOptionOnLimit",
        "CsBootOptionOnWatchDog",
        "CsBootROMSupported",
        "CsBootStatus",
        "CsBootupState",
        "CsCaption",
        "CsChassisBootupState",
        "CsChassisSKUNumber",
        "CsCurrentTimeZone",
        "CsDaylightInEffect",
        "CsDescription",
        "CsDNSHostName",
        "CsDomain",
        "CsDomainRole",
        "CsEnableDaylightSavingsTime",
        "CsFrontPanelResetStatus",
        "CsHypervisorPresent",
        "CsInfraredSupported",
        "CsInitialLoadInfo",
        "CsInstallDate",
        "CsKeyboardPasswordStatus",
        "CsLastLoadInfo",
        "CsManufacturer",
        "CsModel",
        "CsName",
        "CsNetworkAdapters",
        "CsNetworkServerModeEnabled",
        "CsNumberOfLogicalProcessors",
        "CsNumberOfProcessors",
        "CsOEMStringArray",
        "CsPartOfDomain",
        "CsPauseAfterReset",
        "CsPCSystemType",
        "CsPCSystemTypeEx",
        "CsPhysicallyInstalledMemory",
        "CsPowerManagementCapabilities",
        "CsPowerManagementSupported",
        "CsPowerOnPasswordStatus",
        "CsPowerState",
        "CsPowerSupplyState",
        "CsPrimaryOwnerContact",
        "CsPrimaryOwnerName",
        "CsProcessors",
        "CsResetCapability",
        "CsResetCount",
        "CsResetLimit",
        "CsRoles",
        "CsStatus",
        "CsSupportContactDescription",
        "CsSystemFamily",
        "CsSystemSKUNumber",
        "CsSystemType",
        "CsThermalState",
        "CsTotalPhysicalMemory",
        "CsUserName",
        "CsWakeUpType",
        "CsWorkgroup")

    $propertyNames += @("HyperVisorPresent",
        "HyperVRequirementDataExecutionPreventionAvailable",
        "HyperVRequirementSecondLevelAddressTranslation",
        "HyperVRequirementVirtualizationFirmwareEnabled",
        "HyperVRequirementVMMonitorModeExtensions")

    $propertyNames += @("OsArchitecture",
        "OsBootDevice",
        "OsBuildNumber",
        "OsBuildType",
        "OsCodeSet",
        "OsCountryCode",
        "OsCSDVersion",
        "OsCurrentTimeZone",
        "OsDataExecutionPrevention32BitApplications",
        "OsDataExecutionPreventionAvailable",
        "OsDataExecutionPreventionDrivers",
        "OsDataExecutionPreventionSupportPolicy",
        "OsDebug",
        "OsDistributed",
        "OsEncryptionLevel",
        "OsForegroundApplicationBoost",
        "OsHardwareAbstractionLayer",
        "OsHotFixes",
        "OsInstallDate",
        "OsLanguage",
        "OsLastBootUpTime",
        "OsLocale",
        "OsLocaleID",
        "OsManufacturer",
        "OsMaxProcessMemorySize",
        "OsMuiLanguages",
        "OsName",
        "OsNumberOfLicensedUsers",
        "OsNumberOfUsers",
        "OsOperatingSystemSKU",
        "OsOrganization",
        "OsOtherTypeDescription",
        "OsPAEEnabled",
        "OsPagingFiles",
        "OsPortableOperatingSystem",
        "OsPrimary",
        "OsProductSuites",
        "OsProductType",
        "OsRegisteredUser",
        "OsSerialNumber",
        "OsServerLevel",
        "OsServicePackMajorVersion",
        "OsServicePackMinorVersion",
        "OsSizeStoredInPagingFiles",
        "OsStatus",
        "OsSuites",
        "OsSystemDevice",
        "OsSystemDirectory",
        "OsSystemDrive",
        "OsTotalSwapSpaceSize",
        "OsTotalVirtualMemorySize",
        "OsTotalVisibleMemorySize",
        "OsType",
        "OsVersion",
        "OsWindowsDirectory")

    $propertyNames += @("KeyboardLayout",
        "LogonServer",
        "PowerPlatformRole",
        "TimeZone")

    $WindowsPropertyArray = @("WindowsBuildLabEx",
        "WindowsCurrentVersion",
        "WindowsEditionId",
        "WindowsInstallationType",
        "WindowsProductId",
        "WindowsProductName",
        "WindowsRegisteredOrganization",
        "WindowsRegisteredOwner",
        "WindowsSystemRoot",
        "WindowsVersion",
        "WindowsUBR")

    if ([System.Management.Automation.Platform]::IsIoT)
    {
        Write-Verbose -Verbose -Message "WindowsInstallDateFromRegistry is not supported on IoT."
    }
    else
    {
        $WindowsPropertyArray += "WindowsInstallDateFromRegistry"
    }

    $propertyNames += $WindowsPropertyArray

    return $propertyNames
}

function New-ExpectedComputerInfo
{
    param([string[]]$propertyNames)

    # create a spoofed object for non-windows to be used
    if ( ! $IsWindows )
    {
        $expected = New-Object -TypeName PSObject
        foreach ($propertyName in [string[]]$propertyNames)
        {
            Add-Member -MemberType NoteProperty -Name $propertyName -Value $null -InputObject $expected
        }
        return $expected
    }

    # P-INVOKE TYPE DEF START ******************************************
    function Get-FirmwareType
    {
$signature = @"
[DllImport("kernel32.dll")]
public static extern bool GetFirmwareType(ref uint firmwareType);
"@
        Add-Type -MemberDefinition $signature -Name "Win32BiosFirmwareType" -Namespace Win32Functions -PassThru
    }

    function Get-PhysicallyInstalledSystemMemory
    {
$signature = @"
[DllImport("kernel32.dll")]
[return: MarshalAs(UnmanagedType.Bool)]
public static extern bool GetPhysicallyInstalledSystemMemory(out ulong MemoryInKilobytes);
"@
        Add-Type -MemberDefinition $signature -Name "Win32PhyicallyInstalledMemory" -Namespace Win32Functions -PassThru
    }

    function Get-PhysicallyInstalledSystemMemoryCore
    {
$signature = @"
[DllImport("api-ms-win-core-sysinfo-l1-2-1.dll")]
[return: MarshalAs(UnmanagedType.Bool)]
public static extern bool GetPhysicallyInstalledSystemMemory(out ulong MemoryInKilobytes);
"@
        Add-Type -MemberDefinition $signature -Name "Win32PhyicallyInstalledMemory" -Namespace Win32Functions -PassThru
    }

    function Get-PowerDeterminePlatformRole
    {
$signature = @"
[DllImport("Powrprof", EntryPoint = "PowerDeterminePlatformRoleEx", CharSet = CharSet.Ansi)]
public static extern uint PowerDeterminePlatformRoleEx(uint version);
"@
        Add-Type -MemberDefinition $signature -Name "Win32PowerDeterminePlatformRole" -Namespace Win32Functions -PassThru
    }

    function Get-LCIDToLocaleName
    {
$signature = @"
[DllImport("kernel32.dll", SetLastError = true, CharSet = CharSet.Unicode)]
public static extern int LCIDToLocaleName(uint localeID, System.Text.StringBuilder localeName, int localeNameSize, int flags);
"@
        Add-Type -MemberDefinition $signature -Name "Win32LCIDToLocaleNameDllName" -Namespace Win32Functions -PassThru
    }

    # P-INVOKE TYPE DEF END ******************************************

    # HELPER METHODS RELYING ON P-INVOKE BEGIN ******************************************
    function Get-BiosFirmwareType
    {
        [int]$firmwareType = 0
        $null = (Get-FirmwareType)::GetFirmwareType([ref]$firmwareType)
        return $firmwareType
    }

    function Get-CsPhysicallyInstalledSystemMemory
    {
        param([bool]$isCore = $false)

        # TODO: we need to add support for tests running on core
        #   but for now, test is for non-core
        [int] $memoryInKilobytes = 0
        if ($isCore)
        {
            $null = (Get-PhysicallyInstalledSystemMemoryCore)::GetPhysicallyInstalledSystemMemory([ref]$memoryInKilobytes)
        }
        else
        {
            $null = (Get-PhysicallyInstalledSystemMemory)::GetPhysicallyInstalledSystemMemory([ref]$memoryInKilobytes)
        }

        return $memoryInKilobytes
    }

    function Get-PowerPlatformRole
    {
        $version = 0x2
        $powerRole = (Get-PowerDeterminePlatformRole)::PowerDeterminePlatformRoleEx($version)
        if ($powerRole -gt 9)
        {
            $powerRole = 0
        }
        return $powerRole
    }
    # HELPER METHODS RELYING ON P-INVOKE END ******************************************

    $cimClassList = @{}
    function Get-CimClass
    {
        param([string]$className, [string] $namespace = "root\cimv2")

        if (-not $cimClassList.ContainsKey($className))
        {
            $cimClassInstance = Get-CimInstance -ClassName $className -Namespace $namespace
            $cimClassList.Add($className, $cimClassInstance)
        }

        return $cimClassList.Get_Item($className)
    }

    function Get-CimClassPropVal
    {
        param([string]$className, [string]$propertyName, [string] $namespace = "root\cimv2")

        $cimClassInstance = Get-CimClass $className $namespace
        $cimClassInstance.$propertyName
    }

    function Get-CsNetworkAdapters
    {
        $networkAdapters = @()

        $adapters = Get-CimClass Win32_NetworkAdapter
        $configs = Get-CimClass Win32_NetworkAdapterConfiguration
        # easy-out: no adapters or configs
        if (!$adapters -or !$configs) { return $null }

        # build config hashtable
        $configHash = @{}
        foreach ($config in $configs)
        {
            if ($null -ne $config.Index)
            {
                $configHash.Add([string]$config.Index,$config)
            }
        }
        # easy-out: no config hash items
        if ($configHash.Count -eq 0)  { return $null }

        foreach ($adapter in $adapters)
        {
            # Easy skip: adapters that have a null connection status or null index
            if (!$adapter.NetConnectionStatus) { continue }

            # Easy skip: configHash does not contain adapter
            if (!$configHash.ContainsKey([string]$adapter.Index))  { continue }

            $connectionStatus = 13 # default NetConnectionStatus.Other
            if ($adapter.NetConnectionStatus) { $connectionStatus = $adapter.NetConnectionStatus}

            $config =$configHash.Item([string]$adapter.Index)

            $dHCPEnabled = $null
            $dHCPServer = $null
            $ipAddresses = $null
            if ($connectionStatus -eq 2) # 2 = NetConnectionStatus.Connected
            {
                $dHCPEnabled = $config.DHCPEnabled
                $dHCPServer = $config.DHCPServer;
                $ipAddresses = $config.IPAddress;
            }

            # new-up one adapter object
            $properties =
                @{
                    'Description'=$adapter.Description;
                    'ConnectionID'=$adapter.NetConnectionID;
                    'ConnectionStatus' = $connectionStatus;
                    'DHCPEnabled' = $dHCPEnabled;
                    'DHCPServer' = $dHCPServer;
                    'IPAddresses' = $ipAddresses;

                }
            $networkAdapter = New-Object -TypeName PSObject -Prop $properties

            # add adapter to list
            $networkAdapters += $networkAdapter
        }
        return $networkAdapters
    }

    function Get-CsProcessors
    {
        $processors = Get-CimClass Win32_Processor
        if (!$processors) {return $null }
        $csProcessors = @()
        foreach ($processor in $processors)
        {
            # new-up one adapter object
            $properties =
                @{
                    'Name'=$processor.Name;
                    'Manufacturer'=$processor.Manufacturer;
                    'Description'=$processor.Description;
                    'Architecture'=$processor.Architecture;
                    'AddressWidth'=$processor.AddressWidth;

                    'Availability'=$processor.Availability;
                    'CpuStatus'=$processor.CpuStatus;
                    'CurrentClockSpeed'=$processor.CurrentClockSpeed;
                    'DataWidth'=$processor.DataWidth;

                    'MaxClockSpeed'=$processor.MaxClockSpeed;
                    'NumberOfCores'=$processor.NumberOfCores;
                    'NumberOfLogicalProcessors'=$processor.NumberOfLogicalProcessors;
                    'ProcessorID'=$processor.ProcessorID;
                    'ProcessorType'=$processor.ProcessorType;
                    'Role'=$processor.Role;
                    'SocketDesignation'=$processor.SocketDesignation;
                    'Status'=$processor.Status;
                }
            $csProcessor = New-Object -TypeName PSObject -Prop $properties

            # add adapter to list
            $csProcessors += $csProcessor
        }
        $csProcessors
    }

    function Get-OsHardwareAbstractionLayer
    {
        $hal = $null
        $systemDirectory =  Get-CimClassPropVal Win32_OperatingSystem SystemDirectory
        $halPath = Join-Path -path $systemDirectory -ChildPath "hal.dll"
        $query = 'SELECT * FROM CIM_DataFile Where Name="C:\WINDOWS\system32\hal.dll"'
        $query = $query -replace '\\','\\'
        $instance = Get-CimInstance -Query $query
        if ($instance)
        {
            $hal = [string]$instance[0].CimInstanceProperties["Version"].Value
        }
        return $hal
    }

    function Get-OsHotFixes
    {
        $hotfixes = Get-CimClass Win32_QuickFixEngineering | Select-Object -Property HotFixID,Description,InstalledOn,FixComments
        if (!$hotfixes) {return $null }

        $osHotFixes = @()

        foreach ($hotfix in $hotfixes)
        {
            $installedOn = $null
            if ($hotfix.InstalledOn)
            {
                $installedOn = $hotfix.InstalledOn.ToString("M/d/yyyy")
            }
            # new-up one adapter object
            $properties =
                @{
                    'HotFixID'=$hotfix.HotFixID;
                    'Description'=$hotfix.Description;
                    'InstalledOn'=$installedOn;
                    'FixComments'=$hotfix.FixComments;
                }
            $osHotFix = New-Object -TypeName PSObject -Prop $properties

            # add adapter to list
            $osHotFixes += $osHotFix
        }
        $osHotFixes
    }

    function Get-OsInUseVirtualMemory
    {
        $osInUseVirtualMemory  = $null
        $os = Get-CimClass Win32_OperatingSystem
        $totalVirtualMemorySize = $os.TotalVirtualMemorySize
        $freeVirtualMemory = $os.FreeVirtualMemory

        if (($totalVirtualMemorySize) -and ($freeVirtualMemory))
        {
            $osInUseVirtualMemory = $totalVirtualMemorySize - $freeVirtualMemory
        }
        return $osInUseVirtualMemory
    }

    function Get-OsServerLevel
    {
        # translated from cmldet logic (1) RegistryInfo.GetServerLevels; and (2) os.GetOtherInfo()
        $subkey = 'Software\Microsoft\Windows NT\CurrentVersion\Server\ServerLevels'
        $regKey = [Microsoft.Win32.Registry]::LocalMachine.OpenSubKey($subkey)
        $serverLevels = @{}
        try
        {
            if ($null -ne $regKey)
            {
                $serverLevelNames = $regKey.GetValueNames()

                foreach ($serverLevelName in $serverLevelNames)
                {
                    if ($regKey.GetValueKind($serverLevelName) -eq 4) # RegistryValueKind.DWord == 4
                    {
                        $val = $regKey.GetValue($serverLevelName)
                        $serverLevels.Add($serverLevelName, [System.Convert]::ToUInt32($val))
                    }
                }
            }
        }
        finally
        {
            if ($null -ne $regKey) { $regKey.Dispose()}
        }

        if ($null -eq $serverLevels -or $serverLevels.Count -eq 0)
        {
            return $null
        }

        [uint32]$rv
        # computerinfo enum ServerLevel
        #    0 = Unknown
        #    1 = NanoServer
        #    2 = ServerCore
        #    3 = ServerCoreWithManagementTools
        #    4 = FullServer
        if ($serverLevels.ContainsKey("NanoServer") -and $serverLevels["NanoServer"] -eq 1)
        {
            $rv = 1 # NanoServer
        }
        elseif ($serverLevels.ContainsKey("ServerCore") -and $serverLevels["ServerCore"] -eq 1)
        {
            $rv = 2 # ServerCore
            if ($serverLevels.ContainsKey("Server-Gui-Mgmt") -and $serverLevels["Server-Gui-Mgmt"] -eq 1)
            {
                $rv = 3 # ServerCoreWithManagementTools
                if ($serverLevels.ContainsKey("Server-Gui-Shell") -and $serverLevels["Server-Gui-Shell"] -eq 1)
                {
                    $rv = 4 # FullServer
                }
            }
        }

        return $rv
    }

    function Get-OsSuites
    {
        param($propertyName)

        $osProductSuites = @()
        $suiteMask = Get-CimClassPropVal Win32_OperatingSystem $propertyName
        if ($suiteMask)
        {
            foreach($suite in [System.Enum]::GetValues('Microsoft.PowerShell.Commands.OSProductSuite'))
            {
                if (($suiteMask -band $suite) -ne 0)
                {
                    $osProductSuites += $suite
                }
            }

        }
        return $osProductSuites
    }

    function Get-HyperVProperty
    {
        param([string]$propertyName)

        $hypervisorPresent = Get-CimClassPropVal Win32_ComputerSystem HypervisorPresent

        $dataExecutionPrevention_Available = $null
        $secondLevelAddressTranslationExtensions  = $null
        $virtualizationFirmwareEnabled  = $null
        $vMMonitorModeExtensions  = $null

        if (($null -ne $hypervisorPresent) -and ($hypervisorPresent -ne $true))
        {
            $dataExecutionPrevention_Available = Get-CimClassPropVal Win32_OperatingSystem DataExecutionPrevention_Available

            $secondLevelAddressTranslationExtensions = Get-CimClassPropVal Win32_Processor SecondLevelAddressTranslationExtensions
            $virtualizationFirmwareEnabled = Get-CimClassPropVal Win32_Processor VirtualizationFirmwareEnabled
            $vMMonitorModeExtensions = Get-CimClassPropVal Win32_Processor VMMonitorModeExtensions
        }
        switch ($propertyName)
        {
            "HyperVisorPresent" { return $hypervisorPresent }
            "HyperVRequirementDataExecutionPreventionAvailable" { return $dataExecutionPrevention_Available }
            "HyperVRequirementSecondLevelAddressTranslation"{ return $secondLevelAddressTranslationExtensions }
            "HyperVRequirementVirtualizationFirmwareEnabled"{ return $virtualizationFirmwareEnabled }
            "HyperVRequirementVMMonitorModeExtensions" { return $vMMonitorModeExtensions }
        }
    }

    function Get-KeyboardLayout
    {
        $keyboards = Get-CimClass Win32_Keyboard
        $result = $null
        if ($keyboards)
        {
            # cmdlet code comment TODO: handle multiple keyboards?
            #   there might be several keyboards found. For the moment
            #   we display info for only one
            $layout = $keyboards[0].Layout
            try
            {
                $layoutAsHex = [System.Convert]::ToUInt32($layout, 16)
                if ($null -ne $layoutAsHex)
                {
                    $result = Convert-LocaleIdToLocaleName $layoutAsHex
                }
            }
            catch
            {
              #swallow
            }
        }
        return $result
    }

    function Get-OsLanguageName
    {
        # updated 21May 2016 to follow updated logic from cmdlet
        $localeID = Get-CimClassPropVal Win32_OperatingSystem OSLanguage
        return Convert-LocaleIdToLocaleName $localeID
    }

    function Convert-LocaleIdToLocaleName
    {
        # This is a migrated/translated version of the cmdlet method = LocaleIdToLocaleName()
        # THIS is the comment from the cmdlet
        #    CoreCLR's System.Globalization.Culture does not appear to have a constructor
        #    that accepts an integer LocalID (LCID) value, so we'll PInvoke native code
        #    to get a locale name from an LCID value
        param($localeID)

        $sb = (New-Object System.Text.StringBuilder([int]85)) # 85 = Native.LOCALE_NAME_MAX_LENGTH
        $len = (Get-LCIDToLocaleName)::LCIDToLocaleName($localeID, $sb, $sb.Capacity, 0)
        if (($len -gt 0) -and ($sb.Length -gt 0))
        {
            return $sb.ToString()
        }
        return $null
    }

    function Get-Locale
    {
        # This is a migrated/translated version of the cmdlet method = Conversion.MakeLocale()
        # This method first tries to convert the string to a hex value
        #  and get the CultureInfo object from that value.
        #  Failing that it attempts to retrieve the CultureInfo object
        #  using the locale string as passed.

        $localeName = $null

        $locale =  Get-CimClassPropVal Win32_OperatingSystem Locale

        if ($null -ne $locale)
        {
            #$localeAsHex = $locale -as [hex]
            $localeAsHex = [System.Convert]::ToUInt32($locale, 16)
            if ($null -ne $localeAsHex)
            {

                try
                {
                    $localeName = Convert-LocaleIdToLocaleName $localeAsHex
                }
                catch
                {
                    # swallow this
                        # DEBUGGING
                        #return $_.Exception.Message
                }
            }

            if ($null -eq $localeName)
            {
                try
                {
                    $cultureInfo = (New-Object System.Globalization.CultureInfo($locale))
                    $localeName = $cultureInfo.Name
                }
                catch
                {
                    # swallow this
                }
            }
        }
        return $localeName
    }

    function Get-OsPagingFiles
    {
        $osPagingFiles = @()
        $pageFileUsage =  Get-CimClass Win32_PageFileUsage
        if ($null -ne $pageFileUsage)
        {
            foreach ($pageFileItem in $pageFileUsage)
            {
                $osPagingFiles += $pageFileItem.Caption
            }
        }

        return [string[]]$osPagingFiles
    }

    function Get-UnixSecondsToDateTime
    {
        param([string]$seconds)

        $origin = New-Object -Type DateTime -ArgumentList 1970, 1, 1, 0, 0, 0, 0
        $origin.AddSeconds($seconds)
    }

    function Get-WinNtCurrentVersion
    {
        # This method was translated/converted from cmdlet impl method = RegistryInfo.GetWinNtCurrentVersion();
        param([string]$propertyName)

        $key = 'HKLM:\Software\Microsoft\Windows NT\CurrentVersion\'
        $regValue = (Get-ItemProperty -Path $key -Name $propertyName -ErrorAction SilentlyContinue).$propertyName

        if ($propertyName -eq "InstallDate")
        {
            # more complicated case: InstallDate
            if ($regValue)
            {
                return Get-UnixSecondsToDateTime $regValue
            }
        }
        else
        {
            return $regValue
        }

        return $null
    }

    function Get-ExpectedComputerInfoValue
    {
        param([string]$propertyName)

        switch ($propertyName)
        {
            "BiosBIOSVersion" {return Get-CimClassPropVal Win32_bios BiosVersion}
            "BiosBuildNumber" {return Get-CimClassPropVal Win32_bios BuildNumber}
            "BiosCaption" {return Get-CimClassPropVal Win32_bios Caption}
            "BiosCharacteristics" {return Get-CimClassPropVal Win32_bios BiosCharacteristics}
            "BiosCodeSet" {return Get-CimClassPropVal Win32_bios CodeSet}
            "BiosCurrentLanguage" {return Get-CimClassPropVal Win32_bios CurrentLanguage}
            "BiosDescription" {return Get-CimClassPropVal Win32_bios Description}
            "BiosEmbeddedControllerMajorVersion" {return Get-CimClassPropVal Win32_bios EmbeddedControllerMajorVersion}
            "BiosEmbeddedControllerMinorVersion" {return Get-CimClassPropVal Win32_bios EmbeddedControllerMinorVersion}
            "BiosFirmwareType" {return Get-BiosFirmwareType}
            "BiosIdentificationCode" {return Get-CimClassPropVal Win32_bios IdentificationCode}
            "BiosInstallableLanguages" {return Get-CimClassPropVal Win32_bios InstallableLanguages}
            "BiosInstallDate" {return Get-CimClassPropVal Win32_bios InstallDate}
            "BiosLanguageEdition" {return Get-CimClassPropVal Win32_bios LanguageEdition}
            "BiosListOfLanguages" {return Get-CimClassPropVal Win32_bios ListOfLanguages}
            "BiosManufacturer" {return Get-CimClassPropVal Win32_bios Manufacturer}
            "BiosName" {return Get-CimClassPropVal Win32_bios Name}
            "BiosOtherTargetOS" {return Get-CimClassPropVal Win32_bios OtherTargetOS}
            "BiosPrimaryBIOS" {return Get-CimClassPropVal Win32_bios PrimaryBIOS}
            "BiosReleaseDate" {return Get-CimClassPropVal Win32_bios ReleaseDate}
            "BiosSerialNumber" {return Get-CimClassPropVal Win32_bios SerialNumber}
            "BiosSMBIOSBIOSVersion" {return Get-CimClassPropVal Win32_bios SMBIOSBIOSVersion}
            "BiosSMBIOSPresent" {return Get-CimClassPropVal Win32_bios SMBIOSPresent}
            "BiosSMBIOSMajorVersion" {return Get-CimClassPropVal Win32_bios SMBIOSMajorVersion}
            "BiosSMBIOSMinorVersion" {return Get-CimClassPropVal Win32_bios SMBIOSMinorVersion}
            "BiosSoftwareElementState" {return Get-CimClassPropVal Win32_bios SoftwareElementState}
            "BiosStatus" {return Get-CimClassPropVal Win32_bios Status}
            "BiosSystemBiosMajorVersion" {return Get-CimClassPropVal Win32_bios SystemBiosMajorVersion}
            "BiosSystemBiosMinorVersion" {return Get-CimClassPropVal Win32_bios SystemBiosMinorVersion}
            "BiosTargetOperatingSystem" {return Get-CimClassPropVal Win32_bios TargetOperatingSystem}
            "BiosVersion" {return Get-CimClassPropVal Win32_bios Version}

            "CsAdminPasswordStatus" {return Get-CimClassPropVal Win32_ComputerSystem AdminPasswordStatus}
            "CsAutomaticManagedPagefile" {return Get-CimClassPropVal Win32_ComputerSystem AutomaticManagedPagefile}
            "CsAutomaticResetBootOption" {return Get-CimClassPropVal Win32_ComputerSystem AutomaticResetBootOption}
            "CsAutomaticResetCapability" {return Get-CimClassPropVal Win32_ComputerSystem AutomaticResetCapability}
            "CsBootOptionOnLimit" {return Get-CimClassPropVal Win32_ComputerSystem BootOptionOnLimit}
            "CsBootOptionOnWatchDog" {return Get-CimClassPropVal Win32_ComputerSystem BootOptionOnWatchDog}
            "CsBootROMSupported" {return Get-CimClassPropVal Win32_ComputerSystem BootROMSupported}
            "CsBootStatus" {return Get-CimClassPropVal Win32_ComputerSystem BootStatus}
            "CsBootupState" {return Get-CimClassPropVal Win32_ComputerSystem BootupState}
            "CsCaption" {return Get-CimClassPropVal Win32_ComputerSystem Caption}
            "CsChassisBootupState" {return Get-CimClassPropVal Win32_ComputerSystem ChassisBootupState}
            "CsChassisSKUNumber" {return Get-CimClassPropVal Win32_ComputerSystem ChassisSKUNumber}
            "CsCurrentTimeZone" {return Get-CimClassPropVal Win32_ComputerSystem CurrentTimeZone}
            "CsDaylightInEffect" {return Get-CimClassPropVal Win32_ComputerSystem DaylightInEffect}
            "CsDescription" {return Get-CimClassPropVal Win32_ComputerSystem Description}
            "CsDNSHostName" {return Get-CimClassPropVal Win32_ComputerSystem DNSHostName}
            "CsDomain" {return Get-CimClassPropVal Win32_ComputerSystem Domain}
            "CsDomainRole" {return Get-CimClassPropVal Win32_ComputerSystem DomainRole}
            "CsEnableDaylightSavingsTime" {return Get-CimClassPropVal Win32_ComputerSystem EnableDaylightSavingsTime}
            "CsFrontPanelResetStatus" {return Get-CimClassPropVal Win32_ComputerSystem FrontPanelResetStatus}
            "CsHypervisorPresent" {return Get-CimClassPropVal Win32_ComputerSystem HypervisorPresent}
            "CsInfraredSupported" {return Get-CimClassPropVal Win32_ComputerSystem InfraredSupported}
            "CsInitialLoadInfo" {return Get-CimClassPropVal Win32_ComputerSystem InitialLoadInfo}
            "CsInstallDate" {return Get-CimClassPropVal Win32_ComputerSystem InstallDate}
            "CsKeyboardPasswordStatus" {return Get-CimClassPropVal Win32_ComputerSystem KeyboardPasswordStatus}
            "CsLastLoadInfo" {return Get-CimClassPropVal Win32_ComputerSystem LastLoadInfo}
            "CsManufacturer" {return Get-CimClassPropVal Win32_ComputerSystem Manufacturer}
            "CsModel" {return Get-CimClassPropVal Win32_ComputerSystem Model}
            "CsName" {return Get-CimClassPropVal Win32_ComputerSystem Name}
            "CsNetworkAdapters" { return Get-CsNetworkAdapters }
            "CsNetworkServerModeEnabled" {return Get-CimClassPropVal Win32_ComputerSystem NetworkServerModeEnabled}
            "CsNumberOfLogicalProcessors" {return [System.Environment]::GetEnvironmentVariable("NUMBER_OF_PROCESSORS")}
            "CsNumberOfProcessors" {return Get-CimClassPropVal Win32_ComputerSystem NumberOfProcessors }
            "CsOEMStringArray" {return Get-CimClassPropVal Win32_ComputerSystem OEMStringArray}
            "CsPartOfDomain" {return Get-CimClassPropVal Win32_ComputerSystem PartOfDomain}
            "CsPauseAfterReset" {return Get-CimClassPropVal Win32_ComputerSystem PauseAfterReset}
            "CsPCSystemType" {return Get-CimClassPropVal Win32_ComputerSystem PCSystemType}
            "CsPCSystemTypeEx" {return Get-CimClassPropVal Win32_ComputerSystem PCSystemTypeEx}
            "CsPhysicallyInstalledMemory" {return Get-CsPhysicallyInstalledSystemMemory}
            "CsPowerManagementCapabilities" {return Get-CimClassPropVal Win32_ComputerSystem PowerManagementCapabilities}
            "CsPowerManagementSupported" {return Get-CimClassPropVal Win32_ComputerSystem PowerManagementSupported}
            "CsPowerOnPasswordStatus" {return Get-CimClassPropVal Win32_ComputerSystem PowerOnPasswordStatus}
            "CsPowerState" {return Get-CimClassPropVal Win32_ComputerSystem PowerState}
            "CsPowerSupplyState" {return Get-CimClassPropVal Win32_ComputerSystem PowerSupplyState}
            "CsPrimaryOwnerContact" {return Get-CimClassPropVal Win32_ComputerSystem PrimaryOwnerContact}
            "CsPrimaryOwnerName" {return Get-CimClassPropVal Win32_ComputerSystem PrimaryOwnerName}
            "CsProcessors" { return Get-CsProcessors }
            "CsResetCapability" {return Get-CimClassPropVal Win32_ComputerSystem ResetCapability}
            "CsResetCount" {return Get-CimClassPropVal Win32_ComputerSystem ResetCount}
            "CsResetLimit" {return Get-CimClassPropVal Win32_ComputerSystem ResetLimit}
            "CsRoles" {return Get-CimClassPropVal Win32_ComputerSystem Roles}
            "CsStatus" {return Get-CimClassPropVal Win32_ComputerSystem Status}
            "CsSupportContactDescription" {return Get-CimClassPropVal Win32_ComputerSystem SupportContactDescription}
            "CsSystemFamily" {return Get-CimClassPropVal Win32_ComputerSystem SystemFamily}
            "CsSystemSKUNumber" {return Get-CimClassPropVal Win32_ComputerSystem SystemSKUNumber}
            "CsSystemType" {return Get-CimClassPropVal Win32_ComputerSystem SystemType}
            "CsThermalState" {return Get-CimClassPropVal Win32_ComputerSystem ThermalState}
            "CsTotalPhysicalMemory" {return Get-CimClassPropVal Win32_ComputerSystem TotalPhysicalMemory}
            "CsUserName" {return Get-CimClassPropVal Win32_ComputerSystem UserName}
            "CsWakeUpType" {return Get-CimClassPropVal Win32_ComputerSystem WakeUpType}
            "CsWorkgroup" {return Get-CimClassPropVal Win32_ComputerSystem Workgroup}

            "HyperVisorPresent" {return Get-HyperVProperty $propertyName}
            "HyperVRequirementDataExecutionPreventionAvailable" {return Get-HyperVProperty $propertyName}
            "HyperVRequirementSecondLevelAddressTranslation" {return Get-HyperVProperty $propertyName}
            "HyperVRequirementVirtualizationFirmwareEnabled" {return Get-HyperVProperty $propertyName}
            "HyperVRequirementVMMonitorModeExtensions" {return Get-HyperVProperty $propertyName}
            "KeyboardLayout" {return Get-KeyboardLayout}
            "LogonServer" {return [Microsoft.Win32.Registry]::GetValue("HKEY_Current_User\Volatile Environment", "LOGONSERVER", "")}

            "OsArchitecture" {return Get-CimClassPropVal Win32_OperatingSystem OsArchitecture}
            "OsBootDevice" {return Get-CimClassPropVal Win32_OperatingSystem BootDevice}
            "OsBuildNumber" {return Get-CimClassPropVal Win32_OperatingSystem BuildNumber}
            "OsBuildType" {return Get-CimClassPropVal Win32_OperatingSystem BuildType}
            "OsCodeSet" {return Get-CimClassPropVal Win32_OperatingSystem CodeSet}
            "OsCountryCode" {return Get-CimClassPropVal Win32_OperatingSystem CountryCode}
            "OsCSDVersion" {return Get-CimClassPropVal Win32_OperatingSystem CSDVersion}
            "OsCurrentTimeZone" {return Get-CimClassPropVal Win32_OperatingSystem CurrentTimeZone}
            "OsDataExecutionPrevention32BitApplications" {return Get-CimClassPropVal Win32_OperatingSystem DataExecutionPrevention_32BitApplications}
            "OsDataExecutionPreventionAvailable" {return Get-CimClassPropVal Win32_OperatingSystem DataExecutionPrevention_Available}
            "OsDataExecutionPreventionDrivers" {return Get-CimClassPropVal Win32_OperatingSystem DataExecutionPrevention_Drivers}
            "OsDataExecutionPreventionSupportPolicy" {return Get-CimClassPropVal Win32_OperatingSystem DataExecutionPrevention_SupportPolicy}
            "OsDebug" {return Get-CimClassPropVal Win32_OperatingSystem Debug}
            "OsDistributed" {return Get-CimClassPropVal Win32_OperatingSystem Distributed}
            "OsEncryptionLevel" {return Get-CimClassPropVal Win32_OperatingSystem EncryptionLevel}
            "OsForegroundApplicationBoost" {return Get-CimClassPropVal Win32_OperatingSystem ForegroundApplicationBoost}

            # OsFreePhysicalMemory => fragile test: fluid/dynamic (see special cases)
            #"OsFreeSpaceInPagingFiles" {return Get-CimClassPropVal Win32_OperatingSystem FreePhysicalMemory}
            # OsFreeSpaceInPagingFiles => fragile test: fluid/dynamic (see special cases)
            #"OsFreeSpaceInPagingFiles" {return Get-CimClassPropVal Win32_OperatingSystem FreeSpaceInPagingFiles}
            # OsFreeVirtualMemory => fragile test: fluid/dynamic (see special cases)
            #"OsFreeVirtualMemory" {return Get-CimClassPropVal Win32_OperatingSystem FreeVirtualMemory}

            "OsHardwareAbstractionLayer" {return Get-OsHardwareAbstractionLayer}
            "OsHotFixes" {return Get-OsHotFixes }
            "OsInstallDate" {return Get-CimClassPropVal Win32_OperatingSystem InstallDate}
            "OsInUseVirtualMemory"  { return Get-OsInUseVirtualMemory }
            "OsLanguage" {return Get-OsLanguageName}
            "OsLastBootUpTime" {return Get-CimClassPropVal Win32_OperatingSystem LastBootUpTime}

            # OsLocalDateTime => fragile test: fluid/dynamic  (see special cases)
            #"OsLocalDateTime" {return Get-CimClassPropVal Win32_OperatingSystem LocalDateTime}

            "OsLocale" {return Get-Locale}
            "OsLocaleID" {return Get-CimClassPropVal Win32_OperatingSystem Locale}
            "OsManufacturer" {return Get-CimClassPropVal Win32_OperatingSystem Manufacturer}
            "OsMaxNumberOfProcesses" {return Get-CimClassPropVal Win32_OperatingSystem MaxNumberOfProcesses}
            "OsMaxProcessMemorySize" {return Get-CimClassPropVal Win32_OperatingSystem MaxProcessMemorySize}
            "OsMuiLanguages" {return Get-CimClassPropVal Win32_OperatingSystem MuiLanguages}
            "OsName" {return Get-CimClassPropVal Win32_OperatingSystem Caption}
            "OsNumberOfLicensedUsers" {return Get-CimClassPropVal Win32_OperatingSystem NumberOfLicensedUsers}

            # OsNumberOfProcesses => fragile test: fluid/dynamic
            #"OsNumberOfProcesses" {return Get-CimClassPropVal Win32_OperatingSystem NumberOfProcesses}

            "OsNumberOfUsers" {return Get-CimClassPropVal Win32_OperatingSystem NumberOfUsers}
            "OsOperatingSystemSKU" {return Get-CimClassPropVal Win32_OperatingSystem OperatingSystemSKU}
            "OsOrganization" {return Get-CimClassPropVal Win32_OperatingSystem Organization}
            "OsOtherTypeDescription" {return Get-CimClassPropVal Win32_OperatingSystem OtherTypeDescription}
            "OsPAEEnabled" {return Get-CimClassPropVal Win32_OperatingSystem PAEEnabled}
            "OsPagingFiles" {return Get-OsPagingFiles}
            "OsPortableOperatingSystem" {return Get-CimClassPropVal Win32_OperatingSystem PortableOperatingSystem}
            "OsPrimary" {return Get-CimClassPropVal Win32_OperatingSystem Primary}
            "OsProductSuites" {return Get-OsSuites OSProductSuite }
            "OsProductType" {return Get-CimClassPropVal Win32_OperatingSystem ProductType}

            "OsRegisteredUser" {return Get-CimClassPropVal Win32_OperatingSystem RegisteredUser}
            "OsSerialNumber" {return Get-CimClassPropVal Win32_OperatingSystem SerialNumber}

            "OsServerLevel" {return Get-OsServerLevel}

            "OsServicePackMajorVersion" {return Get-CimClassPropVal Win32_OperatingSystem ServicePackMajorVersion}
            "OsServicePackMinorVersion" {return Get-CimClassPropVal Win32_OperatingSystem ServicePackMinorVersion}

            "OsSizeStoredInPagingFiles" {return Get-CimClassPropVal Win32_OperatingSystem SizeStoredInPagingFiles}
            "OsStatus" {return Get-CimClassPropVal Win32_OperatingSystem Status}
            "OsSuites" {return Get-OsSuites SuiteMask }
            "OsSystemDevice" {return Get-CimClassPropVal Win32_OperatingSystem SystemDevice}
            "OsSystemDirectory" {return Get-CimClassPropVal Win32_OperatingSystem SystemDirectory}
            "OsSystemDrive" {return Get-CimClassPropVal Win32_OperatingSystem SystemDrive}
            "OsTotalSwapSpaceSize" {return Get-CimClassPropVal Win32_OperatingSystem TotalSwapSpaceSize}
            "OsTotalVirtualMemorySize" {return Get-CimClassPropVal Win32_OperatingSystem TotalVirtualMemorySize}
            "OsTotalVisibleMemorySize" {return Get-CimClassPropVal Win32_OperatingSystem TotalVisibleMemorySize}
            "OsType" {return Get-CimClassPropVal Win32_OperatingSystem OSType }

            # OsUptime => fragile test: fluid/dynamic
            #"OsUptime" {return Get-CimClassPropVal Win32_OperatingSystem Uptime}

            "OsVersion" {return Get-CimClassPropVal Win32_OperatingSystem Version}
            "OsWindowsDirectory" {return [System.Environment]::GetEnvironmentVariable("windir")}

            "PowerPlatformRole" { return Get-PowerPlatformRole }
            "TimeZone" {return ([System.TimeZoneInfo]::Local).DisplayName}

            "WindowsBuildLabEx" { return Get-WinNtCurrentVersion BuildLabEx }
            "WindowsCurrentVersion" { return Get-WinNtCurrentVersion CurrentVersion}
            "WindowsEditionId" { return Get-WinNtCurrentVersion EditionID}
            "WindowsInstallationType" { return Get-WinNtCurrentVersion InstallationType}
            "WindowsInstallDateFromRegistry" { return Get-WinNtCurrentVersion InstallDate}
            "WindowsProductId" { return Get-WinNtCurrentVersion ProductId}
            "WindowsProductName" { return Get-WinNtCurrentVersion ProductName}
            "WindowsRegisteredOrganization" {return Get-WinNtCurrentVersion RegisteredOrganization}
            "WindowsRegisteredOwner" {return Get-WinNtCurrentVersion RegisteredOwner}
            "WindowsVersion" {return Get-WinNtCurrentVersion ReleaseId}
            "WindowsUBR" {return Get-WinNtCurrentVersion UBR}

            "WindowsSystemRoot" {return [System.Environment]::GetEnvironmentVariable("SystemRoot")}

            default {return "Unknown/unsupported propertyName = $propertyName"}
        }
    }

    $expected = New-Object -TypeName PSObject
    foreach ($propertyName in [string[]]$propertyNames)
    {
        $expected | Add-Member -MemberType NoteProperty -Name $propertyName -Value (Get-ExpectedComputerInfoValue $propertyName)
    }
    return $expected
}

try {
    #skip all tests on non-windows platform
    $originalDefaultParameterValues = $PSDefaultParameterValues.Clone()
    $PSDefaultParameterValues["it:skip"] = !$IsWindows

    Describe "Tests for Get-ComputerInfo: Ensure Type returned" -tags "CI", "RequireAdminOnWindows" {

        It "Verify type returned by Get-ComputerInfo" {
            $computerInfo = Get-ComputerInfo
            $computerInfo | Should -BeOfType Microsoft.PowerShell.Commands.ComputerInfo
        }
    }

    Describe "Tests for Get-ComputerInfo" -tags "Feature", "RequireAdminOnWindows" {
        Context "Validate All Properties" {
            BeforeAll {
                # do this once here rather than multiple times in Test 01
                $computerInformation = Get-ComputerInfoForTest
                $propertyNames = Get-PropertyNamesForComputerInfoTest
                $Expected = New-ExpectedComputerInfo $propertyNames
                $testCases = $propertyNames | %{ @{ "Property" = $_ } }
            }

            #
            # Test 01. Standard Property test - No property filter applied
            # This is done with a set of test cases to improve failure investigation
            # since the data we get back comes from a number of sources, it will be
            # easier to debug the problem if we know *all* the failures
            # issue: https://github.com/PowerShell/PowerShell/issues/4762
            #    CsPhysicallyInstalledMemory not available when run in nightly builds
            It "Test 01. Standard Property test - all properties (<property>)" -testcase $testCases -Pending {
                param ( $property )
                $specialProperties = "CsNetworkAdapters","CsProcessors","OsHotFixes"
                if ( $specialProperties -contains $property )
                {
                    $ObservedList = $ComputerInformation.$property
                    $ExpectedList = $Expected.$property
                    $SpecialPropertyList = ($ObservedList)[0].psobject.properties.name
                    Compare-Object $ObservedList $ExpectedList -property $SpecialPropertyList | Should -BeNullOrEmpty
                }
                else
                {
                    $left = $computerInformation.$property
                    $right = $Expected.$Property
                    # if we have a list, we need to compare it appropriately
                    if ( $left -is [Collections.IList] )
                    {
                        $left = $left -join ":"
                        $right = $right -join ":"
                    }
                    $left | Should -Be $right
                }
            }
        }

        Context "Filter Variations" {
            #
            # Test 02.001 Filter Property - Property filter with one valid item
            #
            It "Test 02.001 Filter Property - Property filter with one valid item" {
                $propertyNames =  @("BiosBIOSVersion")
                $expectedProperties = @("BiosBIOSVersion")
                $propertyFilter = "BiosBIOSVersion"
                $computerInfoWithProp = Get-ComputerInfoForTest -properties $propertyFilter
                $computerInfoWithProp | Should -Beoftype [pscustomobject]
                @($computerInfoWithProp.psobject.properties).count | Should -Be 1
                $computerInfoWithProp.$propertyFilter | Should -Be $expected.$propertyFilter
            }

            #
            # Test 02.002 Filter Property - Property filter with three valid items
            #
            It "Test 02.002 Filter Property - Property filter with three valid items" {
                $propertyNames =  @("BiosBIOSVersion","BiosBuildNumber","BiosCaption")
                $expectedProperties = @("BiosBIOSVersion","BiosBuildNumber","BiosCaption")
                $propertyFilter = @("BiosBIOSVersion","BiosBuildNumber","BiosCaption")
                $computerInfoWithProp = Get-ComputerInfoForTest -properties $propertyFilter
                $computerInfoWithProp | Should -Beoftype [pscustomobject]
                @($computerInfoWithProp.psobject.properties).count | Should -Be 3
                foreach($property in $propertyFilter) {
                    $ComputerInfoWithProp.$property | Should -Be $Expected.$property
                }
            }

            #
            # Test 02.003 Filter Property - Property filter with one invalid item
            #
            It "Test 02.003 Filter Property - Property filter with one invalid item" {
                $propertyNames =  $null
                $expectedProperties = $null
                $propertyFilter = @("BiosBIOSVersionXXX")
                $computerInfoWithProp = Get-ComputerInfoForTest -properties $propertyFilter
                $computerInfoWithProp | Should -Beoftype [pscustomobject]
                @($computerInfoWithProp.psobject.properties).count | Should -Be 0
            }

            #
            # Test 02.004 Filter Property - Property filter with four invalid items
            #
            It "Test 02.004 Filter Property - Property filter with four invalid items" {
                $propertyNames =  $null
                $expectedProperties = $null
                $propertyFilter = @("BiosBIOSVersionXXX","InvalidProperty1","InvalidProperty2","InvalidProperty3")
                $computerInfoWithProp = Get-ComputerInfoForTest -properties $propertyFilter
                $computerInfoWithProp | Should -Beoftype [pscustomobject]
                @($computerInfoWithProp.psobject.properties).count | Should -Be 0
            }

            #
            # Test 02.005 Filter Property - Property filter with valid and invalid items: ver #1
            #
            It "Test 02.005 Filter Property - Property filter with valid and invalid items: ver #1" {
                $propertyNames =  @("BiosCodeSet","BiosCurrentLanguage","BiosDescription")
                $expectedProperties = @("BiosCodeSet","BiosCurrentLanguage","BiosDescription")
                $propertyFilter = @("InvalidProperty1","BiosCodeSet","BiosCurrentLanguage","BiosDescription")
                $computerInfoWithProp = Get-ComputerInfoForTest -properties $propertyFilter
                $computerInfoWithProp | Should -Beoftype [pscustomobject]
                $realProperties  = $propertyFilter | Where-Object { $_ -notmatch "^InvalidProperty[0-9]+" }
                @($computerInfoWithProp.psobject.properties).count | Should -Be $realProperties.Count
                foreach ( $property in $realProperties )
                {
                    $computerInfoWithProp.$property | Should -Be $expected.$property
                }
            }

            #
            # Test 02.006 Filter Property - Property filter with valid and invalid items: ver #2
            #
            It "Test 02.006 Filter Property - Property filter with valid and invalid items: ver #2" {
                $propertyNames =  @("BiosCodeSet","BiosCurrentLanguage","BiosDescription")
                $expectedProperties = @("BiosCodeSet","BiosCurrentLanguage","BiosDescription")
                $propertyFilter = @("BiosCodeSet","InvalidProperty1","BiosCurrentLanguage","BiosDescription","InvalidProperty2")
                $computerInfoWithProp = Get-ComputerInfoForTest -properties $propertyFilter
                $computerInfoWithProp | Should -Beoftype [pscustomobject]
                $realProperties  = $propertyFilter | Where-Object { $_ -notmatch "^InvalidProperty[0-9]+" }
                @($computerInfoWithProp.psobject.properties).count | Should -Be $realProperties.Count
                foreach ( $property in $realProperties )
                {
                    $computerInfoWithProp.$property | Should -Be $expected.$property
                }
            }

            #
            # Test 02.007 Filter Property - Property filter with wild card: ver #1
            #
            It "Test 02.007 Filter Property - Property filter with wild card: ver #1" {
                $propertyNames =  @("BiosCaption","BiosCharacteristics","BiosCodeSet","BiosCurrentLanguage")
                $expectedProperties = @("BiosCaption","BiosCharacteristics","BiosCodeSet","BiosCurrentLanguage")
                $propertyFilter = @("BiosC*")
                $computerInfoWithProp = Get-ComputerInfoForTest -properties $propertyFilter
                $computerInfoWithProp | Should -Beoftype [pscustomobject]
                @($computerInfoWithProp.psobject.properties).count | Should -Be $expectedProperties.Count
                foreach ( $property in $expectedProperties )
                {
                    $computerInfoWithProp.$property | Should -Be $expected.$property
                }
            }

            #
            # Test 02.008 Filter Property - Property filter with wild card and fixed
            #
            It "Test 02.008 Filter Property - Property filter with wild card and fixed" {
                $propertyNames =  @("BiosCaption","BiosCharacteristics","BiosCodeSet","BiosCurrentLanguage","CsCaption")
                $expectedProperties = @("BiosCaption","BiosCharacteristics","BiosCodeSet","BiosCurrentLanguage","CsCaption")
                $propertyFilter = @("BiosC*","CsCaption")
                $computerInfoWithProp = Get-ComputerInfoForTest -properties $propertyFilter
                $computerInfoWithProp | Should -Beoftype [pscustomobject]
                @($computerInfoWithProp.psobject.properties).count | Should -Be $expectedProperties.Count
                foreach ( $property in $expectedProperties )
                {
                    $computerInfoWithProp.$property | Should -Be $expected.$property
                }
            }

            #
            # Test 02.009 Filter Property - Property filter with wild card, fixed and invalid
            #
            It "Test 02.009 Filter Property - Property filter with wild card, fixed and invalid" {
                $propertyNames =  @("BiosCaption","BiosCharacteristics","BiosCodeSet","BiosCurrentLanguage","CsCaption")
                $expectedProperties = @("BiosCaption","BiosCharacteristics","BiosCodeSet","BiosCurrentLanguage","CsCaption")
                $propertyFilter = @("CsCaption","InvalidProperty1","BiosC*")
                $computerInfoWithProp = Get-ComputerInfoForTest -properties $propertyFilter
                $computerInfoWithProp | Should -Beoftype [pscustomobject]
                @($computerInfoWithProp.psobject.properties).count | Should -Be $expectedProperties.Count
                foreach ( $property in $expectedProperties )
                {
                    $computerInfoWithProp.$property | Should -Be $expected.$property
                }
            }

            #
            # Test 02.010 Filter Property - Property filter with wild card invalid
            #
            It "Test 02.010 Filter Property - Property filter with wild card invalid" {
                $propertyNames =  $null
                $expectedProperties = $null
                $propertyFilter = @("BiosBIOSVersionX*")
                $computerInfoWithProp = Get-ComputerInfoForTest -properties $propertyFilter
                $computerInfoWithProp | Should -Beoftype [pscustomobject]
                @($computerInfoWithProp.psobject.properties).count | Should -Be 0
            }
        }

    }

    Describe "Special Case Tests for Get-ComputerInfo" -tags "Feature", "RequireAdminOnWindows" {

        BeforeAll {
            if ($IsWindows)
            {
                Add-Type -Name 'slc' -Namespace Win32Functions -MemberDefinition @'
                    [DllImport("slc.dll", CharSet = CharSet.Unicode)]
                    public static extern int SLGetWindowsInformationDWORD(string licenseProperty, out int propertyValue);
'@
                # Determine if the Software Licensing for CodeIntegrity is enabled
                function HasDeviceGuardLicense
                {
                    try
                    {
                        $policy = $null
                        if ([Win32Functions.slc]::SLGetWindowsInformationDWORD("CodeIntegrity-AllowConfigurablePolicy", [Ref]$policy) -eq 0 -and $policy -eq 1)
                        {
                            return $true
                        }
                    }
                    catch
                    {
                        # fall through
                    }

                    return $false
                }

                function Get-DeviceGuard
                {
                    $returnValue = @{
                        SmartStatus = 0     # Off
                        AvailableSecurityProperties = $null
                        CodeIntegrityPolicyEnforcementStatus = $null
                        RequiredSecurityProperties = $null
                        SecurityServicesConfigured = $null
                        SecurityServicesRunning = $null
                        UserModeCodeIntegrityPolicyEnforcementStatus = $null
                    }
                    try
                    {
                        $instance = Get-CimInstance Win32_DeviceGuard -Namespace 'root\Microsoft\Windows\DeviceGuard' -ErrorAction Stop
                        $ss = $instance.VirtualizationBasedSecurityStatus;
                        if ($null -ne $ss)
                        {
                            $returnValue.SmartStatus = $ss;
                        }
                        $returnValue.AvailableSecurityProperties = $instance.AvailableSecurityProperties
                        $returnValue.CodeIntegrityPolicyEnforcementStatus = $instance.CodeIntegrityPolicyEnforcementStatus
                        $returnValue.RequiredSecurityProperties = $instance.RequiredSecurityProperties
                        $returnValue.SecurityServicesConfigured = $instance.SecurityServicesConfigured
                        $returnValue.SecurityServicesRunning = $instance.SecurityServicesRunning
                        $returnValue.UserModeCodeIntegrityPolicyEnforcementStatus = $instance.UserModeCodeIntegrityPolicyEnforcementStatus
                    }
                    catch
                    {
                        # Swallow any errors and keep the deviceGuardInfo properties empty
                        # This is what the cmdlet is expected to do
                    }

                    return $returnValue
                }

                $observed = Get-ComputerInfoForTest
            }
        }

        It "Test for DeviceGuard properties" -Pending {
            if (-not (HasDeviceGuardLicense))
            {
                $observed.DeviceGuardSmartStatus | Should -Be 0
                $observed.DeviceGuardRequiredSecurityProperties | Should -Be $null
                $observed.DeviceGuardAvailableSecurityProperties | Should -Be $null
                $observed.DeviceGuardSecurityServicesConfigured | Should -Be $null
                $observed.DeviceGuardSecurityServicesRunning | Should -Be $null
                $observed.DeviceGuardCodeIntegrityPolicyEnforcementStatus | Should -Be $null
                $observed.DeviceGuardUserModeCodeIntegrityPolicyEnforcementStatus | Should -Be $null
            }
            else
            {
                $deviceGuard = Get-DeviceGuard
                # can't get amended qualifiers using cim cmdlets so we define them here
                $requiredSecurityPropertiesValues = @{
                    "1" = "BaseVirtualizationSupport"
                    "2" = "SecureBoot"
                    "3" = "DMAProtection"
                    "4" = "SecureMemoryOverwrite"
                    "5" = "UEFICodeReadonly"
                    "6" = "SMMSecurityMitigations1.0"
                }
                $smartStatusValues = @{
                    "0" = "Off"
                    "1" = "Enabled"
                    "2" = "Running"
                }
                $securityServicesRunningValues = @{
                    "0" = "0"
                    "1" = "CredentialGuard"
                    "2" = "HypervisorEnforcedCodeIntegrity"
                }
                $observed.DeviceGuardSmartStatus | Should -Be (Get-StringValuesFromValueMap -valuemap $smartStatusValues -values $deviceGuard.SmartStatus)
                if ($deviceGuard.RequiredSecurityProperties -eq $null)
                {
                    $observed.DeviceGuardRequiredSecurityProperties | Should -BeNullOrEmpty
                }
                else
                {
                    $observed.DeviceGuardRequiredSecurityProperties | Should -Not -BeNullOrEmpty
                    [string]::Join(",", $observed.DeviceGuardRequiredSecurityProperties) | Should -Be (Get-StringValuesFromValueMap -valuemap $requiredSecurityPropertiesValues -values $deviceGuard.RequiredSecurityProperties)
                }
                $observed.DeviceGuardAvailableSecurityProperties | Should -Be $deviceGuard.AvailableSecurityProperties
                $observed.DeviceGuardSecurityServicesConfigured | Should -Be $deviceGuard.SecurityServicesConfigured
                if ($deviceGuard.SecurityServicesRunning -eq $null)
                {
                    $observed.DeviceGuardSecurityServicesRunning | Should -BeNullOrEmpty
                }
                else
                {
                    $observed.DeviceGuardSecurityServicesRunning | Should -Not -BeNullOrEmpty
                    [string]::Join(",", $observed.DeviceGuardSecurityServicesRunning) | Should -Be (Get-StringValuesFromValueMap -valuemap $securityServicesRunningValues -values $deviceGuard.SecurityServicesRunning)
                }
                $observed.DeviceGuardCodeIntegrityPolicyEnforcementStatus | Should -Be $deviceGuard.CodeIntegrityPolicyEnforcementStatus
                $observed.DeviceGuardUserModeCodeIntegrityPolicyEnforcementStatus | Should -Be $deviceGuard.UserModeCodeIntegrityPolicyEnforcementStatus
            }
        }

        #
        # TESTS FOR SPECIAL CASE PROPERTIES (i.e. those that are fluid/changing
        #

        It "(special case) Test for property = OsFreePhysicalMemory" {
            ($observed.OsFreePhysicalMemory -gt 0) | Should -Be $true
        }

        It "(special case) Test for property = OsFreeSpaceInPagingFiles" -Skip:([System.Management.Automation.Platform]::IsIoT -or !$IsWindows) {
            ($observed.OsFreeSpaceInPagingFiles -gt 0) | Should -Be $true
        }

        It "(special case) Test for property = OsFreeVirtualMemory" {
            ($observed.OsFreeVirtualMemory -gt 0) | Should -Be $true
        }

<<<<<<< HEAD
        It "(special case) Test for property = OsLocalDateTime" -Pending:$true {
            $computerInfo = Get-ComputerInfo
            $computerInfo | Should -BeOfType "ComputerInfo"
=======
        It "(special case) Test for property = OsLocalDateTime" {
            $computerInfo = Get-ComputerInfoForTest
            $testEndTime = Get-Date
            $computerInfo.OsLocalDateTime | Should -BeGreaterThan $testStartTime
            $computerInfo.OsLocalDateTime | Should -BeLessThan $testEndTime
>>>>>>> d91fe007
        }

        It "(special case) Test for property = OsMaxNumberOfProcesses" {
            ($observed.OsMaxNumberOfProcesses -gt 0) | Should -Be $true
        }

        It "(special case) Test for property = OsNumberOfProcesses" {
            ($observed.OsNumberOfProcesses -gt 0) | Should -Be $true
        }

        It "(special case) Test for property = OsUptime" {
            ($observed.OsUptime.Ticks -gt 0) | Should -Be $true
        }

        It "(special case) Test for property = OsInUseVirtualMemory" {
            ($observed.OsInUseVirtualMemory -gt 0) | Should -Be $true
        }

        It "(special case) Test for Filter Property - Property filter with special wild card * and fixed" {
            $propertyFilter = @("BiosC*","*")
            $computerInfo = Get-ComputerInfo -Property $propertyFilter
            $computerInfo | Should -BeOfType Microsoft.PowerShell.Commands.ComputerInfo
        }
    }
}
finally
{
    $global:PSDefaultParameterValues = $originalDefaultParameterValues
}<|MERGE_RESOLUTION|>--- conflicted
+++ resolved
@@ -1346,17 +1346,12 @@
             ($observed.OsFreeVirtualMemory -gt 0) | Should -Be $true
         }
 
-<<<<<<< HEAD
-        It "(special case) Test for property = OsLocalDateTime" -Pending:$true {
-            $computerInfo = Get-ComputerInfo
-            $computerInfo | Should -BeOfType "ComputerInfo"
-=======
+
         It "(special case) Test for property = OsLocalDateTime" {
             $computerInfo = Get-ComputerInfoForTest
             $testEndTime = Get-Date
             $computerInfo.OsLocalDateTime | Should -BeGreaterThan $testStartTime
             $computerInfo.OsLocalDateTime | Should -BeLessThan $testEndTime
->>>>>>> d91fe007
         }
 
         It "(special case) Test for property = OsMaxNumberOfProcesses" {
