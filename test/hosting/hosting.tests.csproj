﻿<Project Sdk="Microsoft.NET.Sdk">

  <Import Project="../Test.Common.props"/>

  <PropertyGroup>
    <Description>PowerShell hosting SDK xUnit Tests</Description>
    <AssemblyName>powershell-hosting-tests</AssemblyName>
    <!--RuntimeIdentifiers>win7-x86;win7-x64;osx.10.12-x64;linux-x64</RuntimeIdentifiers-->
  </PropertyGroup>

  <PropertyGroup>
    <DelaySign>true</DelaySign>
    <AssemblyOriginatorKeyFile>../../src/signing/visualstudiopublic.snk</AssemblyOriginatorKeyFile>
    <SignAssembly>true</SignAssembly>
  </PropertyGroup>

  <ItemGroup>
    <PackageReference Include="xunit" Version="2.4.0" />
<<<<<<< HEAD
=======
    <PackageReference Include="XunitXml.TestLogger" Version="2.0.0" />
    <!-- The version of Microsoft.PowerShell.SDK should be the version we are releasing, so the tests use the correct SDK before publishing to NuGet.org -->
>>>>>>> 56014708
    <PackageReference Include="Microsoft.PowerShell.SDK" Version="6.1.0" />
    <PackageReference Include="Xunit.SkippableFact" Version="1.3.12" />
    <PackageReference Include="XunitXml.TestLogger" Version="2.0.0" />
  </ItemGroup>

</Project><|MERGE_RESOLUTION|>--- conflicted
+++ resolved
@@ -16,14 +16,10 @@
 
   <ItemGroup>
     <PackageReference Include="xunit" Version="2.4.0" />
-<<<<<<< HEAD
-=======
     <PackageReference Include="XunitXml.TestLogger" Version="2.0.0" />
     <!-- The version of Microsoft.PowerShell.SDK should be the version we are releasing, so the tests use the correct SDK before publishing to NuGet.org -->
->>>>>>> 56014708
     <PackageReference Include="Microsoft.PowerShell.SDK" Version="6.1.0" />
-    <PackageReference Include="Xunit.SkippableFact" Version="1.3.12" />
-    <PackageReference Include="XunitXml.TestLogger" Version="2.0.0" />
+    <PackageReference Include="Xunit.SkippableFact" Version="1.3.6" />
   </ItemGroup>
 
 </Project>