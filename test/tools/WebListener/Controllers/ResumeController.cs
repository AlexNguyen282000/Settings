// Copyright (c) Microsoft Corporation.
// Licensed under the MIT License.

using System;
using System.Diagnostics;
using System.Linq;
using System.Net.Http.Headers;
using System.Net.Mime;
using Microsoft.AspNetCore.Http;
using Microsoft.AspNetCore.Mvc;
using Microsoft.Extensions.Primitives;
using Microsoft.Net.Http.Headers;
using mvc.Models;

using RangeItemHeaderValue = System.Net.Http.Headers.RangeItemHeaderValue;
using RangeHeaderValue = System.Net.Http.Headers.RangeHeaderValue;

namespace mvc.Controllers
{
    public class ResumeController : Controller
    {
<<<<<<< HEAD
        private static readonly byte[] FileBytes = new byte[] { 1,2,3,4,5,6,7,8,9,10,11,12,13,14,15,16,17,18,19,20 };
=======
        private static byte[] FileBytes = new byte[] { 1, 2, 3, 4, 5, 6, 7, 8, 9, 10, 11, 12, 13, 14, 15, 16, 17, 18, 19, 20 };
>>>>>>> b77bbf86

        public async void Index()
        {
            SetResumeResponseHeaders();
            string rangeHeader;
            int from = 0;
            int to = FileBytes.Length - 1;
            if (TryGetRangeHeader(out rangeHeader))
            {
                var range = GetRange(rangeHeader);
                if (range.From != null)
                {
                    from = (int)range.From;
                }

                if (range.To != null)
                {
                    to = (int)range.To;
                }

            }
            else
            {
                Response.ContentType = MediaTypeNames.Application.Octet;
                Response.StatusCode = StatusCodes.Status200OK;
                await Response.Body.WriteAsync(FileBytes, 0, FileBytes.Length);
                return;
            }

            if (to >= FileBytes.Length || from >= FileBytes.Length)
            {
                Response.StatusCode = StatusCodes.Status416RequestedRangeNotSatisfiable;
                Response.Headers[HeaderNames.ContentRange] = $"bytes */{FileBytes.Length}";
                return;
            }
            else
            {
                Response.ContentType = MediaTypeNames.Application.Octet;
                Response.ContentLength = to - from + 1;
                Response.Headers[HeaderNames.ContentRange] = $"bytes {from}-{to}/{FileBytes.Length}";
                Response.StatusCode = StatusCodes.Status206PartialContent;
                await Response.Body.WriteAsync(FileBytes, from, (int)Response.ContentLength);
            }
        }

        public async void NoResume()
        {
            SetResumeResponseHeaders();
            Response.ContentType = MediaTypeNames.Application.Octet;
            Response.ContentLength = FileBytes.Length;
            Response.StatusCode = StatusCodes.Status200OK;
            await Response.Body.WriteAsync(FileBytes, 0, FileBytes.Length);
        }

        public async void Bytes(int NumberBytes)
        {
            if (NumberBytes > FileBytes.Length || NumberBytes < 0)
            {
                NumberBytes = FileBytes.Length;
            }

            Response.ContentType = MediaTypeNames.Application.Octet;
            Response.ContentLength = NumberBytes;
            await Response.Body.WriteAsync(FileBytes, 0, NumberBytes);
        }

        public IActionResult Error()
        {
            return View(new ErrorViewModel { RequestId = Activity.Current?.Id ?? HttpContext.TraceIdentifier });
        }

        private static RangeItemHeaderValue GetRange(string rangeHeader)
        {
            return RangeHeaderValue.Parse(rangeHeader).Ranges.FirstOrDefault();
        }

        private void SetResumeResponseHeaders()
        {
            string rangeHeader;
            if (TryGetRangeHeader(out rangeHeader))
            {
                Response.Headers["X-WebListener-Has-Range"] = "true";
                Response.Headers["X-WebListener-Request-Range"] = rangeHeader;
            }
            else
            {
                Response.Headers["X-WebListener-Has-Range"] = "false";
            }
        }

        private bool TryGetRangeHeader(out string rangeHeader)
        {
            var rangeHeaderSv = new StringValues();
            if (Request.Headers.TryGetValue("Range", out rangeHeaderSv))
            {
                rangeHeader = rangeHeaderSv.FirstOrDefault();
                return true;
            }
            else
            {
                rangeHeader = string.Empty;
                return false;
            }
        }
    }
}<|MERGE_RESOLUTION|>--- conflicted
+++ resolved
@@ -19,11 +19,7 @@
 {
     public class ResumeController : Controller
     {
-<<<<<<< HEAD
-        private static readonly byte[] FileBytes = new byte[] { 1,2,3,4,5,6,7,8,9,10,11,12,13,14,15,16,17,18,19,20 };
-=======
-        private static byte[] FileBytes = new byte[] { 1, 2, 3, 4, 5, 6, 7, 8, 9, 10, 11, 12, 13, 14, 15, 16, 17, 18, 19, 20 };
->>>>>>> b77bbf86
+        private static readonly byte[] FileBytes = new byte[] { 1, 2, 3, 4, 5, 6, 7, 8, 9, 10, 11, 12, 13, 14, 15, 16, 17, 18, 19, 20 };
 
         public async void Index()
         {
