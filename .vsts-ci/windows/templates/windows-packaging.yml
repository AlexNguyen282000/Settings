parameters:
  - name: pool
    default: 'windows-latest'
  - name: jobName
    default: 'win_packaging'
  - name: runtimePrefix
    default: 'win7'
  - name: architecture
    default: 'x64'
  - name: channel
    default: 'preview'

jobs:
- job: ${{ parameters.jobName }}_${{ parameters.channel }}_${{ parameters.architecture }}

  variables:
    - name: repoFolder
      value: PowerShell
    - name: repoPath
      value: $(Agent.BuildDirectory)\$(repoFolder)
    - name: complianceRepoFolder
      value: compliance
    - name: complianceRepoPath
      value: $(Agent.BuildDirectory)\$(complianceRepoFolder)

  pool:
    vmImage: ${{ parameters.pool }}

  displayName: Windows Packaging - ${{ parameters.architecture }} - ${{ parameters.channel }}

  steps:
  - checkout: self
    clean: true
    path: $(repoFolder)

  - checkout: ComplianceRepo
    clean: true
    path: $(complianceRepoFolder)

  - powershell: |
      Get-ChildItem -Path env:
    displayName: Capture environment
    condition: succeededOrFailed()

  - pwsh: |
      $PSVersionTable
    displayName: Capture PowerShell Version Table
    condition: succeededOrFailed()


  - template: /tools/releaseBuild/azureDevOps/templates/insert-nuget-config-azfeed.yml

  - pwsh: |
      Import-Module .\tools\ci.psm1
      Invoke-CIInstall -SkipUser
    displayName: Bootstrap
    condition: succeeded()
    workingDirectory: $(repoPath)

  - pwsh: |
      Import-Module .\tools\ci.psm1
      New-CodeCoverageAndTestPackage
      Invoke-CIFinish -Runtime ${{ parameters.runtimePrefix }}-${{ parameters.architecture }} -channel ${{ parameters.channel }} -Stage Build
    displayName: Build
    workingDirectory: $(repoPath)

  - template: Sbom.yml@ComplianceRepo
    parameters:
      BuildDropPath: '$(System.ArtifactsDirectory)/mainBuild'
      Build_Repository_Uri: $(build.repository.uri)
      displayName: SBOM
      sourceScanPath: '$(repoPath)\tools'

<<<<<<< HEAD
  # The SBOM .NET install task removes other .NET SDKs. We need to install the SDK we need again.
=======
  # This is needed as SBOM task removed the installed .NET and installs .NET 3.1
>>>>>>> a1fd61d8
  - pwsh: |
      Import-Module .\tools\ci.psm1
      Invoke-CIInstall -SkipUser
    displayName: Bootstrap
    condition: succeeded()
    workingDirectory: $(repoPath)

  - pwsh: |
      Import-Module .\tools\ci.psm1
      New-CodeCoverageAndTestPackage
      Invoke-CIFinish -Runtime ${{ parameters.runtimePrefix }}-${{ parameters.architecture }} -channel ${{ parameters.channel }} -Stage Package
    displayName: Package and Test
    workingDirectory: $(repoPath)<|MERGE_RESOLUTION|>--- conflicted
+++ resolved
@@ -71,11 +71,8 @@
       displayName: SBOM
       sourceScanPath: '$(repoPath)\tools'
 
-<<<<<<< HEAD
   # The SBOM .NET install task removes other .NET SDKs. We need to install the SDK we need again.
-=======
-  # This is needed as SBOM task removed the installed .NET and installs .NET 3.1
->>>>>>> a1fd61d8
+
   - pwsh: |
       Import-Module .\tools\ci.psm1
       Invoke-CIInstall -SkipUser
