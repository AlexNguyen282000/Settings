--- conflicted
+++ resolved
@@ -2271,12 +2271,8 @@
 
         Remove-Item -Force -ErrorAction Ignore -Recurse "$Destination/$name"
         New-Item -Path $dest -ItemType Directory -Force -ErrorAction Stop > $null
-<<<<<<< HEAD
-        $dontCopy = '*.nupkg', '*.nupkg.metadata', '*.nupkg.sha512', '*.nuspec', 'System.Runtime.InteropServices.RuntimeInformation.dll'
-=======
         # Exclude files/folders that are not needed. The fullclr folder is coming from the PackageManagement module
-        $dontCopy = '*.nupkg', '*.nupkg.sha512', '*.nuspec', 'System.Runtime.InteropServices.RuntimeInformation.dll', 'fullclr'
->>>>>>> beae5691
+        $dontCopy = '*.nupkg', '*.nupkg.metadata', '*.nupkg.sha512', '*.nuspec', 'System.Runtime.InteropServices.RuntimeInformation.dll', 'fullclr'
         Copy-Item -Exclude $dontCopy -Recurse $src/* $dest
     }
 }
