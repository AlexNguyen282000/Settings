# Copyright (c) Microsoft Corporation.
# Licensed under the MIT License.

param(
    # Skips a check that prevents building PowerShell on unsupported Linux distributions
    [parameter(Mandatory = $false)][switch]$SkipLinuxDistroCheck = $false
)

. "$PSScriptRoot\tools\buildCommon\startNativeExecution.ps1"

# CI runs with PowerShell 5.0, so don't use features like ?: && ||
Set-StrictMode -Version 3.0

# On Unix paths is separated by colon
# On Windows paths is separated by semicolon
$script:TestModulePathSeparator = [System.IO.Path]::PathSeparator
$script:Options = $null

$dotnetMetadata = Get-Content $PSScriptRoot/DotnetRuntimeMetadata.json | ConvertFrom-Json
$dotnetCLIChannel = $dotnetMetadata.Sdk.Channel
$dotnetCLIQuality = $dotnetMetadata.Sdk.Quality
# __DOTNET_RUNTIME_FEED and __DOTNET_RUNTIME_FEED_KEY are private variables used in release builds
$dotnetAzureFeed = if ([string]::IsNullOrWhiteSpace($env:__DOTNET_RUNTIME_FEED)) { $dotnetMetadata.Sdk.azureFeed } else { $env:__DOTNET_RUNTIME_FEED }
$dotnetAzureFeedSecret = $env:__DOTNET_RUNTIME_FEED_KEY
$dotnetSDKVersionOveride = $dotnetMetadata.Sdk.sdkImageOverride
$dotnetCLIRequiredVersion = $(Get-Content $PSScriptRoot/global.json | ConvertFrom-Json).Sdk.Version

# Track if tags have been sync'ed
$tagsUpToDate = $false

# Sync Tags
# When not using a branch in PowerShell/PowerShell, tags will not be fetched automatically
# Since code that uses Get-PSCommitID and Get-PSLatestTag assume that tags are fetched,
# This function can ensure that tags have been fetched.
# This function is used during the setup phase in tools/ci.psm1
function Sync-PSTags
{
    param(
        [Switch]
        $AddRemoteIfMissing
    )

    $powerShellRemoteUrls = @(
        'https://github.com/PowerShell/PowerShell'
        'git@github.com:PowerShell/PowerShell'
    )
    $defaultRemoteUrl = "$($powerShellRemoteUrls[0]).git"

    $upstreamRemoteDefaultName = 'upstream'
    $remotes = Start-NativeExecution {git --git-dir="$PSScriptRoot/.git" remote}
    $upstreamRemote = $null
    foreach($remote in $remotes)
    {
        $url = Start-NativeExecution {git --git-dir="$PSScriptRoot/.git" remote get-url $remote}
        if ($url.EndsWith('.git')) { $url = $url.Substring(0, $url.Length - 4) }

        if($url -in $powerShellRemoteUrls)
        {
            $upstreamRemote = $remote
            break
        }
    }

    if(!$upstreamRemote -and $AddRemoteIfMissing.IsPresent -and $remotes -notcontains $upstreamRemoteDefaultName)
    {
        $null = Start-NativeExecution {git --git-dir="$PSScriptRoot/.git" remote add $upstreamRemoteDefaultName $defaultRemoteUrl}
        $upstreamRemote = $upstreamRemoteDefaultName
    }
    elseif(!$upstreamRemote)
    {
        Write-Error "Please add a remote to PowerShell\PowerShell.  Example:  git remote add $upstreamRemoteDefaultName $defaultRemoteUrl" -ErrorAction Stop
    }

    $null = Start-NativeExecution {git --git-dir="$PSScriptRoot/.git" fetch --tags --quiet $upstreamRemote}
    $script:tagsUpToDate=$true
}

# Gets the latest tag for the current branch
function Get-PSLatestTag
{
    [CmdletBinding()]
    param()
    # This function won't always return the correct value unless tags have been sync'ed
    # So, Write a warning to run Sync-PSTags
    if(!$tagsUpToDate)
    {
        Write-Warning "Run Sync-PSTags to update tags"
    }

    return (Start-NativeExecution {git --git-dir="$PSScriptRoot/.git" describe --abbrev=0})
}

function Get-PSVersion
{
    [CmdletBinding()]
    param(
        [switch]
        $OmitCommitId
    )
    if($OmitCommitId.IsPresent)
    {
        return (Get-PSLatestTag) -replace '^v'
    }
    else
    {
        return (Get-PSCommitId) -replace '^v'
    }
}

function Get-PSCommitId
{
    [CmdletBinding()]
    param()
    # This function won't always return the correct value unless tags have been sync'ed
    # So, Write a warning to run Sync-PSTags
    if(!$tagsUpToDate)
    {
        Write-Warning "Run Sync-PSTags to update tags"
    }

    return (Start-NativeExecution {git --git-dir="$PSScriptRoot/.git" describe --dirty --abbrev=60})
}

function Get-EnvironmentInformation
{
    $environment = @{'IsWindows' = [System.Environment]::OSVersion.Platform -eq [System.PlatformID]::Win32NT}
    # PowerShell will likely not be built on pre-1709 nanoserver
    if ('System.Management.Automation.Platform' -as [type]) {
        $environment += @{'IsCoreCLR' = [System.Management.Automation.Platform]::IsCoreCLR}
        $environment += @{'IsLinux' = [System.Management.Automation.Platform]::IsLinux}
        $environment += @{'IsMacOS' = [System.Management.Automation.Platform]::IsMacOS}
    } else {
        $environment += @{'IsCoreCLR' = $false}
        $environment += @{'IsLinux' = $false}
        $environment += @{'IsMacOS' = $false}
    }

    if ($environment.IsWindows)
    {
        $environment += @{'IsAdmin' = (New-Object Security.Principal.WindowsPrincipal ([Security.Principal.WindowsIdentity]::GetCurrent())).IsInRole([Security.Principal.WindowsBuiltinRole]::Administrator)}
        $environment += @{'nugetPackagesRoot' = "${env:USERPROFILE}\.nuget\packages", "${env:NUGET_PACKAGES}"}
        $environment += @{ 'OSArchitecture' = [System.Runtime.InteropServices.RuntimeInformation]::ProcessArchitecture }
    }
    else
    {
        $environment += @{'nugetPackagesRoot' = "${env:HOME}/.nuget/packages"}
    }

    if ($environment.IsMacOS) {
        $environment += @{'UsingHomebrew' = [bool](Get-Command brew -ErrorAction ignore)}
        $environment += @{'UsingMacports' = [bool](Get-Command port -ErrorAction ignore)}

        $environment += @{
            'OSArchitecture' = if ((uname -v) -match 'ARM64') { 'arm64' } else { 'x64' }
        }

        if (-not($environment.UsingHomebrew -or $environment.UsingMacports)) {
            throw "Neither Homebrew nor MacPorts is installed on this system, visit https://brew.sh/ or https://www.macports.org/ to continue"
        }
    }

    if ($environment.IsLinux) {
        $environment += @{ 'OSArchitecture' = [System.Runtime.InteropServices.RuntimeInformation]::ProcessArchitecture }
        $LinuxInfo = Get-Content /etc/os-release -Raw | ConvertFrom-StringData
        $lsb_release = Get-Command lsb_release -Type Application -ErrorAction Ignore | Select-Object -First 1
        if ($lsb_release) {
            $LinuxID = & $lsb_release -is
        }
        else {
            $LinuxID = ""
        }

        $environment += @{'LinuxInfo' = $LinuxInfo}
        $environment += @{'IsDebian' = $LinuxInfo.ID -match 'debian' -or $LinuxInfo.ID -match 'kali'}
        $environment += @{'IsDebian9' = $environment.IsDebian -and $LinuxInfo.VERSION_ID -match '9'}
        $environment += @{'IsDebian10' = $environment.IsDebian -and $LinuxInfo.VERSION_ID -match '10'}
        $environment += @{'IsDebian11' = $environment.IsDebian -and $LinuxInfo.PRETTY_NAME -match 'bullseye'}
        $environment += @{'IsUbuntu' = $LinuxInfo.ID -match 'ubuntu' -or $LinuxID -match 'Ubuntu'}
        $environment += @{'IsUbuntu16' = $environment.IsUbuntu -and $LinuxInfo.VERSION_ID -match '16.04'}
        $environment += @{'IsUbuntu18' = $environment.IsUbuntu -and $LinuxInfo.VERSION_ID -match '18.04'}
        $environment += @{'IsUbuntu20' = $environment.IsUbuntu -and $LinuxInfo.VERSION_ID -match '20.04'}
        $environment += @{'IsCentOS' = $LinuxInfo.ID -match 'centos' -and $LinuxInfo.VERSION_ID -match '7'}
        $environment += @{'IsFedora' = $LinuxInfo.ID -match 'fedora' -and $LinuxInfo.VERSION_ID -ge 24}
        $environment += @{'IsOpenSUSE' = $LinuxInfo.ID -match 'opensuse'}
        $environment += @{'IsSLES' = $LinuxInfo.ID -match 'sles'}
        $environment += @{'IsRedHat' = $LinuxInfo.ID -match 'rhel'}
        $environment += @{'IsRedHat7' = $environment.IsRedHat -and $LinuxInfo.VERSION_ID -match '7' }
        $environment += @{'IsOpenSUSE13' = $environment.IsOpenSUSE -and $LinuxInfo.VERSION_ID  -match '13'}
        $environment += @{'IsOpenSUSE42.1' = $environment.IsOpenSUSE -and $LinuxInfo.VERSION_ID  -match '42.1'}
        $environment += @{'IsDebianFamily' = $environment.IsDebian -or $environment.IsUbuntu}
        $environment += @{'IsRedHatFamily' = $environment.IsCentOS -or $environment.IsFedora -or $environment.IsRedHat}
        $environment += @{'IsSUSEFamily' = $environment.IsSLES -or $environment.IsOpenSUSE}
        $environment += @{'IsAlpine' = $LinuxInfo.ID -match 'alpine'}
        $environment += @{'IsMariner' = $LinuxInfo.ID -match 'mariner'}

        # Workaround for temporary LD_LIBRARY_PATH hack for Fedora 24
        # https://github.com/PowerShell/PowerShell/issues/2511
        if ($environment.IsFedora -and (Test-Path ENV:\LD_LIBRARY_PATH)) {
            Remove-Item -Force ENV:\LD_LIBRARY_PATH
            Get-ChildItem ENV:
        }

        if( -not(
            $environment.IsDebian -or
            $environment.IsUbuntu -or
            $environment.IsRedHatFamily -or
            $environment.IsSUSEFamily -or
            $environment.IsAlpine -or
            $environment.IsMariner)
        ) {
            if ($SkipLinuxDistroCheck) {
                Write-Warning "The current OS : $($LinuxInfo.ID) is not supported for building PowerShell."
            } else {
                throw "The current OS : $($LinuxInfo.ID) is not supported for building PowerShell. Import this module with '-ArgumentList `$true' to bypass this check."
            }
        }
    }

    return [PSCustomObject] $environment
}

$environment = Get-EnvironmentInformation

# Autoload (in current session) temporary modules used in our tests
$TestModulePath = Join-Path $PSScriptRoot "test/tools/Modules"
if ( -not $env:PSModulePath.Contains($TestModulePath) ) {
    $env:PSModulePath = $TestModulePath+$TestModulePathSeparator+$($env:PSModulePath)
}

<#
    .Synopsis
        Tests if a version is preview
    .EXAMPLE
        Test-IsPreview -version '6.1.0-sometthing' # returns true
        Test-IsPreview -version '6.1.0' # returns false
#>
function Test-IsPreview
{
    param(
        [parameter(Mandatory)]
        [string]
        $Version,

        [switch]$IsLTS
    )

    if ($IsLTS.IsPresent) {
        ## If we are building a LTS package, then never consider it preview.
        return $false
    }

    return $Version -like '*-*'
}

<#
    .Synopsis
        Tests if a version is a Release Candidate
    .EXAMPLE
        Test-IsReleaseCandidate -version '6.1.0-sometthing' # returns false
        Test-IsReleaseCandidate -version '6.1.0-rc.1' # returns true
        Test-IsReleaseCandidate -version '6.1.0' # returns false
#>
function Test-IsReleaseCandidate
{
    param(
        [parameter(Mandatory)]
        [string]
        $Version
    )

    if ($Version -like '*-rc.*')
    {
        return $true
    }

    return $false
}

$optimizedFddRegex = 'fxdependent-(linux|win|win7|osx)-(x64|x86|arm64|arm)'

function Start-PSBuild {
    [CmdletBinding(DefaultParameterSetName="Default")]
    param(
        # When specified this switch will stops running dev powershell
        # to help avoid compilation error, because file are in use.
        [switch]$StopDevPowerShell,

        [switch]$Restore,
        # Accept a path to the output directory
        # When specified, --output <path> will be passed to dotnet
        [string]$Output,
        [switch]$ResGen,
        [switch]$TypeGen,
        [switch]$Clean,
        [Parameter(ParameterSetName="Legacy")]
        [switch]$PSModuleRestore,
        [Parameter(ParameterSetName="Default")]
        [switch]$NoPSModuleRestore,
        [switch]$CI,
        [switch]$ForMinimalSize,

        # Skips the step where the pwsh that's been built is used to create a configuration
        # Useful when changing parsing/compilation, since bugs there can mean we can't get past this step
        [switch]$SkipExperimentalFeatureGeneration,

        # this switch will re-build only System.Management.Automation.dll
        # it's useful for development, to do a quick changes in the engine
        [switch]$SMAOnly,

        # These runtimes must match those in project.json
        # We do not use ValidateScript since we want tab completion
        # If this parameter is not provided it will get determined automatically.
        [ValidateSet("linux-musl-x64",
                     "fxdependent",
                     "fxdependent-noopt-linux-musl-x64",
                     "fxdependent-linux-x64",
                     "fxdependent-linux-arm64",
                     "fxdependent-win-desktop",
                     "linux-arm",
                     "linux-arm64",
                     "linux-x64",
                     "osx-arm64",
                     "osx-x64",
                     "win-arm",
                     "win-arm64",
                     "win7-x64",
                     "win7-x86")]
        [string]$Runtime,

        [ValidateSet('Debug', 'Release', 'CodeCoverage', 'StaticAnalysis', '')] # We might need "Checked" as well
        [string]$Configuration,

        [ValidatePattern("^v\d+\.\d+\.\d+(-\w+(\.\d{1,2})?)?$")]
        [ValidateNotNullOrEmpty()]
        [string]$ReleaseTag,
        [switch]$Detailed,
        [switch]$InteractiveAuth,
        [switch]$SkipRoslynAnalyzers,
        [string]$PSOptionsPath
    )

    if ($ReleaseTag -and $ReleaseTag -notmatch "^v\d+\.\d+\.\d+(-(preview|rc)(\.\d{1,2})?)?$") {
        Write-Warning "Only preview or rc are supported for releasing pre-release version of PowerShell"
    }

    if ($PSCmdlet.ParameterSetName -eq "Default" -and !$NoPSModuleRestore)
    {
        $PSModuleRestore = $true
    }

    if ($Runtime -eq "linux-arm" -and $environment.IsLinux -and -not $environment.IsUbuntu) {
        throw "Cross compiling for linux-arm is only supported on Ubuntu environment"
    }

    if ("win-arm","win-arm64" -contains $Runtime -and -not $environment.IsWindows) {
        throw "Cross compiling for win-arm or win-arm64 is only supported on Windows environment"
    }

    if ($ForMinimalSize) {
        if ($Runtime -and "linux-x64", "win7-x64", "osx-x64" -notcontains $Runtime) {
            throw "Build for the minimal size is enabled only for following runtimes: 'linux-x64', 'win7-x64', 'osx-x64'"
        }
    }

    function Stop-DevPowerShell {
        Get-Process pwsh* |
            Where-Object {
                $_.Modules |
                Where-Object {
                    $_.FileName -eq (Resolve-Path $script:Options.Output).Path
                }
            } |
        Stop-Process -Verbose
    }

    if ($Clean) {
        Write-Log -message "Cleaning your working directory. You can also do it with 'git clean -fdX --exclude .vs/PowerShell/v16/Server/sqlite3'"
        Push-Location $PSScriptRoot
        try {
            # Excluded sqlite3 folder is due to this Roslyn issue: https://github.com/dotnet/roslyn/issues/23060
            # Excluded src/Modules/nuget.config as this is required for release build.
            # Excluded nuget.config as this is required for release build.
            git clean -fdX --exclude .vs/PowerShell/v16/Server/sqlite3 --exclude src/Modules/nuget.config  --exclude nuget.config
        } finally {
            Pop-Location
        }
    }

    # Add .NET CLI tools to PATH
    Find-Dotnet

    # Verify we have git in place to do the build, and abort if the precheck failed
    $precheck = precheck 'git' "Build dependency 'git' not found in PATH. See <URL: https://docs.github.com/en/github/getting-started-with-github/set-up-git#setting-up-git >"
    if (-not $precheck) {
        return
    }

    # Verify we have .NET SDK in place to do the build, and abort if the precheck failed
    $precheck = precheck 'dotnet' "Build dependency 'dotnet' not found in PATH. Run Start-PSBootstrap. Also see <URL: https://dotnet.github.io/getting-started/ >"
    if (-not $precheck) {
        return
    }

    # Verify if the dotnet in-use is the required version
    $dotnetCLIInstalledVersion = Find-RequiredSDK $dotnetCLIRequiredVersion

    If ($dotnetCLIInstalledVersion -ne $dotnetCLIRequiredVersion) {
        Write-Warning @"
The currently installed .NET Command Line Tools is not the required version.

Installed version: $dotnetCLIInstalledVersion
Required version: $dotnetCLIRequiredVersion

Fix steps:

1. Remove the installed version from:
    - on windows '`$env:LOCALAPPDATA\Microsoft\dotnet'
    - on macOS and linux '`$env:HOME/.dotnet'
2. Run Start-PSBootstrap or Install-Dotnet
3. Start-PSBuild -Clean
`n
"@
        return
    }

    # set output options
    $OptionsArguments = @{
        Output=$Output
        Runtime=$Runtime
        Configuration=$Configuration
        Verbose=$true
        SMAOnly=[bool]$SMAOnly
        PSModuleRestore=$PSModuleRestore
        ForMinimalSize=$ForMinimalSize
    }

    $script:Options = New-PSOptions @OptionsArguments

    if ($StopDevPowerShell) {
        Stop-DevPowerShell
    }

    # setup arguments
    # adding ErrorOnDuplicatePublishOutputFiles=false due to .NET SDk issue: https://github.com/dotnet/sdk/issues/15748
    # removing --no-restore due to .NET SDK issue: https://github.com/dotnet/sdk/issues/18999
    # $Arguments = @("publish","--no-restore","/property:GenerateFullPaths=true", "/property:ErrorOnDuplicatePublishOutputFiles=false")
    $Arguments = @("publish","/property:GenerateFullPaths=true", "/property:ErrorOnDuplicatePublishOutputFiles=false")
    if ($Output -or $SMAOnly) {
        $Arguments += "--output", (Split-Path $Options.Output)
    }

    # Add --self-contained due to "warning NETSDK1179: One of '--self-contained' or '--no-self-contained' options are required when '--runtime' is used."
    if ($Options.Runtime -like 'fxdependent*') {
        $Arguments += "--no-self-contained"
        # The UseAppHost = true property creates ".exe" for the fxdependent packages.
        # We need this in the package as Start-Job needs it.
        $Arguments += "/property:UseAppHost=true"
    }
    else {
        $Arguments += "--self-contained"
    }

    if ($Options.Runtime -like 'win*') {
        # Starting in .NET 8, the .NET SDK won't recognize version-specific RIDs by default, such as win7-x64,
        # see https://learn.microsoft.com/dotnet/core/compatibility/sdk/8.0/rid-graph for details.
        # It will cause huge amount of changes in our build infrastructure because our building and packaging
        # scripts have the 'win7-xx' assumption regarding the target runtime.
        #
        # As a workaround, we use the old full RID graph during the build so that we can continue to use the
        # 'win7-x64' and 'win7-x86' RIDs.
        $Arguments += "/property:UseRidGraph=true"
    }

    if ($Options.Runtime -like 'win*' -or ($Options.Runtime -like 'fxdependent*' -and $environment.IsWindows)) {
        $Arguments += "/property:IsWindows=true"
        if(!$environment.IsWindows) {
            $Arguments += "/property:EnableWindowsTargeting=true"
        }
    }
    else {
        $Arguments += "/property:IsWindows=false"
    }

    # Framework Dependent builds do not support ReadyToRun as it needs a specific runtime to optimize for.
    # The property is set in Powershell.Common.props file.
    # We override the property through the build command line.
    if(($Options.Runtime -like 'fxdependent*' -or $ForMinimalSize) -and $Options.Runtime -notmatch $optimizedFddRegex) {
        $Arguments += "/property:PublishReadyToRun=false"
    }

    $Arguments += "--configuration", $Options.Configuration
    $Arguments += "--framework", $Options.Framework

    if ($Detailed.IsPresent)
    {
        $Arguments += '--verbosity', 'd'
    }

    if (-not $SMAOnly -and $Options.Runtime -notlike 'fxdependent*') {
        # libraries should not have runtime
        $Arguments += "--runtime", $Options.Runtime
    } elseif ($Options.Runtime -match $optimizedFddRegex) {
        $runtime = $Options.Runtime -replace 'fxdependent-', ''
        $Arguments += "--runtime", $runtime
    }

    if ($ReleaseTag) {
        $ReleaseTagToUse = $ReleaseTag -Replace '^v'
        $Arguments += "/property:ReleaseTag=$ReleaseTagToUse"
    }

    if ($SkipRoslynAnalyzers) {
        $Arguments += "/property:RunAnalyzersDuringBuild=false"
    }

    # handle Restore
    Restore-PSPackage -Options $Options -Force:$Restore -InteractiveAuth:$InteractiveAuth

    # handle ResGen
    # Heuristic to run ResGen on the fresh machine
    if ($ResGen -or -not (Test-Path "$PSScriptRoot/src/Microsoft.PowerShell.ConsoleHost/gen")) {
        Write-Log -message "Run ResGen (generating C# bindings for resx files)"
        Start-ResGen
    }

    # Handle TypeGen
    # .inc file name must be different for Windows and Linux to allow build on Windows and WSL.
    $runtime = $Options.Runtime
    if ($Options.Runtime -match $optimizedFddRegex) {
        $runtime = $Options.Runtime -replace 'fxdependent-', ''
    }

    $incFileName = "powershell_$runtime.inc"
    if ($TypeGen -or -not (Test-Path "$PSScriptRoot/src/TypeCatalogGen/$incFileName")) {
        Write-Log -message "Run TypeGen (generating CorePsTypeCatalog.cs)"
        Start-TypeGen -IncFileName $incFileName
    }

    # Get the folder path where pwsh.exe is located.
    if ((Split-Path $Options.Output -Leaf) -like "pwsh*") {
        $publishPath = Split-Path $Options.Output -Parent
    }
    else {
        $publishPath = $Options.Output
    }

    try {
        # Relative paths do not work well if cwd is not changed to project
        Push-Location $Options.Top

        if ($Options.Runtime -notlike 'fxdependent*' -or $Options.Runtime -match $optimizedFddRegex) {
            Write-Verbose "Building without shim" -Verbose
            $sdkToUse = 'Microsoft.NET.Sdk'
            if (($Options.Runtime -like 'win7-*' -or $Options.Runtime -eq 'win-arm64') -and !$ForMinimalSize) {
                ## WPF/WinForm and the PowerShell GraphicalHost assemblies are included
                ## when 'Microsoft.NET.Sdk.WindowsDesktop' is used.
                $sdkToUse = 'Microsoft.NET.Sdk.WindowsDesktop'
            }

            $Arguments += "/property:SDKToUse=$sdkToUse"

            Write-Log -message "Run dotnet $Arguments from $PWD"
            Start-NativeExecution { dotnet $Arguments }
            Write-Log -message "PowerShell output: $($Options.Output)"
        } else {
            Write-Verbose "Building with shim" -Verbose
            $globalToolSrcFolder = Resolve-Path (Join-Path $Options.Top "../Microsoft.PowerShell.GlobalTool.Shim") | Select-Object -ExpandProperty Path

            if ($Options.Runtime -eq 'fxdependent' -or $Options.Runtime -eq 'fxdependent-noopt-linux-musl-x64') {
                $Arguments += "/property:SDKToUse=Microsoft.NET.Sdk"
            } elseif ($Options.Runtime -eq 'fxdependent-win-desktop') {
                $Arguments += "/property:SDKToUse=Microsoft.NET.Sdk.WindowsDesktop"
            }

            Write-Log -message "Run dotnet $Arguments from $PWD"
            Start-NativeExecution { dotnet $Arguments }
            Write-Log -message "PowerShell output: $($Options.Output)"

            try {
                Push-Location $globalToolSrcFolder
                if ($Arguments -notcontains '--output') {
                    $Arguments += "--output", $publishPath
                }
                Write-Log -message "Run dotnet $Arguments from $PWD to build global tool entry point"
                Start-NativeExecution { dotnet $Arguments }
            }
            finally {
                Pop-Location
            }
        }
    } finally {
        Pop-Location
    }

    # No extra post-building task will run if '-SMAOnly' is specified, because its purpose is for a quick update of S.M.A.dll after full build.
    if ($SMAOnly) {
        return
    }

    # publish reference assemblies
    try {
        Push-Location "$PSScriptRoot/src/TypeCatalogGen"
        $refAssemblies = Get-Content -Path $incFileName | Where-Object { $_ -like "*microsoft.netcore.app*" } | ForEach-Object { $_.TrimEnd(';') }
        $refDestFolder = Join-Path -Path $publishPath -ChildPath "ref"

        if (Test-Path $refDestFolder -PathType Container) {
            Remove-Item $refDestFolder -Force -Recurse -ErrorAction Stop
        }
        New-Item -Path $refDestFolder -ItemType Directory -Force -ErrorAction Stop > $null
        Copy-Item -Path $refAssemblies -Destination $refDestFolder -Force -ErrorAction Stop
    } finally {
        Pop-Location
    }

    if ($ReleaseTag) {
        $psVersion = $ReleaseTag
    }
    else {
        $psVersion = git --git-dir="$PSScriptRoot/.git" describe
    }

    if ($environment.IsLinux) {
        if ($environment.IsRedHatFamily -or $environment.IsDebian) {
            # Symbolic links added here do NOT affect packaging as we do not build on Debian.
            # add two symbolic links to system shared libraries that libmi.so is dependent on to handle
            # platform specific changes. This is the only set of platforms needed for this currently
            # as Ubuntu has these specific library files in the platform and macOS builds for itself
            # against the correct versions.

            if ($environment.IsDebian10 -or $environment.IsDebian11){
                $sslTarget = "/usr/lib/x86_64-linux-gnu/libssl.so.1.1"
                $cryptoTarget = "/usr/lib/x86_64-linux-gnu/libcrypto.so.1.1"
            }
            elseif ($environment.IsDebian9){
                # NOTE: Debian 8 doesn't need these symlinks
                $sslTarget = "/usr/lib/x86_64-linux-gnu/libssl.so.1.0.2"
                $cryptoTarget = "/usr/lib/x86_64-linux-gnu/libcrypto.so.1.0.2"
            }
            else { #IsRedHatFamily
                $sslTarget = "/lib64/libssl.so.10"
                $cryptoTarget = "/lib64/libcrypto.so.10"
            }

            if ( ! (Test-Path "$publishPath/libssl.so.1.0.0")) {
                $null = New-Item -Force -ItemType SymbolicLink -Target $sslTarget -Path "$publishPath/libssl.so.1.0.0" -ErrorAction Stop
            }
            if ( ! (Test-Path "$publishPath/libcrypto.so.1.0.0")) {
                $null = New-Item -Force -ItemType SymbolicLink -Target $cryptoTarget -Path "$publishPath/libcrypto.so.1.0.0" -ErrorAction Stop
            }
        }
    }

    # download modules from powershell gallery.
    #   - PowerShellGet, PackageManagement, Microsoft.PowerShell.Archive
    if ($PSModuleRestore) {
        Restore-PSModuleToBuild -PublishPath $publishPath
    }

    # publish powershell.config.json
    $config = [ordered]@{}

    if ($Options.Runtime -like "*win*") {
        # Execution Policy and WinCompat feature are only supported on Windows.
        $config.Add("Microsoft.PowerShell:ExecutionPolicy", "RemoteSigned")
        $config.Add("WindowsPowerShellCompatibilityModuleDenyList", @("PSScheduledJob", "BestPractices", "UpdateServices"))
    }

    if (-not $SkipExperimentalFeatureGeneration -and
        (Test-IsPreview $psVersion) -and
        -not (Test-IsReleaseCandidate $psVersion)
    ) {
        if ((Test-ShouldGenerateExperimentalFeatures -Runtime $Options.Runtime)) {
            Write-Verbose "Build experimental feature list by running 'Get-ExperimentalFeature'" -Verbose
            $json = & $publishPath\pwsh -noprofile -command {
                $expFeatures = Get-ExperimentalFeature | ForEach-Object -MemberName Name
                ConvertTo-Json $expFeatures
            }
        } else {
            Write-Verbose "Build experimental feature list by using the pre-generated JSON files" -Verbose
            $ExperimentalFeatureJsonFilePath = if ($Options.Runtime -like "*win*") {
                "$PSScriptRoot/experimental-feature-windows.json"
            } else {
                "$PSScriptRoot/experimental-feature-linux.json"
            }

            if (-not (Test-Path $ExperimentalFeatureJsonFilePath)) {
                throw "ExperimentalFeatureJsonFilePath: $ExperimentalFeatureJsonFilePath does not exist"
            }

            $json = Get-Content -Raw $ExperimentalFeatureJsonFilePath
        }

        $config.Add('ExperimentalFeatures', [string[]]($json | ConvertFrom-Json));

    } else {
        Write-Warning -Message "Experimental features are not enabled in powershell.config.json file"
    }

    if ($config.Count -gt 0) {
        $configPublishPath = Join-Path -Path $publishPath -ChildPath "powershell.config.json"
        Set-Content -Path $configPublishPath -Value ($config | ConvertTo-Json) -Force -ErrorAction Stop
    }

    # Restore the Pester module
    if ($CI) {
        Restore-PSPester -Destination (Join-Path $publishPath "Modules")
    }

    Clear-NativeDependencies -PublishFolder $publishPath

    if ($PSOptionsPath) {
        $resolvedPSOptionsPath = $ExecutionContext.SessionState.Path.GetUnresolvedProviderPathFromPSPath($PSOptionsPath)
        $parent = Split-Path -Path $resolvedPSOptionsPath
        if (!(Test-Path $parent)) {
            $null = New-Item -ItemType Directory -Path $parent
        }
        Save-PSOptions -PSOptionsPath $PSOptionsPath -Options $Options
    }
}

function Test-ShouldGenerateExperimentalFeatures
{
    param(
        [Parameter(Mandatory)]
        $Runtime
    )

    if ($env:PS_RELEASE_BUILD) {
        return $false
    }

    if ($Runtime -like 'fxdependent*') {
        return $false
    }

    $runtimePattern = 'unknown-'
    if ($environment.IsWindows) {
        $runtimePattern = '^win.*-'
    }

    if ($environment.IsMacOS) {
        $runtimePattern = '^osx.*-'
    }

    if ($environment.IsLinux) {
        $runtimePattern = '^linux.*-'
    }

    $runtimePattern += $environment.OSArchitecture.ToString()
    Write-Verbose "runtime pattern check: $Runtime -match $runtimePattern" -Verbose
    if ($Runtime -match $runtimePattern) {
        Write-Verbose "Generating experimental feature list" -Verbose
        return $true
    }

    Write-Verbose "Skipping generating experimental feature list" -Verbose
    return $false
}

function Restore-PSPackage
{
    [CmdletBinding()]
    param(
        [ValidateNotNullOrEmpty()]
        [Parameter()]
        [string[]] $ProjectDirs,

        [ValidateNotNullOrEmpty()]
        [Parameter()]
        $Options = (Get-PSOptions -DefaultToNew),

        [switch] $Force,

        [switch] $InteractiveAuth,

        [switch] $PSModule
    )

    if (-not $ProjectDirs)
    {
        $ProjectDirs = @($Options.Top, "$PSScriptRoot/src/TypeCatalogGen", "$PSScriptRoot/src/ResGen", "$PSScriptRoot/src/Modules", "$PSScriptRoot/tools/wix")

        if ($Options.Runtime -like 'fxdependent*') {
            $ProjectDirs += "$PSScriptRoot/src/Microsoft.PowerShell.GlobalTool.Shim"
        }
    }

    if ($Force -or (-not (Test-Path "$($Options.Top)/obj/project.assets.json"))) {

        if ($Options.Runtime -eq 'fxdependent-win-desktop') {
            $sdkToUse = 'Microsoft.NET.Sdk.WindowsDesktop'
        }
        else {
            $sdkToUse = 'Microsoft.NET.Sdk'
            if (($Options.Runtime -like 'win7-*' -or $Options.Runtime -eq 'win-arm64') -and !$Options.ForMinimalSize) {
                $sdkToUse = 'Microsoft.NET.Sdk.WindowsDesktop'
            }
        }

        if ($PSModule.IsPresent) {
            $RestoreArguments = @("--verbosity")
        }
        elseif ($Options.Runtime -notlike 'fxdependent*') {
            $RestoreArguments = @("--runtime", $Options.Runtime, "/property:SDKToUse=$sdkToUse", "--verbosity")
        } else {
            $RestoreArguments = @("/property:SDKToUse=$sdkToUse", "--verbosity")
        }

        if ($VerbosePreference -eq 'Continue') {
            $RestoreArguments += "detailed"
        } else {
            $RestoreArguments += "quiet"
        }

        if ($Options.Runtime -like 'win*') {
            $RestoreArguments += "/property:EnableWindowsTargeting=True"
            $RestoreArguments += "/property:UseRidGraph=True"
        }

        if ($InteractiveAuth) {
            $RestoreArguments += "--interactive"
        }

        $ProjectDirs | ForEach-Object {
            $project = $_
            Write-Log -message "Run dotnet restore $project $RestoreArguments"
            $retryCount = 0
            $maxTries = 5
            while($retryCount -lt $maxTries)
            {
                try
                {
                    Start-NativeExecution { dotnet restore $project $RestoreArguments }
                }
                catch
                {
                    Write-Log -message "Failed to restore $project, retrying..."
                    $retryCount++
                    if($retryCount -ge $maxTries)
                    {
                        throw
                    }
                    continue
                }

                Write-Log -message "Done restoring $project"
                break
            }
        }
    }
}

function Restore-PSModuleToBuild
{
    param(
        [Parameter(Mandatory)]
        [string]
        $PublishPath
    )

    Write-Log -message "Restore PowerShell modules to $publishPath"
    $modulesDir = Join-Path -Path $publishPath -ChildPath "Modules"
    Copy-PSGalleryModules -Destination $modulesDir -CsProjPath "$PSScriptRoot\src\Modules\PSGalleryModules.csproj"

    # Remove .nupkg.metadata files
    Get-ChildItem $PublishPath -Filter '.nupkg.metadata' -Recurse | ForEach-Object { Remove-Item $_.FullName -ErrorAction SilentlyContinue -Force }
}

function Restore-PSPester
{
    param(
        [ValidateNotNullOrEmpty()]
        [string] $Destination = ([IO.Path]::Combine((Split-Path (Get-PSOptions -DefaultToNew).Output), "Modules"))
    )
    Save-Module -Name Pester -Path $Destination -Repository PSGallery -MaximumVersion 4.99
}

function Compress-TestContent {
    [CmdletBinding()]
    param(
        $Destination
    )

    $null = Publish-PSTestTools
    $powerShellTestRoot =  Join-Path $PSScriptRoot 'test'
    Add-Type -AssemblyName System.IO.Compression.FileSystem

    $resolvedPath = $ExecutionContext.SessionState.Path.GetUnresolvedProviderPathFromPSPath($Destination)
    [System.IO.Compression.ZipFile]::CreateFromDirectory($powerShellTestRoot, $resolvedPath)
}

function New-PSOptions {
    [CmdletBinding()]
    param(
        [ValidateSet('Debug', 'Release', 'CodeCoverage', 'StaticAnalysis', '')]
        [string]$Configuration,

        [ValidateSet("net8.0")]
        [string]$Framework = "net8.0",

        # These are duplicated from Start-PSBuild
        # We do not use ValidateScript since we want tab completion
        [ValidateSet("",
                     "linux-musl-x64",
                     "fxdependent",
                     "fxdependent-noopt-linux-musl-x64",
                     "fxdependent-linux-x64",
                     "fxdependent-linux-arm64",
                     "fxdependent-win-desktop",
                     "linux-arm",
                     "linux-arm64",
                     "linux-x64",
                     "osx-arm64",
                     "osx-x64",
                     "win-arm",
                     "win-arm64",
                     "win7-x64",
                     "win7-x86")]
        [string]$Runtime,

        # Accept a path to the output directory
        # If not null or empty, name of the executable will be appended to
        # this path, otherwise, to the default path, and then the full path
        # of the output executable will be assigned to the Output property
        [string]$Output,

        [switch]$SMAOnly,

        [switch]$PSModuleRestore,

        [switch]$ForMinimalSize
    )

    # Add .NET CLI tools to PATH
    Find-Dotnet

    if (-not $Configuration) {
        $Configuration = 'Debug'
    }

    Write-Verbose "Using configuration '$Configuration'"
    Write-Verbose "Using framework '$Framework'"

    if (-not $Runtime) {
        $Platform, $Architecture = dotnet --info |
            Select-String '^\s*OS Platform:\s+(\w+)$', '^\s*Architecture:\s+(\w+)$' |
            Select-Object -First 2 |
            ForEach-Object { $_.Matches.Groups[1].Value }

        switch ($Platform) {
            'Windows' {
                # For x86 and x64 architectures, we use win7-x64 and win7-x86 RIDs.
                # For arm and arm64 architectures, we use win-arm and win-arm64 RIDs.
                $Platform = if ($Architecture[0] -eq 'x') { 'win7' } else { 'win' }
                $Runtime = "${Platform}-${Architecture}"
            }

            'Linux' {
                $Runtime = "linux-${Architecture}"
            }

            'Darwin' {
                $Runtime = "osx-${Architecture}"
            }
        }

        if (-not $Runtime) {
            Throw "Could not determine Runtime Identifier, please update dotnet"
        } else {
            Write-Verbose "Using runtime '$Runtime'"
        }
    }

    $PowerShellDir = if ($Runtime -like 'win*' -or ($Runtime -like 'fxdependent*' -and $environment.IsWindows)) {
        "powershell-win-core"
    } else {
        "powershell-unix"
    }

    $Top = [IO.Path]::Combine($PSScriptRoot, "src", $PowerShellDir)
    Write-Verbose "Top project directory is $Top"

    $Executable = if ($Runtime -like 'fxdependent*') {
        "pwsh.dll"
    } elseif ($environment.IsLinux -or $environment.IsMacOS) {
        "pwsh"
    } elseif ($environment.IsWindows) {
        "pwsh.exe"
    }

    # Build the Output path
    if (!$Output) {
        if ($Runtime -like 'fxdependent*' -and ($Runtime -like 'fxdependent*linux*' -or $Runtime -like 'fxdependent*alpine*')) {
            $outputRuntime = $Runtime -replace 'fxdependent-', ''
            $Output = [IO.Path]::Combine($Top, "bin", $Configuration, $Framework, $outputRuntime, "publish", $Executable)
        }
        elseif ($Runtime -like 'fxdependent*') {
            $Output = [IO.Path]::Combine($Top, "bin", $Configuration, $Framework, "publish", $Executable)
        }
        else {
            $Output = [IO.Path]::Combine($Top, "bin", $Configuration, $Framework, $Runtime, "publish", $Executable)
        }
    } else {
        $Output = [IO.Path]::Combine($Output, $Executable)
    }

    if ($SMAOnly)
    {
        $Top = [IO.Path]::Combine($PSScriptRoot, "src", "System.Management.Automation")
    }

    $RootInfo = @{RepoPath = $PSScriptRoot}

    # the valid root is the root of the filesystem and the folder PowerShell
    $RootInfo['ValidPath'] = Join-Path -Path ([system.io.path]::GetPathRoot($RootInfo.RepoPath)) -ChildPath 'PowerShell'

    if($RootInfo.RepoPath -ne $RootInfo.ValidPath)
    {
        $RootInfo['Warning'] = "Please ensure your repo is at the root of the file system and named 'PowerShell' (example: '$($RootInfo.ValidPath)'), when building and packaging for release!"
        $RootInfo['IsValid'] = $false
    }
    else
    {
        $RootInfo['IsValid'] = $true
    }

    return New-PSOptionsObject `
                -RootInfo ([PSCustomObject]$RootInfo) `
                -Top $Top `
                -Runtime $Runtime `
                -Configuration $Configuration `
                -PSModuleRestore $PSModuleRestore.IsPresent `
                -Framework $Framework `
                -Output $Output `
                -ForMinimalSize $ForMinimalSize
}

# Get the Options of the last build
function Get-PSOptions {
    param(
        [Parameter(HelpMessage='Defaults to New-PSOption if a build has not occurred.')]
        [switch]
        $DefaultToNew
    )

    if (!$script:Options -and $DefaultToNew.IsPresent)
    {
        return New-PSOptions
    }

    return $script:Options
}

function Set-PSOptions {
    param(
        [PSObject]
        $Options
    )

    $script:Options = $Options
}

function Get-PSOutput {
    [CmdletBinding()]param(
        [hashtable]$Options
    )
    if ($Options) {
        return $Options.Output
    } elseif ($script:Options) {
        return $script:Options.Output
    } else {
        return (New-PSOptions).Output
    }
}

function Get-PesterTag {
    param ( [Parameter(Position=0)][string]$testbase = "$PSScriptRoot/test/powershell" )
    $alltags = @{}
    $warnings = @()

    Get-ChildItem -Recurse $testbase -File | Where-Object {$_.name -match "tests.ps1"}| ForEach-Object {
        $fullname = $_.fullname
        $tok = $err = $null
        $ast = [System.Management.Automation.Language.Parser]::ParseFile($FullName, [ref]$tok,[ref]$err)
        $des = $ast.FindAll({
            $args[0] -is [System.Management.Automation.Language.CommandAst] `
                -and $args[0].CommandElements.GetType() -in @(
                    [System.Management.Automation.Language.StringConstantExpressionAst],
                    [System.Management.Automation.Language.ExpandableStringExpressionAst]
                ) `
                -and $args[0].CommandElements[0].Value -eq "Describe"
        }, $true)
        foreach( $describe in $des) {
            $elements = $describe.CommandElements
            $lineno = $elements[0].Extent.StartLineNumber
            $foundPriorityTags = @()
            for ( $i = 0; $i -lt $elements.Count; $i++) {
                if ( $elements[$i].extent.text -match "^-t" ) {
                    $vAst = $elements[$i+1]
                    if ( $vAst.FindAll({$args[0] -is "System.Management.Automation.Language.VariableExpressionAst"},$true) ) {
                        $warnings += "TAGS must be static strings, error in ${fullname}, line $lineno"
                    }
                    $values = $vAst.FindAll({$args[0] -is "System.Management.Automation.Language.StringConstantExpressionAst"},$true).Value
                    $values | ForEach-Object {
                        if (@('REQUIREADMINONWINDOWS', 'REQUIRESUDOONUNIX', 'SLOW') -contains $_) {
                            # These are valid tags also, but they are not the priority tags
                        }
                        elseif (@('CI', 'FEATURE', 'SCENARIO') -contains $_) {
                            $foundPriorityTags += $_
                        }
                        else {
                            $warnings += "${fullname} includes improper tag '$_', line '$lineno'"
                        }

                        $alltags[$_]++
                    }
                }
            }
            if ( $foundPriorityTags.Count -eq 0 ) {
                $warnings += "${fullname}:$lineno does not include -Tag in Describe"
            }
            elseif ( $foundPriorityTags.Count -gt 1 ) {
                $warnings += "${fullname}:$lineno includes more then one scope -Tag: $foundPriorityTags"
            }
        }
    }
    if ( $Warnings.Count -gt 0 ) {
        $alltags['Result'] = "Fail"
    }
    else {
        $alltags['Result'] = "Pass"
    }
    $alltags['Warnings'] = $warnings
    $o = [pscustomobject]$alltags
    $o.psobject.TypeNames.Add("DescribeTagsInUse")
    $o
}

# Function to build and publish the Microsoft.PowerShell.NamedPipeConnection module for
# testing PowerShell remote custom connections.
function Publish-CustomConnectionTestModule
{
    $sourcePath = "${PSScriptRoot}/test/tools/NamedPipeConnection"
    $outPath = "${PSScriptRoot}/test/tools/NamedPipeConnection/out/Microsoft.PowerShell.NamedPipeConnection"
    $publishPath = "${PSScriptRoot}/test/tools/Modules"

    Find-DotNet

    Push-Location -Path $sourcePath
    try {
        # Build the Microsoft.PowerShell.NamedPipeConnect module
        ./build.ps1 -Clean -Build

        if (! (Test-Path -Path $outPath)) {
            throw "Publish-CustomConnectionTestModule: Build failed. Output path does not exist: $outPath"
        }

        # Publish the Microsoft.PowerShell.NamedPipeConnection module
        Copy-Item -Path $outPath -Destination $publishPath -Recurse -Force

        # Clean up build artifacts
        ./build.ps1 -Clean
    }
    finally {
        Pop-Location
    }
}

function Publish-PSTestTools {
    [CmdletBinding()]
    param(
        [string]
        $runtime
    )

    Find-Dotnet

    $tools = @(
        @{ Path="${PSScriptRoot}/test/tools/TestAlc";     Output="library" }
        @{ Path="${PSScriptRoot}/test/tools/TestExe";     Output="exe" }
        @{ Path="${PSScriptRoot}/test/tools/TestService"; Output="exe" }
        @{ Path="${PSScriptRoot}/test/tools/UnixSocket";  Output="exe" }
        @{ Path="${PSScriptRoot}/test/tools/WebListener"; Output="exe" }
    )

    $Options = Get-PSOptions -DefaultToNew

    # Publish tools so it can be run by tests
    foreach ($tool in $tools)
    {
        Push-Location $tool.Path
        try {
            $toolPath = Join-Path -Path $tool.Path -ChildPath "bin"
            $objPath = Join-Path -Path $tool.Path -ChildPath "obj"

            if (Test-Path $toolPath) {
                Remove-Item -Path $toolPath -Recurse -Force
            }

            if (Test-Path $objPath) {
                Remove-Item -Path $objPath -Recurse -Force
            }

            if ($tool.Output -eq 'library') {
                ## Handle building and publishing assemblies.
                dotnet publish --configuration $Options.Configuration --framework $Options.Framework
                continue
            }

            ## Handle building and publishing executables.
            if (-not $runtime) {
                $runtime = $Options.Runtime
            }

            # We are using non-version/distro specific RIDs for test tools, so we need to fix the runtime
            # value here if it starts with 'win7'.
            $runtime = $runtime -replace '^win7-', 'win-'

            Write-Verbose -Verbose -Message "Starting dotnet publish for $toolPath with runtime $runtime"

            dotnet publish --output bin --configuration $Options.Configuration --framework $Options.Framework --runtime $runtime --self-contained | Out-String | Write-Verbose -Verbose

            $dll = $null
            $dll = Get-ChildItem -Path bin -Recurse -Filter "*.dll"

            if (-not $dll) {
                throw "Failed to find exe in $toolPath"
            }

            if ( -not $env:PATH.Contains($toolPath) ) {
                $env:PATH = $toolPath+$TestModulePathSeparator+$($env:PATH)
            }
        } finally {
            Pop-Location
        }
    }

    # `dotnet restore` on test project is not called if product projects have been restored unless -Force is specified.
    Copy-PSGalleryModules -Destination "${PSScriptRoot}/test/tools/Modules" -CsProjPath "$PSScriptRoot/test/tools/Modules/PSGalleryTestModules.csproj" -Force

    # Publish the Microsoft.PowerShell.NamedPipeConnection module
    Publish-CustomConnectionTestModule
}

function Get-ExperimentalFeatureTests {
    $testMetadataFile = Join-Path $PSScriptRoot "test/tools/TestMetadata.json"
    $metadata = Get-Content -Path $testMetadataFile -Raw | ConvertFrom-Json | ForEach-Object -MemberName ExperimentalFeatures
    $features = $metadata | Get-Member -MemberType NoteProperty | ForEach-Object -MemberName Name

    $featureTests = @{}
    foreach ($featureName in $features) {
        $featureTests[$featureName] = $metadata.$featureName
    }
    $featureTests
}

function Start-PSPester {
    [CmdletBinding(DefaultParameterSetName='default')]
    param(
        [Parameter(Position=0)]
        [ArgumentCompleter({param($c,$p,$word) Get-ChildItem -Recurse -File -LiteralPath $PSScriptRoot/Test/PowerShell -filter *.tests.ps1 | Where-Object FullName -like "*$word*" })]
        [string[]]$Path = @("$PSScriptRoot/test/powershell"),
        [string]$OutputFormat = "NUnitXml",
        [string]$OutputFile = "pester-tests.xml",
        [string[]]$ExcludeTag = 'Slow',
        [string[]]$Tag = @("CI","Feature"),
        [switch]$ThrowOnFailure,
        [string]$BinDir = (Split-Path (Get-PSOptions -DefaultToNew).Output),
        [string]$powershell = (Join-Path $BinDir 'pwsh'),
        [string]$Pester = ([IO.Path]::Combine($BinDir, "Modules", "Pester")),
        [Parameter(ParameterSetName='Unelevate',Mandatory=$true)]
        [switch]$Unelevate,
        [switch]$Quiet,
        [switch]$Terse,
        [Parameter(ParameterSetName='PassThru',Mandatory=$true)]
        [switch]$PassThru,
        [Parameter(ParameterSetName='PassThru',HelpMessage='Run commands on Linux with sudo.')]
        [switch]$Sudo,
        [switch]$IncludeFailingTest,
        [switch]$IncludeCommonTests,
        [string]$ExperimentalFeatureName,
        [Parameter(HelpMessage='Title to publish the results as.')]
        [string]$Title = 'PowerShell 7 Tests',
        [Parameter(ParameterSetName='Wait', Mandatory=$true,
            HelpMessage='Wait for the debugger to attach to PowerShell before Pester starts.  Debug builds only!')]
        [switch]$Wait,
        [switch]$SkipTestToolBuild
    )

    if (-not (Get-Module -ListAvailable -Name $Pester -ErrorAction SilentlyContinue | Where-Object { $_.Version -ge "4.2" } ))
    {
        Restore-PSPester
    }

    if ($IncludeFailingTest.IsPresent)
    {
        $Path += "$PSScriptRoot/tools/failingTests"
    }

    if($IncludeCommonTests.IsPresent)
    {
        $path = += "$PSScriptRoot/test/common"
    }

    # we need to do few checks and if user didn't provide $ExcludeTag explicitly, we should alternate the default
    if ($Unelevate)
    {
        if (-not $environment.IsWindows)
        {
            throw '-Unelevate is currently not supported on non-Windows platforms'
        }

        if (-not $environment.IsAdmin)
        {
            throw '-Unelevate cannot be applied because the current user is not Administrator'
        }

        if (-not $PSBoundParameters.ContainsKey('ExcludeTag'))
        {
            $ExcludeTag += 'RequireAdminOnWindows'
        }
    }
    elseif ($environment.IsWindows -and (-not $environment.IsAdmin))
    {
        if (-not $PSBoundParameters.ContainsKey('ExcludeTag'))
        {
            $ExcludeTag += 'RequireAdminOnWindows'
        }
    }
    elseif (-not $environment.IsWindows -and (-not $Sudo.IsPresent))
    {
        if (-not $PSBoundParameters.ContainsKey('ExcludeTag'))
        {
            $ExcludeTag += 'RequireSudoOnUnix'
        }
    }
    elseif (-not $environment.IsWindows -and $Sudo.IsPresent)
    {
        if (-not $PSBoundParameters.ContainsKey('Tag'))
        {
            $Tag = 'RequireSudoOnUnix'
        }
    }

    Write-Verbose "Running pester tests at '$path' with tag '$($Tag -join ''', ''')' and ExcludeTag '$($ExcludeTag -join ''', ''')'" -Verbose
    if(!$SkipTestToolBuild.IsPresent)
    {
        $publishArgs = @{ }
        # if we are building for Alpine, we must include the runtime as linux-x64
        # will not build runnable test tools
        if ( $environment.IsLinux -and $environment.IsAlpine ) {
            $publishArgs['runtime'] = 'linux-musl-x64'
        }
        Publish-PSTestTools @publishArgs | ForEach-Object {Write-Host $_}

        # Publish the Microsoft.PowerShell.NamedPipeConnection module for testing custom remote connections.
        Publish-CustomConnectionTestModule | ForEach-Object { Write-Host $_ }
    }

    # All concatenated commands/arguments are suffixed with the delimiter (space)

    # Disable telemetry for all startups of pwsh in tests
    $command = "`$env:POWERSHELL_TELEMETRY_OPTOUT = 'yes';"
    if ($Terse)
    {
        $command += "`$ProgressPreference = 'silentlyContinue'; "
    }

    # Autoload (in subprocess) temporary modules used in our tests
    $newPathFragment = $TestModulePath + $TestModulePathSeparator
    $command += '$env:PSModulePath = '+"'$newPathFragment'" + '+$env:PSModulePath;'

    # Windows needs the execution policy adjusted
    if ($environment.IsWindows) {
        $command += "Set-ExecutionPolicy -Scope Process Unrestricted; "
    }

    $command += "Import-Module '$Pester'; "

    if ($Unelevate)
    {
        if ($environment.IsWindows) {
            $outputBufferFilePath = [System.IO.Path]::GetTempFileName()
        }
        else {
            # Azure DevOps agents do not have Temp folder setup on Ubuntu 20.04, hence using HOME directory
            $outputBufferFilePath = (Join-Path $env:HOME $([System.IO.Path]::GetRandomFileName()))
        }
    }

    $command += "Invoke-Pester "

    $command += "-OutputFormat ${OutputFormat} -OutputFile ${OutputFile} "
    if ($ExcludeTag -and ($ExcludeTag -ne "")) {
        $command += "-ExcludeTag @('" + (${ExcludeTag} -join "','") + "') "
    }
    if ($Tag) {
        $command += "-Tag @('" + (${Tag} -join "','") + "') "
    }
    # sometimes we need to eliminate Pester output, especially when we're
    # doing a daily build as the log file is too large
    if ( $Quiet ) {
        $command += "-Quiet "
    }
    if ( $PassThru ) {
        $command += "-PassThru "
    }

    $command += "'" + ($Path -join "','") + "'"
    if ($Unelevate)
    {
        $command += " *> $outputBufferFilePath; '__UNELEVATED_TESTS_THE_END__' >> $outputBufferFilePath"
    }

    Write-Verbose $command -Verbose

    $script:nonewline = $true
    $script:inerror = $false
    function Write-Terse([string] $line)
    {
        $trimmedline = $line.Trim()
        if ($trimmedline.StartsWith("[+]")) {
            Write-Host "+" -NoNewline -ForegroundColor Green
            $script:nonewline = $true
            $script:inerror = $false
        }
        elseif ($trimmedline.StartsWith("[?]")) {
            Write-Host "?" -NoNewline -ForegroundColor Cyan
            $script:nonewline = $true
            $script:inerror = $false
        }
        elseif ($trimmedline.StartsWith("[!]")) {
            Write-Host "!" -NoNewline -ForegroundColor Gray
            $script:nonewline = $true
            $script:inerror = $false
        }
        elseif ($trimmedline.StartsWith("Executing script ")) {
            # Skip lines where Pester reports that is executing a test script
            return
        }
        elseif ($trimmedline -match "^\d+(\.\d+)?m?s$") {
            # Skip the time elapse like '12ms', '1ms', '1.2s' and '12.53s'
            return
        }
        else {
            if ($script:nonewline) {
                Write-Host "`n" -NoNewline
            }
            if ($trimmedline.StartsWith("[-]") -or $script:inerror) {
                Write-Host $line -ForegroundColor Red
                $script:inerror = $true
            }
            elseif ($trimmedline.StartsWith("VERBOSE:")) {
                Write-Host $line -ForegroundColor Yellow
                $script:inerror = $false
            }
            elseif ($trimmedline.StartsWith("Describing") -or $trimmedline.StartsWith("Context")) {
                Write-Host $line -ForegroundColor Magenta
                $script:inerror = $false
            }
            else {
                Write-Host $line -ForegroundColor Gray
            }
            $script:nonewline = $false
        }
    }

    $PSFlags = @("-noprofile")
    if (-not [string]::IsNullOrEmpty($ExperimentalFeatureName)) {

        if ($environment.IsWindows) {
            $configFile = [System.IO.Path]::GetTempFileName()
        }
        else {
            $configFile = (Join-Path $env:HOME $([System.IO.Path]::GetRandomFileName()))
        }

        $configFile = [System.IO.Path]::ChangeExtension($configFile, ".json")

        ## Create the config.json file to enable the given experimental feature.
        ## On Windows, we need to have 'RemoteSigned' declared for ExecutionPolicy because the ExecutionPolicy is 'Restricted' by default.
        ## On Unix, ExecutionPolicy is not supported, so we don't need to declare it.
        if ($environment.IsWindows) {
            $content = @"
{
    "Microsoft.PowerShell:ExecutionPolicy":"RemoteSigned",
    "ExperimentalFeatures": [
        "$ExperimentalFeatureName"
    ]
}
"@
        } else {
            $content = @"
{
    "ExperimentalFeatures": [
        "$ExperimentalFeatureName"
    ]
}
"@
        }

        Set-Content -Path $configFile -Value $content -Encoding Ascii -Force
        $PSFlags = @("-settings", $configFile, "-noprofile")
    }

	# -Wait is only available on Debug builds
	# It is used to allow the debugger to attach before PowerShell
	# runs pester in this case
    if($Wait.IsPresent){
        $PSFlags += '-wait'
    }

    # To ensure proper testing, the module path must not be inherited by the spawned process
    try {
        $originalModulePath = $env:PSModulePath
        $originalTelemetry = $env:POWERSHELL_TELEMETRY_OPTOUT
        $env:POWERSHELL_TELEMETRY_OPTOUT = 'yes'
        if ($Unelevate)
        {
            Start-UnelevatedProcess -process $powershell -arguments ($PSFlags + "-c $Command")
            $currentLines = 0
            while ($true)
            {
                $lines = Get-Content $outputBufferFilePath | Select-Object -Skip $currentLines
                if ($Terse)
                {
                    foreach ($line in $lines)
                    {
                        Write-Terse -line $line
                    }
                }
                else
                {
                    $lines | Write-Host
                }
                if ($lines | Where-Object { $_ -eq '__UNELEVATED_TESTS_THE_END__'})
                {
                    break
                }

                $count = ($lines | Measure-Object).Count
                if ($count -eq 0)
                {
                    Start-Sleep -Seconds 1
                }
                else
                {
                    $currentLines += $count
                }
            }
        }
        else
        {
            if ($PassThru.IsPresent)
            {
                if ($environment.IsWindows) {
                    $passThruFile = [System.IO.Path]::GetTempFileName()
                }
                else {
                    $passThruFile = Join-Path $env:HOME $([System.IO.Path]::GetRandomFileName())
                }

                try
                {
                    $command += "| Export-Clixml -Path '$passThruFile' -Force"

                    $passThruCommand = { & $powershell $PSFlags -c $command }
                    if ($Sudo.IsPresent) {
                        # -E says to preserve the environment
                        $passThruCommand =  { & sudo -E $powershell $PSFlags -c $command }
                    }

                    $writeCommand = { Write-Host $_ }
                    if ($Terse)
                    {
                        $writeCommand = { Write-Terse $_ }
                    }

                    Start-NativeExecution -sb $passThruCommand | ForEach-Object $writeCommand
                    Import-Clixml -Path $passThruFile | Where-Object {$_.TotalCount -is [Int32]}
                }
                finally
                {
                    Remove-Item $passThruFile -ErrorAction SilentlyContinue -Force
                }
            }
            else
            {
                if ($Terse)
                {
                    Start-NativeExecution -sb {& $powershell $PSFlags -c $command} | ForEach-Object { Write-Terse -line $_ }
                }
                else
                {
                    Start-NativeExecution -sb {& $powershell $PSFlags -c $command}
                }
            }
        }
    } finally {
        $env:PSModulePath = $originalModulePath
        $env:POWERSHELL_TELEMETRY_OPTOUT = $originalTelemetry
        if ($Unelevate)
        {
            Remove-Item $outputBufferFilePath
        }
    }

    Publish-TestResults -Path $OutputFile -Title $Title

    if($ThrowOnFailure)
    {
        Test-PSPesterResults -TestResultsFile $OutputFile
    }
}

function Publish-TestResults
{
    param(
        [Parameter(Mandatory)]
        [string]
        $Title,

        [Parameter(Mandatory)]
        [ValidateScript({Test-Path -Path $_})]
        [string]
        $Path,

        [ValidateSet('NUnit','XUnit')]
        [string]
        $Type='NUnit'
    )

    # In VSTS publish Test Results
    if($env:TF_BUILD)
    {
        $fileName = Split-Path -Leaf -Path $Path
        $tempPath = $env:BUILD_ARTIFACTSTAGINGDIRECTORY
        if (! $tempPath)
        {
            $tempPath = [system.io.path]::GetTempPath()
        }
        $tempFilePath = Join-Path -Path $tempPath -ChildPath $fileName

        # NUnit allowed values are: Passed, Failed, Inconclusive or Ignored (the spec says Skipped but it doesn' work with Azure DevOps)
        # https://github.com/nunit/docs/wiki/Test-Result-XML-Format
        # Azure DevOps Reporting is so messed up for NUnit V2 and doesn't follow their own spec
        # https://learn.microsoft.com/azure/devops/pipelines/tasks/test/publish-test-results?view=azure-devops&tabs=yaml
        # So, we will map skipped to the actual value in the NUnit spec and they will ignore all results for tests which were not executed
        Get-Content $Path | ForEach-Object {
            $_ -replace 'result="Ignored"', 'result="Skipped"'
        } | Out-File -FilePath $tempFilePath -Encoding ascii -Force

        # If we attempt to upload a result file which has no test cases in it, then vsts will produce a warning
        # so check to be sure we actually have a result file that contains test cases to upload.
        # If the "test-case" count is greater than 0, then we have results.
        # Regardless, we want to upload this as an artifact, so this logic doesn't pertain to that.
        if ( @(([xml](Get-Content $Path)).SelectNodes(".//test-case")).Count -gt 0 -or $Type -eq 'XUnit' ) {
            Write-Host "##vso[results.publish type=$Type;mergeResults=true;runTitle=$Title;publishRunAttachments=true;resultFiles=$tempFilePath;failTaskOnFailedTests=true]"
        }

        $resolvedPath = (Resolve-Path -Path $Path).ProviderPath
        Write-Host "##vso[artifact.upload containerfolder=testResults;artifactname=testResults]$resolvedPath"
    }
}

function script:Start-UnelevatedProcess
{
    param(
        [string]$process,
        [string[]]$arguments
    )

    if (-not $environment.IsWindows)
    {
        throw "Start-UnelevatedProcess is currently not supported on non-Windows platforms"
    }

    if (-not $environment.OSArchitecture -eq 'arm64')
    {
        throw "Start-UnelevatedProcess is currently not supported on arm64 platforms"
    }

    runas.exe /trustlevel:0x20000 "$process $arguments"
}

function Show-PSPesterError
{
    [CmdletBinding(DefaultParameterSetName='xml')]
    param (
        [Parameter(ParameterSetName='xml',Mandatory)]
        [Xml.XmlElement]$testFailure,
        [Parameter(ParameterSetName='object',Mandatory)]
        [PSCustomObject]$testFailureObject
        )

    if ($PSCmdlet.ParameterSetName -eq 'xml')
    {
        $description = $testFailure.description
        $name = $testFailure.name
        $message = $testFailure.failure.message
        $stack_trace = $testFailure.failure."stack-trace"
    }
    elseif ($PSCmdlet.ParameterSetName -eq 'object')
    {
        $description = $testFailureObject.Describe + '/' + $testFailureObject.Context
        $name = $testFailureObject.Name
        $message = $testFailureObject.FailureMessage
        $stack_trace = $testFailureObject.StackTrace
    }
    else
    {
        throw 'Unknown Show-PSPester parameter set'
    }

    Write-Log -isError -message ("Description: " + $description)
    Write-Log -isError -message ("Name:        " + $name)
    Write-Log -isError -message "message:"
    Write-Log -isError -message $message
    Write-Log -isError -message "stack-trace:"
    Write-Log -isError -message $stack_trace

}

function Test-XUnitTestResults
{
    param(
        [Parameter(Mandatory)]
        [ValidateNotNullOrEmpty()]
        [string] $TestResultsFile
    )

    if(-not (Test-Path $TestResultsFile))
    {
        throw "File not found $TestResultsFile"
    }

    try
    {
        $results = [xml] (Get-Content $TestResultsFile)
    }
    catch
    {
        throw "Cannot convert $TestResultsFile to xml : $($_.message)"
    }

    $failedTests = $results.assemblies.assembly.collection.test | Where-Object result -eq "fail"

    if(-not $failedTests)
    {
        return $true
    }

    foreach($failure in $failedTests)
    {
        $description = $failure.type
        $name = $failure.method
        $message = $failure.failure.message
        $stack_trace = $failure.failure.'stack-trace'

        Write-Log -isError -message ("Description: " + $description)
        Write-Log -isError -message ("Name:        " + $name)
        Write-Log -isError -message "message:"
        Write-Log -isError -message $message
        Write-Log -isError -message "stack-trace:"
        Write-Log -isError -message $stack_trace
        Write-Log -isError -message " "
    }

    throw "$($results.assemblies.assembly.failed) tests failed"
}

#
# Read the test result file and
# Throw if a test failed
function Test-PSPesterResults
{
    [CmdletBinding(DefaultParameterSetName='file')]
    param(
        [Parameter(ParameterSetName='file')]
        [string] $TestResultsFile = "pester-tests.xml",

        [Parameter(ParameterSetName='file')]
        [string] $TestArea = 'test/powershell',

        [Parameter(ParameterSetName='PesterPassThruObject', Mandatory)]
        [pscustomobject] $ResultObject,

        [Parameter(ParameterSetName='PesterPassThruObject')]
        [switch] $CanHaveNoResult
    )

    if($PSCmdlet.ParameterSetName -eq 'file')
    {
        if(!(Test-Path $TestResultsFile))
        {
            throw "Test result file '$testResultsFile' not found for $TestArea."
        }

        $x = [xml](Get-Content -Raw $testResultsFile)
        if ([int]$x.'test-results'.failures -gt 0)
        {
            Write-Log -isError -message "TEST FAILURES"
            # switch between methods, SelectNode is not available on dotnet core
            if ( "System.Xml.XmlDocumentXPathExtensions" -as [Type] )
            {
                $failures = [System.Xml.XmlDocumentXPathExtensions]::SelectNodes($x."test-results",'.//test-case[@result = "Failure"]')
            }
            else
            {
                $failures = $x.SelectNodes('.//test-case[@result = "Failure"]')
            }
            foreach ( $testfail in $failures )
            {
                Show-PSPesterError -testFailure $testfail
            }
            throw "$($x.'test-results'.failures) tests in $TestArea failed"
        }
    }
    elseif ($PSCmdlet.ParameterSetName -eq 'PesterPassThruObject')
    {
        if (-not $CanHaveNoResult)
        {
            $noTotalCountMember = if ($null -eq (Get-Member -InputObject $ResultObject -Name 'TotalCount')) { $true } else { $false }
            if ($noTotalCountMember)
            {
                Write-Verbose -Verbose -Message "`$ResultObject has no 'TotalCount' property"
                Write-Verbose -Verbose "$($ResultObject | Out-String)"
            }
            if ($noTotalCountMember -or $ResultObject.TotalCount -le 0)
            {
                throw 'NO TESTS RUN'
            }
        }
        elseif ($ResultObject.FailedCount -gt 0)
        {
            Write-Log -isError -message 'TEST FAILURES'

            $ResultObject.TestResult | Where-Object {$_.Passed -eq $false} | ForEach-Object {
                Show-PSPesterError -testFailureObject $_
            }

            throw "$($ResultObject.FailedCount) tests in $TestArea failed"
        }
    }
}

function Start-PSxUnit {
    [CmdletBinding()]param(
        [string] $xUnitTestResultsFile = "xUnitResults.xml"
    )

    # Add .NET CLI tools to PATH
    Find-Dotnet

    $Content = Split-Path -Parent (Get-PSOutput)
    if (-not (Test-Path $Content)) {
        throw "PowerShell must be built before running tests!"
    }

    $originalDOTNET_ROOT = $env:DOTNET_ROOT

    try {
        Push-Location $PSScriptRoot/test/xUnit

        # Add workaround to unblock xUnit testing see issue: https://github.com/dotnet/sdk/issues/26462
        $dotnetPath = if ($environment.IsWindows) { "$env:LocalAppData\Microsoft\dotnet" } else { "$env:HOME/.dotnet" }
        $env:DOTNET_ROOT = $dotnetPath

        # Path manipulation to obtain test project output directory

        if(-not $environment.IsWindows)
        {
            if($environment.IsMacOS)
            {
                $nativeLib = "$Content/libpsl-native.dylib"
            }
            else
            {
                $nativeLib = "$Content/libpsl-native.so"
            }

            $requiredDependencies = @(
                $nativeLib,
                "$Content/Microsoft.Management.Infrastructure.dll",
                "$Content/System.Text.Encoding.CodePages.dll"
            )

            if((Test-Path $requiredDependencies) -notcontains $false)
            {
                $options = Get-PSOptions -DefaultToNew
                $Destination = "bin/$($options.configuration)/$($options.framework)"
                New-Item $Destination -ItemType Directory -Force > $null
                Copy-Item -Path $requiredDependencies -Destination $Destination -Force
            }
            else
            {
                throw "Dependencies $requiredDependencies not met."
            }
        }

        if (Test-Path $xUnitTestResultsFile) {
            Remove-Item $xUnitTestResultsFile -Force -ErrorAction SilentlyContinue
        }

        # We run the xUnit tests sequentially to avoid race conditions caused by manipulating the config.json file.
        # xUnit tests run in parallel by default. To make them run sequentially, we need to define the 'xunit.runner.json' file.
        dotnet test --configuration $Options.configuration --test-adapter-path:. "--logger:xunit;LogFilePath=$xUnitTestResultsFile"

        Publish-TestResults -Path $xUnitTestResultsFile -Type 'XUnit' -Title 'Xunit Sequential'
    }
    finally {
        $env:DOTNET_ROOT = $originalDOTNET_ROOT
        Pop-Location
    }
}

function Install-Dotnet {
    [CmdletBinding()]
    param(
        [string]$Channel = $dotnetCLIChannel,
        [string]$Version = $dotnetCLIRequiredVersion,
        [string]$Quality = $dotnetCLIQuality,
        [switch]$RemovePreviousVersion,
        [switch]$NoSudo,
        [string]$InstallDir,
        [string]$AzureFeed,
        [string]$FeedCredential
    )

    Write-Verbose -Verbose "In install-dotnet"

    # This allows sudo install to be optional; needed when running in containers / as root
    # Note that when it is null, Invoke-Expression (but not &) must be used to interpolate properly
    $sudo = if (!$NoSudo) { "sudo" }

    # $installObtainUrl = "https://dot.net/v1"
    $installObtainUrl = "https://dotnet.microsoft.com/download/dotnet/scripts/v1"
    $uninstallObtainUrl = "https://raw.githubusercontent.com/dotnet/cli/master/scripts/obtain"

    # Install for Linux and OS X
    if ($environment.IsLinux -or $environment.IsMacOS) {
        $wget = Get-Command -Name wget -CommandType Application -TotalCount 1 -ErrorAction Stop

        # Attempt to uninstall previous dotnet packages if requested
        if ($RemovePreviousVersion) {
            $uninstallScript = if ($environment.IsLinux -and $environment.IsUbuntu) {
                "dotnet-uninstall-debian-packages.sh"
            } elseif ($environment.IsMacOS) {
                "dotnet-uninstall-pkgs.sh"
            }

            if ($uninstallScript) {
                Start-NativeExecution {
                    & $wget $uninstallObtainUrl/uninstall/$uninstallScript
                    Invoke-Expression "$sudo bash ./$uninstallScript"
                }
            } else {
                Write-Warning "This script only removes prior versions of dotnet for Ubuntu and OS X"
            }
        }

        Write-Verbose -Verbose "Invoking install script"

        # Install new dotnet 1.1.0 preview packages
        $installScript = "dotnet-install.sh"

        Write-Verbose -Message "downloading install script from $installObtainUrl/$installScript ..." -Verbose
            & $wget $installObtainUrl/$installScript

            if ((Get-ChildItem "./$installScript").Length -eq 0) {
                throw "./$installScript was 0 length"
            }

            if ($Version) {
                $bashArgs = @("./$installScript", '-v', $Version)
            }
            elseif ($Channel) {
                $bashArgs = @("./$installScript", '-c', $Channel, '-q', $Quality)
            }

            if ($InstallDir) {
                $bashArgs += @('-i', $InstallDir)
            }

            if ($AzureFeed) {
                $bashArgs += @('-AzureFeed', $AzureFeed)
            }

            if ($FeedCredential) {
                $bashArgs += @('-FeedCredential', $FeedCredential)
            }

            $bashArgs += @('-skipnonversionedfiles')

            $bashArgs -join ' ' | Write-Verbose -Verbose

        Start-NativeExecution {
            bash @bashArgs
        }
    } elseif ($environment.IsWindows) {
        Remove-Item -ErrorAction SilentlyContinue -Recurse -Force ~\AppData\Local\Microsoft\dotnet
        $installScript = "dotnet-install.ps1"
        Invoke-WebRequest -Uri $installObtainUrl/$installScript -OutFile $installScript
        if (-not $environment.IsCoreCLR) {
            $installArgs = @{}
            if ($Version) {
                $installArgs += @{ Version = $Version }
            } elseif ($Channel) {
                $installArgs += @{ Quality = $Quality }
                $installArgs += @{ Channel = $Channel }
            }

            if ($InstallDir) {
                $installArgs += @{ InstallDir = $InstallDir }
            }

            if ($AzureFeed) {
                $installArgs += @{AzureFeed = $AzureFeed}
            }

            if ($FeedCredential) {
                $installArgs += @{FeedCredential = $FeedCredential}
            }

            $installArgs += @{ SkipNonVersionedFiles = $true }

            $installArgs | Out-String | Write-Verbose -Verbose

            & ./$installScript @installArgs
        }
        else {
            # dotnet-install.ps1 uses APIs that are not supported in .NET Core, so we run it with Windows PowerShell
            $fullPSPath = Join-Path -Path $env:windir -ChildPath "System32\WindowsPowerShell\v1.0\powershell.exe"
            $fullDotnetInstallPath = Join-Path -Path (Convert-Path -Path $PWD.Path) -ChildPath $installScript

            if ($Version) {
                $psArgs = @('-NoLogo', '-NoProfile', '-File', $fullDotnetInstallPath, '-Version', $Version)
            }
            elseif ($Channel) {
                $psArgs = @('-NoLogo', '-NoProfile', '-File', $fullDotnetInstallPath, '-Channel', $Channel, '-Quality', $Quality)
            }

            if ($InstallDir) {
                $psArgs += @('-InstallDir', $InstallDir)
            }

            if ($AzureFeed) {
                $psArgs += @('-AzureFeed', $AzureFeed)
            }

            if ($FeedCredential) {
                $psArgs += @('-FeedCredential', $FeedCredential)
            }

            $psArgs += @('-SkipNonVersionedFiles')

            # Removing the verbose message to not expose the secret
            # $psArgs -join ' ' | Write-Verbose -Verbose

            Start-NativeExecution {
                & $fullPSPath @psArgs
            }
        }
    }
}

function Get-RedHatPackageManager {
    if ($environment.IsCentOS -or (Get-Command -Name yum -CommandType Application -ErrorAction SilentlyContinue)) {
        "yum install -y -q"
    } elseif ($environment.IsFedora -or (Get-Command -Name dnf -CommandType Application -ErrorAction SilentlyContinue)) {
        "dnf install -y -q"
    } else {
        throw "Error determining package manager for this distribution."
    }
}

function Install-GlobalGem {
    param(
        [Parameter()]
        [string]
        $Sudo = "",

        [Parameter(Mandatory)]
        [string]
        $GemName,

        [Parameter(Mandatory)]
        [string]
        $GemVersion
    )
    try {
        # We cannot guess if the user wants to run gem install as root on linux and windows,
        # but macOs usually requires sudo
        $gemsudo = ''
        if($environment.IsMacOS -or $env:TF_BUILD) {
            $gemsudo = $sudo
        }

        Start-NativeExecution ([ScriptBlock]::Create("$gemsudo gem install $GemName -v $GemVersion --no-document"))

    } catch {
        Write-Warning "Installation of gem $GemName $GemVersion failed! Must resolve manually."
        $logs = Get-ChildItem "/var/lib/gems/*/extensions/x86_64-linux/*/$GemName-*/gem_make.out" | Select-Object -ExpandProperty FullName
        foreach ($log in $logs) {
            Write-Verbose "Contents of: $log" -Verbose
            Get-Content -Raw -Path $log -ErrorAction Ignore | ForEach-Object { Write-Verbose $_ -Verbose }
            Write-Verbose "END Contents of: $log" -Verbose
        }

        throw
    }
}

function Start-PSBootstrap {
    [CmdletBinding()]
    param(
        [string]$Channel = $dotnetCLIChannel,
        # we currently pin dotnet-cli version, and will
        # update it when more stable version comes out.
        [string]$Version = $dotnetCLIRequiredVersion,
        [switch]$Package,
        [switch]$NoSudo,
        [switch]$BuildLinuxArm,
        [switch]$Force
    )

    Write-Log -message "Installing PowerShell build dependencies"

    Push-Location $PSScriptRoot/tools

    if ($dotnetSDKVersionOveride) {
        $Version = $dotnetSDKVersionOveride
    }

    try {
        if ($environment.IsLinux -or $environment.IsMacOS) {
            # This allows sudo install to be optional; needed when running in containers / as root
            # Note that when it is null, Invoke-Expression (but not &) must be used to interpolate properly
            $sudo = if (!$NoSudo) { "sudo" }

            if ($BuildLinuxArm -and $environment.IsLinux -and -not $environment.IsUbuntu) {
                Write-Error "Cross compiling for linux-arm is only supported on Ubuntu environment"
                return
            }

            # Install ours and .NET's dependencies
            $Deps = @()
            if ($environment.IsLinux -and $environment.IsUbuntu) {
                # Build tools
                $Deps += "curl", "wget"

                # .NET Core required runtime libraries
                if ($environment.IsUbuntu16) { $Deps += "libicu55" }
                elseif ($environment.IsUbuntu18) { $Deps += "libicu60"}

                # Packaging tools
                if ($Package) { $Deps += "ruby-dev", "groff", "libffi-dev", "rpm", "g++", "make" }

                # Install dependencies
                # change the fontend from apt-get to noninteractive
                $originalDebianFrontEnd=$env:DEBIAN_FRONTEND
                $env:DEBIAN_FRONTEND='noninteractive'
                try {
                    Start-NativeExecution {
                        Invoke-Expression "$sudo apt-get update -qq"
                        Invoke-Expression "$sudo apt-get install -y -qq $Deps"
                    }
                }
                finally {
                    # change the apt frontend back to the original
                    $env:DEBIAN_FRONTEND=$originalDebianFrontEnd
                }
            } elseif ($environment.IsLinux -and ($environment.IsRedHatFamily -or $environment.IsMariner)) {
                # Build tools
                $Deps += "which", "curl", "wget"

                # .NET Core required runtime libraries
                $Deps += "libicu", "openssl-libs"

                # Packaging tools
                if ($Package) { $Deps += "ruby-devel", "rpm-build", "groff", 'libffi-devel', "gcc-c++" }

                $PackageManager = Get-RedHatPackageManager

                $baseCommand = "$sudo $PackageManager"

                # On OpenSUSE 13.2 container, sudo does not exist, so don't use it if not needed
                if($NoSudo)
                {
                    $baseCommand = $PackageManager
                }

                # Install dependencies
                Start-NativeExecution {
                    Invoke-Expression "$baseCommand $Deps"
                }
            } elseif ($environment.IsLinux -and $environment.IsSUSEFamily) {
                # Build tools
                $Deps += "wget"

                # Packaging tools
                if ($Package) { $Deps += "ruby-devel", "rpmbuild", "groff", 'libffi-devel', "gcc" }

                $PackageManager = "zypper --non-interactive install"
                $baseCommand = "$sudo $PackageManager"

                # On OpenSUSE 13.2 container, sudo does not exist, so don't use it if not needed
                if($NoSudo)
                {
                    $baseCommand = $PackageManager
                }

                # Install dependencies
                Start-NativeExecution {
                    Invoke-Expression "$baseCommand $Deps"
                }
            } elseif ($environment.IsMacOS) {
                if ($environment.UsingHomebrew) {
                    $PackageManager = "brew"
                } elseif ($environment.UsingMacports) {
                    $PackageManager = "$sudo port"
                }

                # wget for downloading dotnet
                $Deps += "wget"

                # .NET Core required runtime libraries
                $Deps += "openssl"

                # Install dependencies
                # ignore exitcode, because they may be already installed
                Start-NativeExecution ([ScriptBlock]::Create("$PackageManager install $Deps")) -IgnoreExitcode
            } elseif ($environment.IsLinux -and $environment.IsAlpine) {
                $Deps += 'libunwind', 'libcurl', 'bash', 'build-base', 'git', 'curl', 'wget'

                Start-NativeExecution {
                    Invoke-Expression "apk add $Deps"
                }
            }

            # Install [fpm](https://github.com/jordansissel/fpm) and [ronn](https://github.com/rtomayko/ronn)
            if ($Package) {
                Install-GlobalGem -Sudo $sudo -GemName "dotenv" -GemVersion "2.8.1"
                Install-GlobalGem -Sudo $sudo -GemName "ffi" -GemVersion "1.16.3"
                Install-GlobalGem -Sudo $sudo -GemName "fpm" -GemVersion "1.15.1"
                Install-GlobalGem -Sudo $sudo -GemName "ronn" -GemVersion "0.7.3"
                Install-GlobalGem -Sudo $sudo -GemName "rexml" -GemVersion "3.2.5"
            }
        }

        Write-Verbose -Verbose "Calling Find-Dotnet from Start-PSBootstrap"

        # Try to locate dotnet-SDK before installing it
        Find-Dotnet

        Write-Verbose -Verbose "Back from calling Find-Dotnet from Start-PSBootstrap"

        # Install dotnet-SDK
        $dotNetExists = precheck 'dotnet' $null
        $dotNetVersion = [string]::Empty
        if($dotNetExists) {
            $dotNetVersion = Find-RequiredSDK $dotnetCLIRequiredVersion
        }

        if(!$dotNetExists -or $dotNetVersion -ne $dotnetCLIRequiredVersion -or $Force.IsPresent) {
            if($Force.IsPresent) {
                Write-Log -message "Installing dotnet due to -Force."
            }
            elseif(!$dotNetExists) {
                Write-Log -message "dotnet not present.  Installing dotnet."
            }
            else {
                Write-Log -message "dotnet out of date ($dotNetVersion).  Updating dotnet."
            }

            $DotnetArguments = @{ Channel=$Channel; Version=$Version; NoSudo=$NoSudo }

            if ($dotnetAzureFeed) {
                $null = $DotnetArguments.Add("AzureFeed", $dotnetAzureFeed)
                $null = $DotnetArguments.Add("FeedCredential", $dotnetAzureFeedSecret)
            }

            Install-Dotnet @DotnetArguments
        }
        else {
            Write-Log -message "dotnet is already installed.  Skipping installation."
        }

        # Install Windows dependencies if `-Package` or `-BuildWindowsNative` is specified
        if ($environment.IsWindows) {
            ## The VSCode build task requires 'pwsh.exe' to be found in Path
            if (-not (Get-Command -Name pwsh.exe -CommandType Application -ErrorAction Ignore))
            {
                Write-Log -message "pwsh.exe not found. Install latest PowerShell release and add it to Path"
                $psInstallFile = [System.IO.Path]::Combine($PSScriptRoot, "tools", "install-powershell.ps1")
                & $psInstallFile -AddToPath
            }
            if ($Package) {
<<<<<<< HEAD
                Import-Module "$PSScriptRoot\tools\wix\wix.psm1"
=======
                Import-Module '$(PowerShellRoot)\tools\wix\wix.psm1'
>>>>>>> 3b26088d
                $isArm64 = '$(Runtime)' -eq 'arm64'
                Install-Wix -arm64:$isArm64
            }
        }
    } finally {
        Pop-Location
    }
}

## If the required SDK version is found, return it.
## Otherwise, return the latest installed SDK version that can be found.
function Find-RequiredSDK {
    param(
        [Parameter(Mandatory, Position = 0)]
        [string] $requiredSdkVersion
    )

    $output = Start-NativeExecution -sb { dotnet --list-sdks } -IgnoreExitcode 2> $null

    $installedSdkVersions = $output | ForEach-Object {
        # this splits strings like
        # '6.0.202 [C:\Program Files\dotnet\sdk]'
        # '7.0.100-preview.2.22153.17 [C:\Users\johndoe\AppData\Local\Microsoft\dotnet\sdk]'
        # into version and path parts.
        ($_ -split '\s',2)[0]
    }

    if ($installedSdkVersions -contains $requiredSdkVersion) {
        $requiredSdkVersion
    }
    else {
        $installedSdkVersions | Sort-Object -Descending | Select-Object -First 1
    }
}

function Start-DevPowerShell {
    [CmdletBinding(DefaultParameterSetName='ConfigurationParamSet')]
    param(
        [string[]]$ArgumentList = @(),
        [switch]$LoadProfile,
        [Parameter(ParameterSetName='ConfigurationParamSet')]
        [ValidateSet('Debug', 'Release', 'CodeCoverage', 'StaticAnalysis', '')] # should match New-PSOptions -Configuration values
        [string]$Configuration,
        [Parameter(ParameterSetName='BinDirParamSet')]
        [string]$BinDir,
        [switch]$NoNewWindow,
        [string]$Command,
        [switch]$KeepPSModulePath
    )

    try {
        if (-not $BinDir) {
            $BinDir = Split-Path (New-PSOptions -Configuration $Configuration).Output
        }

        if ((-not $NoNewWindow) -and ($environment.IsCoreCLR)) {
            Write-Warning "Start-DevPowerShell -NoNewWindow is currently implied in PowerShellCore edition https://github.com/PowerShell/PowerShell/issues/1543"
            $NoNewWindow = $true
        }

        if (-not $LoadProfile) {
            $ArgumentList = @('-noprofile') + $ArgumentList
        }

        if (-not $KeepPSModulePath) {
            if (-not $Command) {
                $ArgumentList = @('-NoExit') + $ArgumentList
            }
            $Command = '$env:PSModulePath = Join-Path $env:DEVPATH Modules; ' + $Command
        }

        if ($Command) {
            $ArgumentList = $ArgumentList + @("-command $Command")
        }

        $env:DEVPATH = $BinDir


        # splatting for the win
        $startProcessArgs = @{
            FilePath = Join-Path $BinDir 'pwsh'
        }

        if ($ArgumentList) {
            $startProcessArgs.ArgumentList = $ArgumentList
        }

        if ($NoNewWindow) {
            $startProcessArgs.NoNewWindow = $true
            $startProcessArgs.Wait = $true
        }

        Start-Process @startProcessArgs
    } finally {
        if($env:DevPath)
        {
            Remove-Item env:DEVPATH
        }
    }
}

function Start-TypeGen
{
    [CmdletBinding()]
    param
    (
        [ValidateNotNullOrEmpty()]
        $IncFileName = 'powershell.inc'
    )

    # Add .NET CLI tools to PATH
    Find-Dotnet

    # This custom target depends on 'ResolveAssemblyReferencesDesignTime', whose definition can be found in the sdk folder.
    # To find the available properties of '_ReferencesFromRAR' when switching to a new dotnet sdk, follow the steps below:
    #   1. create a dummy project using the new dotnet sdk.
    #   2. build the dummy project with this command:
    #      dotnet msbuild .\dummy.csproj /t:ResolveAssemblyReferencesDesignTime /fileLogger /noconsolelogger /v:diag
    #   3. search '_ReferencesFromRAR' in the produced 'msbuild.log' file. You will find the properties there.
    $GetDependenciesTargetPath = "$PSScriptRoot/src/Microsoft.PowerShell.SDK/obj/Microsoft.PowerShell.SDK.csproj.TypeCatalog.targets"
    $GetDependenciesTargetValue = @'
<Project>
    <Target Name="_GetDependencies"
            DependsOnTargets="ResolveAssemblyReferencesDesignTime">
        <ItemGroup>
            <_RefAssemblyPath Include="%(_ReferencesFromRAR.OriginalItemSpec)%3B" Condition=" '%(_ReferencesFromRAR.NuGetPackageId)' != 'Microsoft.Management.Infrastructure' "/>
        </ItemGroup>
        <WriteLinesToFile File="$(_DependencyFile)" Lines="@(_RefAssemblyPath)" Overwrite="true" />
    </Target>
</Project>
'@
    New-Item -ItemType Directory -Path (Split-Path -Path $GetDependenciesTargetPath -Parent) -Force > $null
    Set-Content -Path $GetDependenciesTargetPath -Value $GetDependenciesTargetValue -Force -Encoding Ascii

    Push-Location "$PSScriptRoot/src/Microsoft.PowerShell.SDK"
    try {
        $ps_inc_file = "$PSScriptRoot/src/TypeCatalogGen/$IncFileName"
        dotnet msbuild .\Microsoft.PowerShell.SDK.csproj /t:_GetDependencies "/property:DesignTimeBuild=true;_DependencyFile=$ps_inc_file" /nologo
    } finally {
        Pop-Location
    }

    Push-Location "$PSScriptRoot/src/TypeCatalogGen"
    try {
        dotnet run ../System.Management.Automation/CoreCLR/CorePsTypeCatalog.cs $IncFileName
    } finally {
        Pop-Location
    }
}

function Start-ResGen
{
    [CmdletBinding()]
    param()

    # Add .NET CLI tools to PATH
    Find-Dotnet

    Push-Location "$PSScriptRoot/src/ResGen"
    try {
        Start-NativeExecution { dotnet run } | Write-Verbose
    } finally {
        Pop-Location
    }
}

function Find-Dotnet {
    param (
        [switch] $SetDotnetRoot
    )

    Write-Verbose "In Find-DotNet"

    $originalPath = $env:PATH
    $dotnetPath = if ($environment.IsWindows) { "$env:LocalAppData\Microsoft\dotnet" } else { "$env:HOME/.dotnet" }

    $chosenDotNetVersion = if($dotnetSDKVersionOveride) {
        $dotnetSDKVersionOveride
    }
    else {
        $dotnetCLIRequiredVersion
    }

    # If there dotnet is already in the PATH, check to see if that version of dotnet can find the required SDK
    # This is "typically" the globally installed dotnet
    if (precheck dotnet) {
        # Must run from within repo to ensure global.json can specify the required SDK version
        Push-Location $PSScriptRoot
        $dotnetCLIInstalledVersion = Find-RequiredSDK $chosenDotNetVersion
        Pop-Location

        Write-Verbose -Message "Find-DotNet: dotnetCLIInstalledVersion = $dotnetCLIInstalledVersion; chosenDotNetVersion = $chosenDotNetVersion"

        if ($dotnetCLIInstalledVersion -ne $chosenDotNetVersion) {
            Write-Warning "The 'dotnet' in the current path can't find SDK version ${dotnetCLIRequiredVersion}, prepending $dotnetPath to PATH."
            # Globally installed dotnet doesn't have the required SDK version, prepend the user local dotnet location
            $env:PATH = $dotnetPath + [IO.Path]::PathSeparator + $env:PATH

            if ($SetDotnetRoot) {
                Write-Verbose -Verbose "Setting DOTNET_ROOT to $dotnetPath"
                $env:DOTNET_ROOT = $dotnetPath
            }
        } elseif ($SetDotnetRoot) {
            Write-Verbose -Verbose "Expected dotnet version found, setting DOTNET_ROOT to $dotnetPath"
            $env:DOTNET_ROOT = $dotnetPath
        }
    }
    else {
        Write-Warning "Could not find 'dotnet', appending $dotnetPath to PATH."
        $env:PATH += [IO.Path]::PathSeparator + $dotnetPath
    }

    if (-not (precheck 'dotnet' "Still could not find 'dotnet', restoring PATH.")) {
        $env:PATH = $originalPath
    }
}

<#
    This is one-time conversion. We use it for to turn GetEventResources.txt into GetEventResources.resx

    .EXAMPLE Convert-TxtResourceToXml -Path Microsoft.PowerShell.Commands.Diagnostics\resources
#>
function Convert-TxtResourceToXml
{
    param(
        [string[]]$Path
    )

    process {
        $Path | ForEach-Object {
            Get-ChildItem $_ -Filter "*.txt" | ForEach-Object {
                $txtFile = $_.FullName
                $resxFile = Join-Path (Split-Path $txtFile) "$($_.BaseName).resx"
                $resourceHashtable = ConvertFrom-StringData (Get-Content -Raw $txtFile)
                $resxContent = $resourceHashtable.GetEnumerator() | ForEach-Object {
@'
  <data name="{0}" xml:space="preserve">
    <value>{1}</value>
  </data>
'@ -f $_.Key, $_.Value
                } | Out-String
                Set-Content -Path $resxFile -Value ($script:RESX_TEMPLATE -f $resxContent)
            }
        }
    }
}

function script:Use-MSBuild {
    # TODO: we probably should require a particular version of msbuild, if we are taking this dependency
    # msbuild v14 and msbuild v4 behaviors are different for XAML generation
    $frameworkMsBuildLocation = "${env:SystemRoot}\Microsoft.Net\Framework\v4.0.30319\msbuild"

    $msbuild = Get-Command msbuild -ErrorAction Ignore
    if ($msbuild) {
        # all good, nothing to do
        return
    }

    if (-not (Test-Path $frameworkMsBuildLocation)) {
        throw "msbuild not found in '$frameworkMsBuildLocation'. Install Visual Studio 2015."
    }

    Set-Alias msbuild $frameworkMsBuildLocation -Scope Script
}

function script:Write-Log
{
    param
    (
        [Parameter(Position=0, Mandatory)]
        [ValidateNotNullOrEmpty()]
        [string] $message,

        [switch] $isError
    )
    if ($isError)
    {
        Write-Host -Foreground Red $message
    }
    else
    {
        Write-Host -Foreground Green $message
    }
    #reset colors for older package to at return to default after error message on a compilation error
    [console]::ResetColor()
}
function script:precheck([string]$command, [string]$missedMessage) {
    $c = Get-Command $command -ErrorAction Ignore
    if (-not $c) {
        if (-not [string]::IsNullOrEmpty($missedMessage))
        {
            Write-Warning $missedMessage
        }
        return $false
    } else {
        return $true
    }
}

# Cleans the PowerShell repo - everything but the root folder
function Clear-PSRepo
{
    [CmdletBinding()]
    param()

    Get-ChildItem $PSScriptRoot\* -Directory | ForEach-Object {
        Write-Verbose "Cleaning $_ ..."
        git clean -fdX $_
    }
}

# Install PowerShell modules such as PackageManagement, PowerShellGet
function Copy-PSGalleryModules
{
    [CmdletBinding()]
    param(
        [Parameter(Mandatory=$true)]
        [string]$CsProjPath,

        [Parameter(Mandatory=$true)]
        [string]$Destination,

        [Parameter()]
        [switch]$Force
    )

    if (!$Destination.EndsWith("Modules")) {
        throw "Installing to an unexpected location"
    }

    Find-DotNet

    Restore-PSPackage -ProjectDirs (Split-Path $CsProjPath) -Force:$Force.IsPresent -PSModule

    $cache = dotnet nuget locals global-packages -l
    if ($cache -match "global-packages: (.*)") {
        $nugetCache = $Matches[1]
    }
    else {
        throw "Can't find nuget global cache"
    }

    $psGalleryProj = [xml](Get-Content -Raw $CsProjPath)

    foreach ($m in $psGalleryProj.Project.ItemGroup.PackageReference) {
        $name = $m.Include
        $version = $m.Version
        Write-Log -message "Name='$Name', Version='$version', Destination='$Destination'"

        # Remove the build revision from the src (nuget drops it).
        $srcVer = if ($version -match "(\d+.\d+.\d+).0") {
            $Matches[1]
        } elseif ($version -match "^\d+.\d+$") {
            # Two digit versions are stored as three digit versions
            "$version.0"
        } else {
            $version
        }

        # Nuget seems to always use lowercase in the cache
        $src = "$nugetCache/$($name.ToLower())/$srcVer"
        $dest = "$Destination/$name"

        Remove-Item -Force -ErrorAction Ignore -Recurse "$Destination/$name"
        New-Item -Path $dest -ItemType Directory -Force -ErrorAction Stop > $null
        # Exclude files/folders that are not needed. The fullclr folder is coming from the PackageManagement module
        $dontCopy = '*.nupkg', '*.nupkg.metadata', '*.nupkg.sha512', '*.nuspec', 'System.Runtime.InteropServices.RuntimeInformation.dll', 'fullclr'
        Copy-Item -Exclude $dontCopy -Recurse $src/* $dest -ErrorAction Stop
    }
}

function Merge-TestLogs
{
    [CmdletBinding()]
    param (
        [Parameter(Mandatory = $true)]
        [ValidateScript({Test-Path $_})]
        [string]$XUnitLogPath,

        [Parameter(Mandatory = $true)]
        [ValidateScript({Test-Path $_})]
        [string[]]$NUnitLogPath,

        [Parameter()]
        [ValidateScript({Test-Path $_})]
        [string[]]$AdditionalXUnitLogPath,

        [Parameter()]
        [string]$OutputLogPath
    )

    # Convert all the NUnit logs into single object
    $convertedNUnit = ConvertFrom-PesterLog -logFile $NUnitLogPath

    $xunit = [xml] (Get-Content $XUnitLogPath -ReadCount 0 -Raw)

    $strBld = [System.Text.StringBuilder]::new($xunit.assemblies.InnerXml)

    foreach($assembly in $convertedNUnit.assembly)
    {
        $strBld.Append($assembly.ToString()) | Out-Null
    }

    foreach($path in $AdditionalXUnitLogPath)
    {
        $addXunit = [xml] (Get-Content $path -ReadCount 0 -Raw)
        $strBld.Append($addXunit.assemblies.InnerXml) | Out-Null
    }

    $xunit.assemblies.InnerXml = $strBld.ToString()
    $xunit.Save($OutputLogPath)
}

function ConvertFrom-PesterLog {
    [CmdletBinding()]
    param (
        [Parameter(ValueFromPipeline = $true, Mandatory = $true, Position = 0)]
        [string[]]$Logfile,
        [Parameter()][switch]$IncludeEmpty,
        [Parameter()][switch]$MultipleLog
    )
    <#
Convert our test logs to
xunit schema - top level assemblies
Pester conversion
foreach $r in "test-results"."test-suite".results."test-suite"
assembly
    name = $r.Description
    config-file = log file (this is the only way we can determine between admin/nonadmin log)
    test-framework = Pester
    environment = top-level "test-results.environment.platform
    run-date = date (doesn't exist in pester except for beginning)
    run-time = time
    time =
#>

    BEGIN {
        # CLASSES
        class assemblies {
            # attributes
            [datetime]$timestamp
            # child elements
            [System.Collections.Generic.List[testAssembly]]$assembly
            assemblies() {
                $this.timestamp = [datetime]::now
                $this.assembly = [System.Collections.Generic.List[testAssembly]]::new()
            }
            static [assemblies] op_Addition([assemblies]$ls, [assemblies]$rs) {
                $newAssembly = [assemblies]::new()
                $newAssembly.assembly.AddRange($ls.assembly)
                $newAssembly.assembly.AddRange($rs.assembly)
                return $newAssembly
            }
            [string]ToString() {
                $sb = [text.stringbuilder]::new()
                $sb.AppendLine('<assemblies timestamp="{0:MM}/{0:dd}/{0:yyyy} {0:HH}:{0:mm}:{0:ss}">' -f $this.timestamp)
                foreach ( $a in $this.assembly  ) {
                    $sb.Append("$a")
                }
                $sb.AppendLine("</assemblies>");
                return $sb.ToString()
            }
            # use Write-Output to emit these into the pipeline
            [array]GetTests() {
                return $this.Assembly.collection.test
            }
        }

        class testAssembly {
            # attributes
            [string]$name # path to pester file
            [string]${config-file}
            [string]${test-framework} # Pester
            [string]$environment
            [string]${run-date}
            [string]${run-time}
            [decimal]$time
            [int]$total
            [int]$passed
            [int]$failed
            [int]$skipped
            [int]$errors
            testAssembly ( ) {
                $this."config-file" = "no config"
                $this."test-framework" = "Pester"
                $this.environment = $script:environment
                $this."run-date" = $script:rundate
                $this."run-time" = $script:runtime
                $this.collection = [System.Collections.Generic.List[collection]]::new()
            }
            # child elements
            [error[]]$error
            [System.Collections.Generic.List[collection]]$collection
            [string]ToString() {
                $sb = [System.Text.StringBuilder]::new()
                $sb.AppendFormat('  <assembly name="{0}" ', $this.name)
                $sb.AppendFormat('environment="{0}" ', [security.securityelement]::escape($this.environment))
                $sb.AppendFormat('test-framework="{0}" ', $this."test-framework")
                $sb.AppendFormat('run-date="{0}" ', $this."run-date")
                $sb.AppendFormat('run-time="{0}" ', $this."run-time")
                $sb.AppendFormat('total="{0}" ', $this.total)
                $sb.AppendFormat('passed="{0}" ', $this.passed)
                $sb.AppendFormat('failed="{0}" ', $this.failed)
                $sb.AppendFormat('skipped="{0}" ', $this.skipped)
                $sb.AppendFormat('time="{0}" ', $this.time)
                $sb.AppendFormat('errors="{0}" ', $this.errors)
                $sb.AppendLine(">")
                if ( $this.error ) {
                    $sb.AppendLine("    <errors>")
                    foreach ( $e in $this.error ) {
                        $sb.AppendLine($e.ToString())
                    }
                    $sb.AppendLine("    </errors>")
                } else {
                    $sb.AppendLine("    <errors />")
                }
                foreach ( $col in $this.collection ) {
                    $sb.AppendLine($col.ToString())
                }
                $sb.AppendLine("  </assembly>")
                return $sb.ToString()
            }
        }

        class collection {
            # attributes
            [string]$name
            [decimal]$time
            [int]$total
            [int]$passed
            [int]$failed
            [int]$skipped
            # child element
            [System.Collections.Generic.List[test]]$test
            # constructor
            collection () {
                $this.test = [System.Collections.Generic.List[test]]::new()
            }
            [string]ToString() {
                $sb = [Text.StringBuilder]::new()
                if ( $this.test.count -eq 0 ) {
                    $sb.AppendLine("    <collection />")
                } else {
                    $sb.AppendFormat('    <collection total="{0}" passed="{1}" failed="{2}" skipped="{3}" name="{4}" time="{5}">' + "`n",
                        $this.total, $this.passed, $this.failed, $this.skipped, [security.securityelement]::escape($this.name), $this.time)
                    foreach ( $t in $this.test ) {
                        $sb.AppendLine("    " + $t.ToString());
                    }
                    $sb.Append("    </collection>")
                }
                return $sb.ToString()
            }
        }

        class errors {
            [error[]]$error
        }
        class error {
            # attributes
            [string]$type
            [string]$name
            # child elements
            [failure]$failure
            [string]ToString() {
                $sb = [system.text.stringbuilder]::new()
                $sb.AppendLine('<error type="{0}" name="{1}" >' -f $this.type, [security.securityelement]::escape($this.Name))
                $sb.AppendLine($this.failure -as [string])
                $sb.AppendLine("</error>")
                return $sb.ToString()
            }
        }

        class cdata {
            [string]$text
            cdata ( [string]$s ) { $this.text = $s }
            [string]ToString() {
                return '<![CDATA[' + [security.securityelement]::escape($this.text) + ']]>'
            }
        }

        class failure {
            [string]${exception-type}
            [cdata]$message
            [cdata]${stack-trace}
            failure ( [string]$message, [string]$stack ) {
                $this."exception-type" = "Pester"
                $this.Message = [cdata]::new($message)
                $this."stack-trace" = [cdata]::new($stack)
            }
            [string]ToString() {
                $sb = [text.stringbuilder]::new()
                $sb.AppendLine("        <failure>")
                $sb.AppendLine("          <message>" + ($this.message -as [string]) + "</message>")
                $sb.AppendLine("          <stack-trace>" + ($this."stack-trace" -as [string]) + "</stack-trace>")
                $sb.Append("        </failure>")
                return $sb.ToString()
            }
        }

        enum resultenum {
            Pass
            Fail
            Skip
        }

        class trait {
            # attributes
            [string]$name
            [string]$value
        }
        class traits {
            [trait[]]$trait
        }
        class test {
            # attributes
            [string]$name
            [string]$type
            [string]$method
            [decimal]$time
            [resultenum]$result
            # child elements
            [trait[]]$traits
            [failure]$failure
            [cdata]$reason # skip reason
            [string]ToString() {
                $sb = [text.stringbuilder]::new()
                $sb.appendformat('  <test name="{0}" type="{1}" method="{2}" time="{3}" result="{4}"',
                    [security.securityelement]::escape($this.name), [security.securityelement]::escape($this.type),
                    [security.securityelement]::escape($this.method), $this.time, $this.result)
                if ( $this.failure ) {
                    $sb.AppendLine(">")
                    $sb.AppendLine($this.failure -as [string])
                    $sb.append('      </test>')
                } else {
                    $sb.Append("/>")
                }
                return $sb.ToString()
            }
        }

        function convert-pesterlog ( [xml]$x, $logpath, [switch]$includeEmpty ) {
            <#$resultMap = @{
                Success = "Pass"
                Ignored = "Skip"
                Failure = "Fail"
            }#>

            $resultMap = @{
                Success = "Pass"
                Ignored = "Skip"
                Failure = "Fail"
                Inconclusive = "Skip"
            }

            $configfile = $logpath
            $runtime = $x."test-results".time
            $environment = $x."test-results".environment.platform + "-" + $x."test-results".environment."os-version"
            $rundate = $x."test-results".date
            $suites = $x."test-results"."test-suite".results."test-suite"
            $assemblies = [assemblies]::new()
            foreach ( $suite in $suites ) {
                $tCases = $suite.SelectNodes(".//test-case")
                # only create an assembly group if we have tests
                if ( $tCases.count -eq 0 -and ! $includeEmpty ) { continue }
                $tGroup = $tCases | Group-Object result
                $asm = [testassembly]::new()
                $asm.environment = $environment
                $asm."run-date" = $rundate
                $asm."run-time" = $runtime
                $asm.Name = $suite.name
                $asm."config-file" = $configfile
                $asm.time = $suite.time
                $asm.total = $suite.SelectNodes(".//test-case").Count
                $asm.Passed = $tGroup| Where-Object -FilterScript {$_.Name -eq "Success"} | ForEach-Object -Process {$_.Count}
                $asm.Failed = $tGroup| Where-Object -FilterScript {$_.Name -eq "Failure"} | ForEach-Object -Process {$_.Count}
                $asm.Skipped = $tGroup| Where-Object -FilterScript { $_.Name -eq "Ignored" } | ForEach-Object -Process {$_.Count}
                $asm.Skipped += $tGroup| Where-Object -FilterScript { $_.Name -eq "Inconclusive" } | ForEach-Object -Process {$_.Count}
                $c = [collection]::new()
                $c.passed = $asm.Passed
                $c.failed = $asm.failed
                $c.skipped = $asm.skipped
                $c.total = $asm.total
                $c.time = $asm.time
                $c.name = $asm.name
                foreach ( $tc in $suite.SelectNodes(".//test-case")) {
                    if ( $tc.result -match "Success|Ignored|Failure" ) {
                        $t = [test]::new()
                        $t.name = $tc.Name
                        $t.time = $tc.time
                        $t.method = $tc.description # the pester actually puts the name of the "it" as description
                        $t.type = $suite.results."test-suite".description | Select-Object -First 1
                        $t.result = $resultMap[$tc.result]
                        if ( $tc.failure ) {
                            $t.failure = [failure]::new($tc.failure.message, $tc.failure."stack-trace")
                        }
                        $null = $c.test.Add($t)
                    }
                }
                $null = $asm.collection.add($c)
                $assemblies.assembly.Add($asm)
            }
            $assemblies
        }

        # convert it to our object model
        # a simple conversion
        function convert-xunitlog {
            param ( $x, $logpath )
            $asms = [assemblies]::new()
            $asms.timestamp = $x.assemblies.timestamp
            foreach ( $assembly in $x.assemblies.assembly ) {
                $asm = [testAssembly]::new()
                $asm.environment = $assembly.environment
                $asm."test-framework" = $assembly."test-framework"
                $asm."run-date" = $assembly."run-date"
                $asm."run-time" = $assembly."run-time"
                $asm.total = $assembly.total
                $asm.passed = $assembly.passed
                $asm.failed = $assembly.failed
                $asm.skipped = $assembly.skipped
                $asm.time = $assembly.time
                $asm.name = $assembly.name
                foreach ( $coll in $assembly.collection ) {
                    $c = [collection]::new()
                    $c.name = $coll.name
                    $c.total = $coll.total
                    $c.passed = $coll.passed
                    $c.failed = $coll.failed
                    $c.skipped = $coll.skipped
                    $c.time = $coll.time
                    foreach ( $t in $coll.test ) {
                        $test = [test]::new()
                        $test.name = $t.name
                        $test.type = $t.type
                        $test.method = $t.method
                        $test.time = $t.time
                        $test.result = $t.result
                        $c.test.Add($test)
                    }
                    $null = $asm.collection.add($c)
                }
                $null = $asms.assembly.add($asm)
            }
            $asms
        }
        $Logs = @()
    }

    PROCESS {
        #### MAIN ####
        foreach ( $log in $Logfile ) {
            foreach ( $logpath in (Resolve-Path $log).path ) {
                Write-Progress "converting file $logpath"
                if ( ! $logpath) { throw "Cannot resolve $Logfile" }
                $x = [xml](Get-Content -Raw -ReadCount 0 $logpath)

                if ( $x.psobject.properties['test-results'] ) {
                    $Logs += convert-pesterlog $x $logpath -includeempty:$includeempty
                } elseif ( $x.psobject.properties['assemblies'] ) {
                    $Logs += convert-xunitlog $x $logpath -includeEmpty:$includeEmpty
                } else {
                    Write-Error "Cannot determine log type"
                }
            }
        }
    }

    END {
        if ( $MultipleLog ) {
            $Logs
        } else {
            $combinedLog = $Logs[0]
            for ( $i = 1; $i -lt $logs.count; $i++ ) {
                $combinedLog += $Logs[$i]
            }
            $combinedLog
        }
    }
}

# Save PSOptions to be restored by Restore-PSOptions
function Save-PSOptions {
    param(
        [ValidateScript({$parent = Split-Path $_;if($parent){Test-Path $parent}else{return $true}})]
        [ValidateNotNullOrEmpty()]
        [string]
        $PSOptionsPath = (Join-Path -Path $PSScriptRoot -ChildPath 'psoptions.json'),

        [ValidateNotNullOrEmpty()]
        [object]
        $Options = (Get-PSOptions -DefaultToNew)
    )

    $Options | ConvertTo-Json -Depth 3 | Out-File -Encoding utf8 -FilePath $PSOptionsPath
}

# Restore PSOptions
# Optionally remove the PSOptions file
function Restore-PSOptions {
    param(
        [ValidateScript({Test-Path $_})]
        [string]
        $PSOptionsPath = (Join-Path -Path $PSScriptRoot -ChildPath 'psoptions.json'),
        [switch]
        $Remove
    )

    $options = Get-Content -Path $PSOptionsPath | ConvertFrom-Json

    if($Remove)
    {
        # Remove PSOptions.
        # The file is only used to set the PSOptions.
        Remove-Item -Path $psOptionsPath -Force
    }

    $newOptions = New-PSOptionsObject `
                    -RootInfo $options.RootInfo `
                    -Top $options.Top `
                    -Runtime $options.Runtime `
                    -Configuration $options.Configuration `
                    -PSModuleRestore $options.PSModuleRestore `
                    -Framework $options.Framework `
                    -Output $options.Output `
                    -ForMinimalSize $options.ForMinimalSize

    Set-PSOptions -Options $newOptions
}

function New-PSOptionsObject
{
    param(
        [PSCustomObject]
        $RootInfo,

        [Parameter(Mandatory)]
        [String]
        $Top,

        [Parameter(Mandatory)]
        [String]
        $Runtime,

        [Parameter(Mandatory)]
        [String]
        $Configuration,

        [Parameter(Mandatory)]
        [Bool]
        $PSModuleRestore,

        [Parameter(Mandatory)]
        [String]
        $Framework,

        [Parameter(Mandatory)]
        [String]
        $Output,

        [Parameter(Mandatory)]
        [Bool]
        $ForMinimalSize
    )

    return @{
        RootInfo = $RootInfo
        Top = $Top
        Configuration = $Configuration
        Framework = $Framework
        Runtime = $Runtime
        Output = $Output
        PSModuleRestore = $PSModuleRestore
        ForMinimalSize = $ForMinimalSize
    }
}

$script:RESX_TEMPLATE = @'
<?xml version="1.0" encoding="utf-8"?>
<root>
  <!--
    Microsoft ResX Schema

    Version 2.0

    The primary goals of this format is to allow a simple XML format
    that is mostly human readable. The generation and parsing of the
    various data types are done through the TypeConverter classes
    associated with the data types.

    Example:

    ... ado.net/XML headers & schema ...
    <resheader name="resmimetype">text/microsoft-resx</resheader>
    <resheader name="version">2.0</resheader>
    <resheader name="reader">System.Resources.ResXResourceReader, System.Windows.Forms, ...</resheader>
    <resheader name="writer">System.Resources.ResXResourceWriter, System.Windows.Forms, ...</resheader>
    <data name="Name1"><value>this is my long string</value><comment>this is a comment</comment></data>
    <data name="Color1" type="System.Drawing.Color, System.Drawing">Blue</data>
    <data name="Bitmap1" mimetype="application/x-microsoft.net.object.binary.base64">
        <value>[base64 mime encoded serialized .NET Framework object]</value>
    </data>
    <data name="Icon1" type="System.Drawing.Icon, System.Drawing" mimetype="application/x-microsoft.net.object.bytearray.base64">
        <value>[base64 mime encoded string representing a byte array form of the .NET Framework object]</value>
        <comment>This is a comment</comment>
    </data>

    There are any number of "resheader" rows that contain simple
    name/value pairs.

    Each data row contains a name, and value. The row also contains a
    type or mimetype. Type corresponds to a .NET class that support
    text/value conversion through the TypeConverter architecture.
    Classes that don't support this are serialized and stored with the
    mimetype set.

    The mimetype is used for serialized objects, and tells the
    ResXResourceReader how to depersist the object. This is currently not
    extensible. For a given mimetype the value must be set accordingly:

    Note - application/x-microsoft.net.object.binary.base64 is the format
    that the ResXResourceWriter will generate, however the reader can
    read any of the formats listed below.

    mimetype: application/x-microsoft.net.object.binary.base64
    value   : The object must be serialized with
            : System.Runtime.Serialization.Formatters.Binary.BinaryFormatter
            : and then encoded with base64 encoding.

    mimetype: application/x-microsoft.net.object.soap.base64
    value   : The object must be serialized with
            : System.Runtime.Serialization.Formatters.Soap.SoapFormatter
            : and then encoded with base64 encoding.

    mimetype: application/x-microsoft.net.object.bytearray.base64
    value   : The object must be serialized into a byte array
            : using a System.ComponentModel.TypeConverter
            : and then encoded with base64 encoding.
    -->
  <xsd:schema id="root" xmlns="" xmlns:xsd="http://www.w3.org/2001/XMLSchema" xmlns:msdata="urn:schemas-microsoft-com:xml-msdata">
    <xsd:import namespace="http://www.w3.org/XML/1998/namespace" />
    <xsd:element name="root" msdata:IsDataSet="true">
      <xsd:complexType>
        <xsd:choice maxOccurs="unbounded">
          <xsd:element name="metadata">
            <xsd:complexType>
              <xsd:sequence>
                <xsd:element name="value" type="xsd:string" minOccurs="0" />
              </xsd:sequence>
              <xsd:attribute name="name" use="required" type="xsd:string" />
              <xsd:attribute name="type" type="xsd:string" />
              <xsd:attribute name="mimetype" type="xsd:string" />
              <xsd:attribute ref="xml:space" />
            </xsd:complexType>
          </xsd:element>
          <xsd:element name="assembly">
            <xsd:complexType>
              <xsd:attribute name="alias" type="xsd:string" />
              <xsd:attribute name="name" type="xsd:string" />
            </xsd:complexType>
          </xsd:element>
          <xsd:element name="data">
            <xsd:complexType>
              <xsd:sequence>
                <xsd:element name="value" type="xsd:string" minOccurs="0" msdata:Ordinal="1" />
                <xsd:element name="comment" type="xsd:string" minOccurs="0" msdata:Ordinal="2" />
              </xsd:sequence>
              <xsd:attribute name="name" type="xsd:string" use="required" msdata:Ordinal="1" />
              <xsd:attribute name="type" type="xsd:string" msdata:Ordinal="3" />
              <xsd:attribute name="mimetype" type="xsd:string" msdata:Ordinal="4" />
              <xsd:attribute ref="xml:space" />
            </xsd:complexType>
          </xsd:element>
          <xsd:element name="resheader">
            <xsd:complexType>
              <xsd:sequence>
                <xsd:element name="value" type="xsd:string" minOccurs="0" msdata:Ordinal="1" />
              </xsd:sequence>
              <xsd:attribute name="name" type="xsd:string" use="required" />
            </xsd:complexType>
          </xsd:element>
        </xsd:choice>
      </xsd:complexType>
    </xsd:element>
  </xsd:schema>
  <resheader name="resmimetype">
    <value>text/microsoft-resx</value>
  </resheader>
  <resheader name="version">
    <value>2.0</value>
  </resheader>
  <resheader name="reader">
    <value>System.Resources.ResXResourceReader, System.Windows.Forms, Version=2.0.0.0, Culture=neutral, PublicKeyToken=b77a5c561934e089</value>
  </resheader>
  <resheader name="writer">
    <value>System.Resources.ResXResourceWriter, System.Windows.Forms, Version=2.0.0.0, Culture=neutral, PublicKeyToken=b77a5c561934e089</value>
  </resheader>
{0}
</root>
'@

function Get-UniquePackageFolderName {
    param(
        [Parameter(Mandatory)] $Root
    )

    $packagePath = Join-Path $Root 'TestPackage'

    $triesLeft = 10

    while(Test-Path $packagePath) {
        $suffix = Get-Random

        # Not using Guid to avoid maxpath problems as in example below.
        # Example: 'TestPackage-ba0ae1db-8512-46c5-8b6c-1862d33a2d63\test\powershell\Modules\Microsoft.PowerShell.Security\TestData\CatalogTestData\UserConfigProv\DSCResources\UserConfigProviderModVersion1\UserConfigProviderModVersion1.schema.mof'
        $packagePath = Join-Path $Root "TestPackage_$suffix"
        $triesLeft--

        if ($triesLeft -le 0) {
            throw "Could find unique folder name for package path"
        }
    }

    $packagePath
}

function New-TestPackage
{
    [CmdletBinding()]
    param(
        [Parameter(Mandatory = $true)]
        [string] $Destination,
        [string] $Runtime
    )

    if (Test-Path $Destination -PathType Leaf)
    {
        throw "Destination: '$Destination' is not a directory or does not exist."
    }
    else
    {
        $null = New-Item -Path $Destination -ItemType Directory -Force
        Write-Verbose -Message "Creating destination folder: $Destination"
    }

    $rootFolder = $env:TEMP

    # In some build agents, typically macOS on AzDevOps, $env:TEMP might not be set.
    if (-not $rootFolder -and $env:TF_BUILD) {
        $rootFolder = $env:AGENT_WORKFOLDER
    }

    Write-Verbose -Message "RootFolder: $rootFolder" -Verbose
    $packageRoot = Get-UniquePackageFolderName -Root $rootFolder

    $null = New-Item -ItemType Directory -Path $packageRoot -Force
    $packagePath = Join-Path $Destination "TestPackage.zip"
    Write-Verbose -Message "PackagePath: $packagePath" -Verbose

    # Build test tools so they are placed in appropriate folders under 'test' then copy to package root.
    $null = Publish-PSTestTools -runtime $Runtime
    $powerShellTestRoot =  Join-Path $PSScriptRoot 'test'
    Copy-Item $powerShellTestRoot -Recurse -Destination $packageRoot -Force
    Write-Verbose -Message "Copied test directory"

    # Copy assests folder to package root for wix related tests.
    $assetsPath = Join-Path $PSScriptRoot 'assets'
    Copy-Item $assetsPath -Recurse -Destination $packageRoot -Force
    Write-Verbose -Message "Copied assests directory"

    # Create expected folder structure for resx files in package root.
    $srcRootForResx = New-Item -Path "$packageRoot/src" -Force -ItemType Directory

    $resourceDirectories = Get-ChildItem -Recurse "$PSScriptRoot/src" -Directory -Filter 'resources'

    $resourceDirectories | ForEach-Object {
        $directoryFullName = $_.FullName

        $partToRemove = Join-Path $PSScriptRoot "src"

        $assemblyPart = $directoryFullName.Replace($partToRemove, '')
        $assemblyPart = $assemblyPart.TrimStart([io.path]::DirectorySeparatorChar)
        $resxDestPath = Join-Path $srcRootForResx $assemblyPart
        $null = New-Item -Path $resxDestPath -Force -ItemType Directory
        Write-Verbose -Message "Created resx directory : $resxDestPath"
        Copy-Item -Path "$directoryFullName\*" -Recurse $resxDestPath -Force
    }

    Add-Type -AssemblyName System.IO.Compression.FileSystem

    if(Test-Path $packagePath)
    {
        Remove-Item -Path $packagePath -Force
    }

    [System.IO.Compression.ZipFile]::CreateFromDirectory($packageRoot, $packagePath)
}

function New-NugetConfigFile
{
    param(
        [Parameter(Mandatory=$true)] [string] $NugetFeedUrl,
        [Parameter(Mandatory=$true)] [string] $FeedName,
        [Parameter(Mandatory=$true)] [string] $UserName,
        [Parameter(Mandatory=$true)] [string] $ClearTextPAT,
        [Parameter(Mandatory=$true)] [string] $Destination
    )

    $nugetConfigTemplate = @'
<?xml version="1.0" encoding="utf-8"?>
<configuration>
  <packageSources>
    <clear />
    <add key="[FEEDNAME]" value="[FEED]" />
  </packageSources>
  <disabledPackageSources>
    <clear />
  </disabledPackageSources>
  <packageSourceCredentials>
    <[FEEDNAME]>
      <add key="Username" value="[USERNAME]" />
      <add key="ClearTextPassword" value="[PASSWORD]" />
    </[FEEDNAME]>
  </packageSourceCredentials>
</configuration>
'@

    $content = $nugetConfigTemplate.Replace('[FEED]', $NugetFeedUrl).Replace('[FEEDNAME]', $FeedName).Replace('[USERNAME]', $UserName).Replace('[PASSWORD]', $ClearTextPAT)

    Set-Content -Path (Join-Path $Destination 'nuget.config') -Value $content -Force
}

function Set-CorrectLocale
{
    if (-not $IsLinux)
    {
        return
    }

    $environment = Get-EnvironmentInformation
    if ($environment.IsUbuntu -and $environment.IsUbuntu20)
    {
        $env:LC_ALL = 'en_US.UTF-8'
        $env:LANG = 'en_US.UTF-8'
        sudo locale-gen $env:LANG
        sudo update-locale
    }

    # Output the locale to log it
    locale
}

function Install-AzCopy {
    $testPath = "C:\Program Files (x86)\Microsoft SDKs\Azure\AzCopy\AzCopy.exe"
    if (Test-Path $testPath) {
        Write-Verbose "AzCopy already installed" -Verbose
        return
    }

    $destination = "$env:TEMP\azcopy10.zip"
    $downloadLocation = (Invoke-WebRequest -Uri https://aka.ms/downloadazcopy-v10-windows -MaximumRedirection 0 -ErrorAction SilentlyContinue -SkipHttpErrorCheck).headers.location | Select-Object -First 1

    Invoke-WebRequest -Uri $downloadLocation -OutFile $destination -Verbose
    Expand-archive -Path $destination -Destinationpath '$(Agent.ToolsDirectory)\azcopy10'
}

function Find-AzCopy {
    $searchPaths = @('$(Agent.ToolsDirectory)\azcopy10\AzCopy.exe', "C:\Program Files (x86)\Microsoft SDKs\Azure\AzCopy\AzCopy.exe", "C:\azcopy10\AzCopy.exe")

    foreach ($filter in $searchPaths) {
        $azCopy = Get-ChildItem -Path $filter -Recurse -ErrorAction SilentlyContinue | Select-Object -ExpandProperty FullName -First 1
        if ($azCopy) {
            return $azCopy
        }
    }

    $azCopy = Get-Command -Name azCopy -ErrorAction Stop | Select-Object -First 1
    return $azCopy.Path
}

function Clear-NativeDependencies
{
    param(
        [Parameter(Mandatory=$true)] [string] $PublishFolder
    )

    $diasymFileNamePattern = 'microsoft.diasymreader.native.{0}.dll'

    switch -regex ($($script:Options.Runtime)) {
        '.*-x64' {
            $diasymFileName = $diasymFileNamePattern -f 'amd64'
        }
        '.*-x86' {
            $diasymFileName = $diasymFileNamePattern -f 'x86'
        }
        '.*-arm' {
            $diasymFileName = $diasymFileNamePattern -f 'arm'
        }
        '.*-arm64' {
            $diasymFileName = $diasymFileNamePattern -f 'arm64'
        }
        'fxdependent.*' {
            Write-Verbose -Message "$($script:Options.Runtime) is a fxdependent runtime, no cleanup needed in pwsh.deps.json" -Verbose
            return
        }
        Default {
            throw "Unknown runtime $($script:Options.Runtime)"
        }
    }

    $filesToDeleteCore = @($diasymFileName)

    ## Currently we do not need to remove any files from WinDesktop runtime.
    $filesToDeleteWinDesktop = @()

    $deps = Get-Content "$PublishFolder/pwsh.deps.json" -Raw | ConvertFrom-Json -Depth 20
    $targetRuntime = ".NETCoreApp,Version=v8.0/$($script:Options.Runtime)"

    $runtimePackNetCore = $deps.targets.${targetRuntime}.PSObject.Properties.Name -like 'runtimepack.Microsoft.NETCore.App.Runtime*'
    $runtimePackWinDesktop = $deps.targets.${targetRuntime}.PSObject.Properties.Name -like 'runtimepack.Microsoft.WindowsDesktop.App.Runtime*'

    if ($runtimePackNetCore)
    {
        $filesToDeleteCore | ForEach-Object {
            Write-Verbose "Removing $_ from pwsh.deps.json" -Verbose
            $deps.targets.${targetRuntime}.${runtimePackNetCore}.native.PSObject.Properties.Remove($_)
            if (Test-Path $PublishFolder/$_) {
                Remove-Item -Path $PublishFolder/$_ -Force -Verbose
            }
        }
    }

    if ($runtimePackWinDesktop)
    {
        $filesToDeleteWinDesktop | ForEach-Object {
            Write-Verbose "Removing $_ from pwsh.deps.json" -Verbose
            $deps.targets.${targetRuntime}.${runtimePackWinDesktop}.native.PSObject.Properties.Remove($_)
            if (Test-Path $PublishFolder/$_) {
                Remove-Item -Path $PublishFolder/$_ -Force -Verbose
            }
        }
    }

    $deps | ConvertTo-Json -Depth 20 | Set-Content "$PublishFolder/pwsh.deps.json" -Force
}<|MERGE_RESOLUTION|>--- conflicted
+++ resolved
@@ -2296,11 +2296,7 @@
                 & $psInstallFile -AddToPath
             }
             if ($Package) {
-<<<<<<< HEAD
                 Import-Module "$PSScriptRoot\tools\wix\wix.psm1"
-=======
-                Import-Module '$(PowerShellRoot)\tools\wix\wix.psm1'
->>>>>>> 3b26088d
                 $isArm64 = '$(Runtime)' -eq 'arm64'
                 Install-Wix -arm64:$isArm64
             }
