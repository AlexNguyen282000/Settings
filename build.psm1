# On Unix paths is separated by colon
# On Windows paths is separated by semicolon
$script:TestModulePathSeparator = [System.IO.Path]::PathSeparator

$dotnetCLIChannel = "release"
$dotnetCLIRequiredVersion = "2.0.2"

# Track if tags have been sync'ed
$tagsUpToDate = $false

# Sync Tags
# When not using a branch in PowerShell/PowerShell, tags will not be fetched automatically
# Since code that uses Get-PSCommitID and Get-PSLatestTag assume that tags are fetched,
# This function can ensure that tags have been fetched.
# This function is used during the setup phase in tools/appveyor.psm1 and tools/travis.ps1
function Sync-PSTags
{
    param(
        [Switch]
        $AddRemoteIfMissing
    )

    $PowerShellRemoteUrl = "https://github.com/powershell/powershell.git"
    $upstreamRemoteDefaultName = 'upstream'
    $remotes = Start-NativeExecution {git --git-dir="$PSScriptRoot/.git" remote}
    $upstreamRemote = $null
    foreach($remote in $remotes)
    {
        $url = Start-NativeExecution {git --git-dir="$PSScriptRoot/.git" remote get-url $remote}
        if($url -eq $PowerShellRemoteUrl)
        {
            $upstreamRemote = $remote
            break
        }
    }

    if(!$upstreamRemote -and $AddRemoteIfMissing.IsPresent -and $remotes -notcontains $upstreamRemoteDefaultName)
    {
        $null = Start-NativeExecution {git --git-dir="$PSScriptRoot/.git" remote add $upstreamRemoteDefaultName $PowerShellRemoteUrl}
        $upstreamRemote = $upstreamRemoteDefaultName
    }
    elseif(!$upstreamRemote)
    {
        Write-Error "Please add a remote to PowerShell\PowerShell.  Example:  git remote add $upstreamRemoteDefaultName $PowerShellRemoteUrl" -ErrorAction Stop
    }

    $null = Start-NativeExecution {git --git-dir="$PSScriptRoot/.git" fetch --tags --quiet $upstreamRemote}
    $script:tagsUpToDate=$true
}

# Gets the latest tag for the current branch
function Get-PSLatestTag
{
    [CmdletBinding()]
    param()
    # This function won't always return the correct value unless tags have been sync'ed
    # So, Write a warning to run Sync-PSTags
    if(!$tagsUpToDate)
    {
        Write-Warning "Run Sync-PSTags to update tags"
    }

    return (Start-NativeExecution {git --git-dir="$PSScriptRoot/.git" describe --abbrev=0})
}

function Get-PSVersion
{
    [CmdletBinding()]
    param(
        [switch]
        $OmitCommitId
    )
    if($OmitCommitId.IsPresent)
    {
        return (Get-PSLatestTag) -replace '^v'
    }
    else
    {
        return (Get-PSCommitId) -replace '^v'
    }
}

function Get-PSCommitId
{
    [CmdletBinding()]
    param()
    # This function won't always return the correct value unless tags have been sync'ed
    # So, Write a warning to run Sync-PSTags
    if(!$tagsUpToDate)
    {
        Write-Warning "Run Sync-PSTags to update tags"
    }

    return (Start-NativeExecution {git --git-dir="$PSScriptRoot/.git" describe --dirty --abbrev=60})
}

function Get-EnvironmentInformation
{
    $environment = @{}
    # Use the .NET Core APIs to determine the current platform.
    # If a runtime exception is thrown, we are on Windows PowerShell, not PowerShell Core,
    # because System.Runtime.InteropServices.RuntimeInformation
    # and System.Runtime.InteropServices.OSPlatform do not exist in Windows PowerShell.
    try {
        $Runtime = [System.Runtime.InteropServices.RuntimeInformation]
        $OSPlatform = [System.Runtime.InteropServices.OSPlatform]

        $environment += @{'IsCoreCLR' = $true}
        $environment += @{'IsLinux' = $Runtime::IsOSPlatform($OSPlatform::Linux)}
        $environment += @{'IsMacOS' = $Runtime::IsOSPlatform($OSPlatform::OSX)}
        $environment += @{'IsWindows' = $Runtime::IsOSPlatform($OSPlatform::Windows)}
    } catch {
        $environment += @{'IsCoreCLR' = $false}
        $environment += @{'IsLinux' = $false}
        $environment += @{'IsMacOS' = $false}
        $environment += @{'IsWindows' = $true}
    }

    if ($Environment.IsWindows)
    {
        $environment += @{'IsAdmin' = (New-Object Security.Principal.WindowsPrincipal ([Security.Principal.WindowsIdentity]::GetCurrent())).IsInRole([Security.Principal.WindowsBuiltinRole]::Administrator)}
        # Can't use $env:HOME - not available on older systems (e.g. in AppVeyor)
        $environment += @{'nugetPackagesRoot' = "${env:HOMEDRIVE}${env:HOMEPATH}\.nuget\packages"}
    }
    else
    {
        $environment += @{'nugetPackagesRoot' = "${env:HOME}/.nuget/packages"}
    }

    if ($Environment.IsLinux) {
        $LinuxInfo = Get-Content /etc/os-release -Raw | ConvertFrom-StringData

        $environment += @{'LinuxInfo' = $LinuxInfo}
        $environment += @{'IsDebian' = $LinuxInfo.ID -match 'debian'}
        $environment += @{'IsDebian8' = $Environment.IsDebian -and $LinuxInfo.VERSION_ID -match '8'}
        $environment += @{'IsDebian9' = $Environment.IsDebian -and $LinuxInfo.VERSION_ID -match '9'}
        $environment += @{'IsUbuntu' = $LinuxInfo.ID -match 'ubuntu'}
        $environment += @{'IsUbuntu14' = $Environment.IsUbuntu -and $LinuxInfo.VERSION_ID -match '14.04'}
        $environment += @{'IsUbuntu16' = $Environment.IsUbuntu -and $LinuxInfo.VERSION_ID -match '16.04'}
        $environment += @{'IsUbuntu17' = $Environment.IsUbuntu -and $LinuxInfo.VERSION_ID -match '17.04'}
        $environment += @{'IsCentOS' = $LinuxInfo.ID -match 'centos' -and $LinuxInfo.VERSION_ID -match '7'}
        $environment += @{'IsFedora' = $LinuxInfo.ID -match 'fedora' -and $LinuxInfo.VERSION_ID -ge 24}
        $environment += @{'IsOpenSUSE' = $LinuxInfo.ID -match 'opensuse'}
        $environment += @{'IsOpenSUSE13' = $Environment.IsOpenSUSE -and $LinuxInfo.VERSION_ID  -match '13'}
        $environment += @{'IsOpenSUSE42.1' = $Environment.IsOpenSUSE -and $LinuxInfo.VERSION_ID  -match '42.1'}
        $environment += @{'IsRedHatFamily' = $Environment.IsCentOS -or $Environment.IsFedora -or $Environment.IsOpenSUSE}

        # Workaround for temporary LD_LIBRARY_PATH hack for Fedora 24
        # https://github.com/PowerShell/PowerShell/issues/2511
        if ($environment.IsFedora -and (Test-Path ENV:\LD_LIBRARY_PATH)) {
            Remove-Item -Force ENV:\LD_LIBRARY_PATH
            Get-ChildItem ENV:
        }
    }

    return [PSCustomObject] $environment
}

$Environment = Get-EnvironmentInformation

# Autoload (in current session) temporary modules used in our tests
$TestModulePath = Join-Path $PSScriptRoot "test/tools/Modules"
if ( $env:PSModulePath -notcontains $TestModulePath ) {
    $env:PSModulePath = $TestModulePath+$TestModulePathSeparator+$($env:PSModulePath)
}

function Test-Win10SDK {
    # The Windows 10 SDK is installed to "${env:ProgramFiles(x86)}\Windows Kits\10\bin\x64",
    # but the directory may exist even if the SDK has not been installed.
    #
    # A slightly more robust check is for the mc.exe binary within that directory.
    # It is only present if the SDK is installed.
    return (Test-Path "${env:ProgramFiles(x86)}\Windows Kits\10\bin\x64\mc.exe")
}

function Start-BuildNativeWindowsBinaries {
    param(
        [ValidateSet('Debug', 'Release')]
        [string]$Configuration = 'Release',

        [ValidateSet('x64', 'x86')]
        [string]$Arch = 'x64'
    )

    if (-not $Environment.IsWindows) {
        Write-Warning -Message "'Start-BuildNativeWindowsBinaries' is only supported on Windows platforms"
        return
    }

    # cmake is needed to build pwsh.exe
    if (-not (precheck 'cmake' $null)) {
        throw 'cmake not found. Run "Start-PSBootstrap -BuildWindowsNative". You can also install it from https://chocolatey.org/packages/cmake'
    }

    Use-MSBuild

    # mc.exe is Message Compiler for native resources
    if (-Not (Test-Win10SDK)) {
        throw 'Win 10 SDK not found. Run "Start-PSBootstrap -BuildWindowsNative" or install Microsoft Windows 10 SDK from https://developer.microsoft.com/en-US/windows/downloads/windows-10-sdk'
    }

    $vcPath = (Get-Item(Join-Path -Path "$env:VS140COMNTOOLS" -ChildPath '../../vc')).FullName
    $atlMfcIncludePath = Join-Path -Path $vcPath -ChildPath 'atlmfc/include'

    # atlbase.h is included in the pwrshplugin project
    if ((Test-Path -Path $atlMfcIncludePath\atlbase.h) -eq $false) {
        throw "Could not find Visual Studio include file atlbase.h at $atlMfcIncludePath. Please ensure the optional feature 'Microsoft Foundation Classes for C++' is installed."
    }

    # vcvarsall.bat is used to setup environment variables
    if ((Test-Path -Path $vcPath\vcvarsall.bat) -eq $false) {
        throw "Could not find Visual Studio vcvarsall.bat at $vcPath. Please ensure the optional feature 'Common Tools for Visual C++' is installed."
    }

    log "Start building native Windows binaries"

    try {
        Push-Location "$PSScriptRoot\src\powershell-native"

        # setup cmakeGenerator
        if ($Arch -eq 'x86') {
            $cmakeGenerator = 'Visual Studio 14 2015'
        } else {
            $cmakeGenerator = 'Visual Studio 14 2015 Win64'
        }

        # Compile native resources
        $currentLocation = Get-Location
        @("nativemsh/pwrshplugin") | ForEach-Object {
            $nativeResourcesFolder = $_
            Get-ChildItem $nativeResourcesFolder -Filter "*.mc" | ForEach-Object {
                $command = @"
cmd.exe /C cd /d "$currentLocation" "&" "$($vcPath)\vcvarsall.bat" "$Arch" "&" mc.exe -o -d -c -U "$($_.FullName)" -h "$nativeResourcesFolder" -r "$nativeResourcesFolder"
"@
                log "  Executing mc.exe Command: $command"
                Start-NativeExecution { Invoke-Expression -Command:$command 2>&1 }
            }
        }

        # Disabling until I figure out if it is necessary
        # $overrideFlags = "-DCMAKE_USER_MAKE_RULES_OVERRIDE=$PSScriptRoot\src\powershell-native\windows-compiler-override.txt"
        $overrideFlags = ""
        $location = Get-Location

        $command = @"
cmd.exe /C cd /d "$location" "&" "$($vcPath)\vcvarsall.bat" "$Arch" "&" cmake "$overrideFlags" -DBUILD_ONECORE=ON -DBUILD_TARGET_ARCH=$Arch -G "$cmakeGenerator" . "&" msbuild ALL_BUILD.vcxproj "/p:Configuration=$Configuration"
"@
        log "  Executing Build Command: $command"
        Start-NativeExecution { Invoke-Expression -Command:$command }

        # Copy the binaries from the local build directory to the packaging directory
        $FilesToCopy = @('pwrshplugin.dll', 'pwrshplugin.pdb')
        $dstPath = "$PSScriptRoot\src\powershell-win-core"
        $FilesToCopy | ForEach-Object {
            $srcPath = [IO.Path]::Combine((Get-Location), "bin", $Configuration, "CoreClr/$_")

            log "  Copying $srcPath to $dstPath"
            Copy-Item $srcPath $dstPath
        }

<<<<<<< HEAD
=======
        # Place the remoting configuration script in the same directory
        # as the binary so it will get published.
        Copy-Item .\Install-PowerShellRemoting.ps1 $dstPath

>>>>>>> 458b0766
        #
        #   Build the ETW manifest resource-only binary
        #
        $location = "$PSScriptRoot\src\PowerShell.Core.Instrumentation"
        Set-Location -Path $location

        $command = @"
cmd.exe /C cd /d "$location" "&" "$($vcPath)\vcvarsall.bat" "$Arch" "&" cmake "$overrideFlags" -DBUILD_ONECORE=ON -DBUILD_TARGET_ARCH=$Arch -G "$cmakeGenerator" . "&" msbuild ALL_BUILD.vcxproj "/p:Configuration=$Configuration"
"@
        log "  Executing Build Command for PowerShell.Core.Instrumentation: $command"
        Start-NativeExecution { Invoke-Expression -Command:$command }

        # Copy the binaries and manifest to the packaging directory
        $dstPath = "$PSScriptRoot\src\powershell-win-core"
        $FilesToCopy = @(
            [IO.Path]::Combine($location, $Configuration, 'PowerShell.Core.Instrumentation.dll'),
            [IO.Path]::Combine($location, 'PowerShell.Core.Instrumentation.man')
            [IO.Path]::Combine($location, 'RegisterManifest.ps1')
        )
        $FilesToCopy | ForEach-Object {
            $srcPath = $_
            log "  Copying $srcPath to $dstPath"
            Copy-Item -Path $srcPath -Destination $dstPath
        }

    } finally {
        Pop-Location
    }
}

function Start-BuildNativeUnixBinaries {
    param (
        [switch] $BuildLinuxArm
    )

    if (-not $Environment.IsLinux -and -not $Environment.IsMacOS) {
        Write-Warning -Message "'Start-BuildNativeUnixBinaries' is only supported on Linux/macOS platforms"
        return
    }

    if ($BuildLinuxArm -and -not $Environment.IsUbuntu) {
        throw "Cross compiling for linux-arm is only supported on Ubuntu environment"
    }

    # Verify we have all tools in place to do the build
    $precheck = $true
    foreach ($Dependency in 'cmake', 'make', 'g++') {
        $precheck = $precheck -and (precheck $Dependency "Build dependency '$Dependency' not found. Run 'Start-PSBootstrap'.")
    }

    if ($BuildLinuxArm) {
        foreach ($Dependency in 'arm-linux-gnueabihf-gcc', 'arm-linux-gnueabihf-g++') {
            $precheck = $precheck -and (precheck $Dependency "Build dependency '$Dependency' not found. Run 'Start-PSBootstrap'.")
        }
    }

    # Abort if any precheck failed
    if (-not $precheck) {
        return
    }

    # Build native components
    $Ext = if ($Environment.IsLinux) {
        "so"
    } elseif ($Environment.IsMacOS) {
        "dylib"
    }

    $Native = "$PSScriptRoot/src/libpsl-native"
    $Lib = "$PSScriptRoot/src/powershell-unix/libpsl-native.$Ext"
    log "Start building $Lib"

    git clean -qfdX $Native

    try {
        Push-Location $Native
        if ($BuildLinuxArm) {
            Start-NativeExecution { cmake -DCMAKE_TOOLCHAIN_FILE="./arm.toolchain.cmake" . }
            Start-NativeExecution { make -j }
        }
        else {
            Start-NativeExecution { cmake -DCMAKE_BUILD_TYPE=Debug . }
            Start-NativeExecution { make -j }
            Start-NativeExecution { ctest --verbose }
        }
    } finally {
        Pop-Location
    }

    if (-not (Test-Path $Lib)) {
        throw "Compilation of $Lib failed"
    }
}

function Start-PSBuild {
    [CmdletBinding()]
    param(
        # When specified this switch will stops running dev powershell
        # to help avoid compilation error, because file are in use.
        [switch]$StopDevPowerShell,

        [switch]$Restore,
        [string]$Output,
        [switch]$ResGen,
        [switch]$TypeGen,
        [switch]$Clean,
        [switch]$PSModuleRestore,

        # this switch will re-build only System.Management.Automation.dll
        # it's useful for development, to do a quick changes in the engine
        [switch]$SMAOnly,

        # These runtimes must match those in project.json
        # We do not use ValidateScript since we want tab completion
        [ValidateSet("win7-x64",
                     "win7-x86",
                     "osx.10.12-x64",
                     "linux-x64",
                     "linux-arm")]
        [string]$Runtime,

        [ValidateSet('Linux', 'Debug', 'Release', 'CodeCoverage', '')] # We might need "Checked" as well
        [string]$Configuration,

        [switch]$CrossGen,

        [ValidatePattern("^v\d+\.\d+\.\d+(-\w+\.\d+)?$")]
        [ValidateNotNullOrEmpty()]
        [string]$ReleaseTag
    )

    if ($Runtime -eq "linux-arm" -and -not $Environment.IsUbuntu) {
        throw "Cross compiling for linux-arm is only supported on Ubuntu environment"
    }

    function Stop-DevPowerShell {
        Get-Process pwsh* |
            Where-Object {
                $_.Modules |
                Where-Object {
                    $_.FileName -eq (Resolve-Path $script:Options.Output).Path
                }
            } |
        Stop-Process -Verbose
    }

    if ($Clean) {
        log "Cleaning your working directory. You can also do it with 'git clean -fdX'"
        Push-Location $PSScriptRoot
        try {
            git clean -fdX
            # Extra cleaning is required to delete the CMake temporary files.
            # These are not cleaned when using "X" and cause CMake to retain state, leading to
            # mis-configured environment issues when switching between x86 and x64 compilation
            # environments.
            git clean -fdx .\src\powershell-native
        } finally {
            Pop-Location
        }
    }

    # create the telemetry flag file
    $null = new-item -force -type file "$psscriptroot/DELETE_ME_TO_DISABLE_CONSOLEHOST_TELEMETRY"

    # Add .NET CLI tools to PATH
    Find-Dotnet

    # Verify we have .NET SDK in place to do the build, and abort if the precheck failed
    $precheck = precheck 'dotnet' "Build dependency 'dotnet' not found in PATH. Run Start-PSBootstrap. Also see: https://dotnet.github.io/getting-started/"
    if (-not $precheck) {
        return
    }

    # Verify if the dotnet in-use is the required version
    $dotnetCLIInstalledVersion = (dotnet --version)
    If ($dotnetCLIInstalledVersion -ne $dotnetCLIRequiredVersion) {
        Write-Warning @"
The currently installed .NET Command Line Tools is not the required version.

Installed version: $dotnetCLIInstalledVersion
Required version: $dotnetCLIRequiredVersion

Fix steps:

1. Remove the installed version from:
    - on windows '`$env:LOCALAPPDATA\Microsoft\dotnet'
    - on macOS and linux '`$env:HOME/.dotnet'
2. Run Start-PSBootstrap or Install-Dotnet
3. Start-PSBuild -Clean
`n
"@
        return
    }

    # set output options
    $OptionsArguments = @{
        CrossGen=$CrossGen
        Output=$Output
        Runtime=$Runtime
        Configuration=$Configuration
        Verbose=$true
        SMAOnly=[bool]$SMAOnly
        PSModuleRestore=$PSModuleRestore
    }
    $script:Options = New-PSOptions @OptionsArguments

    if ($StopDevPowerShell) {
        Stop-DevPowerShell
    }

    # setup arguments
    $Arguments = @("publish")
    if ($Output) {
        $Arguments += "--output", $Output
    }
    elseif ($SMAOnly) {
        $Arguments += "--output", (Split-Path $script:Options.Output)
    }

    $Arguments += "--configuration", $Options.Configuration
    $Arguments += "--framework", $Options.Framework

    if (-not $SMAOnly) {
        # libraries should not have runtime
        $Arguments += "--runtime", $Options.Runtime
    }

    if ($ReleaseTag) {
        $ReleaseTagToUse = $ReleaseTag -Replace '^v'
        $Arguments += "/property:ReleaseTag=$ReleaseTagToUse"
    }

    # handle Restore
    if ($Restore -or -not (Test-Path "$($Options.Top)/obj/project.assets.json")) {
        log "Run dotnet restore"

        $srcProjectDirs = @($Options.Top, "$PSScriptRoot/src/TypeCatalogGen", "$PSScriptRoot/src/ResGen")
        $testProjectDirs = Get-ChildItem "$PSScriptRoot/test/*.csproj" -Recurse | ForEach-Object { [System.IO.Path]::GetDirectoryName($_) }

        $RestoreArguments = @("--verbosity")
        if ($PSCmdlet.MyInvocation.BoundParameters["Verbose"].IsPresent) {
            $RestoreArguments += "detailed"
        } else {
            $RestoreArguments += "quiet"
        }

        ($srcProjectDirs + $testProjectDirs) | ForEach-Object { Start-NativeExecution { dotnet restore $_ $RestoreArguments } }
    }

    # handle ResGen
    # Heuristic to run ResGen on the fresh machine
    if ($ResGen -or -not (Test-Path "$PSScriptRoot/src/Microsoft.PowerShell.ConsoleHost/gen")) {
        log "Run ResGen (generating C# bindings for resx files)"
        Start-ResGen
    }

    # handle TypeGen
    if ($TypeGen -or -not (Test-Path "$PSScriptRoot/src/System.Management.Automation/CoreCLR/CorePsTypeCatalog.cs")) {
        log "Run TypeGen (generating CorePsTypeCatalog.cs)"
        Start-TypeGen
    }

    # Get the folder path where pwsh.exe is located.
    $publishPath = Split-Path $Options.Output -Parent
    try {
        # Relative paths do not work well if cwd is not changed to project
        Push-Location $Options.Top
        log "Run dotnet $Arguments from $pwd"
        Start-NativeExecution { dotnet $Arguments }

        if ($CrossGen) {
            Start-CrossGen -PublishPath $publishPath -Runtime $script:Options.Runtime
            log "pwsh.exe with ngen binaries is available at: $($Options.Output)"
        } else {
            log "PowerShell output: $($Options.Output)"
        }
    } finally {
        Pop-Location
    }

    # publish netcoreapp2.0 reference assemblies
    try {
        Push-Location "$PSScriptRoot/src/TypeCatalogGen"
        $refAssemblies = Get-Content -Path "powershell.inc" | Where-Object { $_ -like "*microsoft.netcore.app*" } | ForEach-Object { $_.TrimEnd(';') }
        $refDestFolder = Join-Path -Path $publishPath -ChildPath "ref"

        if (Test-Path $refDestFolder -PathType Container) {
            Remove-Item $refDestFolder -Force -Recurse -ErrorAction Stop
        }
        New-Item -Path $refDestFolder -ItemType Directory -Force -ErrorAction Stop > $null
        Copy-Item -Path $refAssemblies -Destination $refDestFolder -Force -ErrorAction Stop
    } finally {
        Pop-Location
    }

    if ($Environment.IsRedHatFamily) {
        # add two symbolic links to system shared libraries that libmi.so is dependent on to handle
        # platform specific changes. This is the only set of platforms needed for this currently
        # as Ubuntu has these specific library files in the platform and macOS builds for itself
        # against the correct versions.
        if ( ! (test-path "$publishPath/libssl.so.1.0.0")) {
            $null = New-Item -Force -ItemType SymbolicLink -Target "/lib64/libssl.so.10" -Path "$publishPath/libssl.so.1.0.0" -ErrorAction Stop
        }
        if ( ! (test-path "$publishPath/libcrypto.so.1.0.0")) {
            $null = New-Item -Force -ItemType SymbolicLink -Target "/lib64/libcrypto.so.10" -Path "$publishPath/libcrypto.so.1.0.0" -ErrorAction Stop
        }
    }

    # download modules from powershell gallery.
    #   - PowerShellGet, PackageManagement, Microsoft.PowerShell.Archive
    if($PSModuleRestore)
    {
        $ProgressPreference = "SilentlyContinue"
        log "Restore PowerShell modules to $publishPath"

        $modulesDir = Join-Path -Path $publishPath -ChildPath "Modules"

        # Restore modules from myget feed
        Restore-PSModule -Destination $modulesDir -Name @(
            # PowerShellGet depends on PackageManagement module, so PackageManagement module will be installed with the PowerShellGet module.
            'PowerShellGet'
        )

        # Restore modules from powershellgallery feed
        Restore-PSModule -Destination $modulesDir -Name @(
            'Microsoft.PowerShell.Archive'
        ) -SourceLocation "https://www.powershellgallery.com/api/v2/"
    }
}

function Compress-TestContent {
    [CmdletBinding()]
    param(
        $Destination
    )

    $null = Publish-PSTestTools
    $powerShellTestRoot =  Join-Path $PSScriptRoot 'test'
    Add-Type -AssemblyName System.IO.Compression.FileSystem

    $resolvedPath = $ExecutionContext.SessionState.Path.GetUnresolvedProviderPathFromPSPath($Destination)
    [System.IO.Compression.ZipFile]::CreateFromDirectory($powerShellTestRoot, $resolvedPath)
}

function New-PSOptions {
    [CmdletBinding()]
    param(
        [ValidateSet("Linux", "Debug", "Release", "CodeCoverage", "")]
        [string]$Configuration,

        [ValidateSet("netcoreapp2.0")]
        [string]$Framework,

        # These are duplicated from Start-PSBuild
        # We do not use ValidateScript since we want tab completion
        [ValidateSet("",
                     "win7-x86",
                     "win7-x64",
                     "osx.10.12-x64",
                     "linux-x64",
                     "linux-arm")]
        [string]$Runtime,

        [switch]$CrossGen,

        [string]$Output,

        [switch]$SMAOnly,

        [switch]$PSModuleRestore
    )

    # Add .NET CLI tools to PATH
    Find-Dotnet

    $ConfigWarningMsg = "The passed-in Configuration value '{0}' is not supported on '{1}'. Use '{2}' instead."
    if (-not $Configuration) {
        $Configuration = if ($Environment.IsLinux -or $Environment.IsMacOS) {
            "Linux"
        } elseif ($Environment.IsWindows) {
            "Debug"
        }
    } else {
        switch ($Configuration) {
            "Linux" {
                if ($Environment.IsWindows) {
                    $Configuration = "Debug"
                    Write-Warning ($ConfigWarningMsg -f $switch.Current, "Windows", $Configuration)
                }
            }
            "CodeCoverage" {
                if(-not $Environment.IsWindows) {
                    $Configuration = "Linux"
                    Write-Warning ($ConfigWarningMsg -f $switch.Current, $Environment.LinuxInfo.PRETTY_NAME, $Configuration)
                }
            }
            Default {
                if ($Environment.IsLinux -or $Environment.IsMacOS) {
                    $Configuration = "Linux"
                    Write-Warning ($ConfigWarningMsg -f $switch.Current, $Environment.LinuxInfo.PRETTY_NAME, $Configuration)
                }
            }
        }
    }
    Write-Verbose "Using configuration '$Configuration'"

    $PowerShellDir = if ($Configuration -eq 'Linux') {
        "powershell-unix"
    } else {
        "powershell-win-core"
    }
    $Top = [IO.Path]::Combine($PSScriptRoot, "src", $PowerShellDir)
    Write-Verbose "Top project directory is $Top"

    if (-not $Framework) {
        $Framework = "netcoreapp2.0"
        Write-Verbose "Using framework '$Framework'"
    }

    if (-not $Runtime) {
        if ($Environment.IsLinux) {
            $Runtime = "linux-x64"
        } else {
            $RID = dotnet --info | ForEach-Object {
                if ($_ -match "RID") {
                    $_ -split "\s+" | Select-Object -Last 1
                }
            }

            if ($Environment.IsWindows) {
                # We plan to release packages targetting win7-x64 and win7-x86 RIDs,
                # which supports all supported windows platforms.
                # So we, will change the RID to win7-<arch>
                $Runtime = $RID -replace "win\d+", "win7"
            } else {
                $Runtime = $RID
            }
        }

        if (-not $Runtime) {
            Throw "Could not determine Runtime Identifier, please update dotnet"
        } else {
            Write-Verbose "Using runtime '$Runtime'"
        }
    }

    $Executable = if ($Environment.IsLinux -or $Environment.IsMacOS) {
        "pwsh"
    } elseif ($Environment.IsWindows) {
        "pwsh.exe"
    }

    # Build the Output path
    if (!$Output) {
        $Output = [IO.Path]::Combine($Top, "bin", $Configuration, $Framework, $Runtime, "publish", $Executable)
    }

    if ($SMAOnly)
    {
        $Top = [IO.Path]::Combine($PSScriptRoot, "src", "System.Management.Automation")
    }

    $RootInfo = @{RepoPath = $PSScriptRoot}

    # the valid root is the root of the filesystem and the folder PowerShell
    $RootInfo['ValidPath'] = Join-Path -Path ([system.io.path]::GetPathRoot($RootInfo.RepoPath)) -ChildPath 'PowerShell'

    if($RootInfo.RepoPath -ne $RootInfo.ValidPath)
    {
        $RootInfo['Warning'] = "Please ensure your repo is at the root of the file system and named 'PowerShell' (example: '$($RootInfo.ValidPath)'), when building and packaging for release!"
        $RootInfo['IsValid'] = $false
    }
    else
    {
        $RootInfo['IsValid'] = $true
    }

    return @{ RootInfo = [PSCustomObject]$RootInfo
              Top = $Top;
              Configuration = $Configuration;
              Framework = $Framework;
              Runtime = $Runtime;
              Output = $Output;
              CrossGen = $CrossGen
              PSModuleRestore = $PSModuleRestore }
}

# Get the Options of the last build
function Get-PSOptions {
    return $script:Options
}


function Get-PSOutput {
    [CmdletBinding()]param(
        [hashtable]$Options
    )
    if ($Options) {
        return $Options.Output
    } elseif ($script:Options) {
        return $script:Options.Output
    } else {
        return (New-PSOptions).Output
    }
}


function Get-PesterTag {
    param ( [Parameter(Position=0)][string]$testbase = "$PSScriptRoot/test/powershell" )
    $alltags = @{}
    $warnings = @()

    get-childitem -Recurse $testbase -File | Where-Object {$_.name -match "tests.ps1"}| ForEach-Object {
        $fullname = $_.fullname
        $tok = $err = $null
        $ast = [System.Management.Automation.Language.Parser]::ParseFile($FullName, [ref]$tok,[ref]$err)
        $des = $ast.FindAll({$args[0] -is "System.Management.Automation.Language.CommandAst" -and $args[0].CommandElements[0].Value -eq "Describe"},$true)
        foreach( $describe in $des) {
            $elements = $describe.CommandElements
            $lineno = $elements[0].Extent.StartLineNumber
            $foundPriorityTags = @()
            for ( $i = 0; $i -lt $elements.Count; $i++) {
                if ( $elements[$i].extent.text -match "^-t" ) {
                    $vAst = $elements[$i+1]
                    if ( $vAst.FindAll({$args[0] -is "System.Management.Automation.Language.VariableExpressionAst"},$true) ) {
                        $warnings += "TAGS must be static strings, error in ${fullname}, line $lineno"
                    }
                    $values = $vAst.FindAll({$args[0] -is "System.Management.Automation.Language.StringConstantExpressionAst"},$true).Value
                    $values | ForEach-Object {
                        if (@('REQUIREADMINONWINDOWS', 'SLOW') -contains $_) {
                            # These are valid tags also, but they are not the priority tags
                        }
                        elseif (@('CI', 'FEATURE', 'SCENARIO') -contains $_) {
                            $foundPriorityTags += $_
                        }
                        else {
                            $warnings += "${fullname} includes improper tag '$_', line '$lineno'"
                        }

                        $alltags[$_]++
                    }
                }
            }
            if ( $foundPriorityTags.Count -eq 0 ) {
                $warnings += "${fullname}:$lineno does not include -Tag in Describe"
            }
            elseif ( $foundPriorityTags.Count -gt 1 ) {
                $warnings += "${fullname}:$lineno includes more then one scope -Tag: $foundPriorityTags"
            }
        }
    }
    if ( $Warnings.Count -gt 0 ) {
        $alltags['Result'] = "Fail"
    }
    else {
        $alltags['Result'] = "Pass"
    }
    $alltags['Warnings'] = $warnings
    $o = [pscustomobject]$alltags
    $o.psobject.TypeNames.Add("DescribeTagsInUse")
    $o
}

function Publish-PSTestTools {
    [CmdletBinding()]
    param()

    Find-Dotnet

    $tools = @(
        @{Path="${PSScriptRoot}/test/tools/TestExe";Output="testexe"}
        @{Path="${PSScriptRoot}/test/tools/WebListener";Output="WebListener"}
    )
    if ($null -eq $Options)
    {
        $Options = New-PSOptions
    }

    # Publish tools so it can be run by tests
    foreach ($tool in $tools)
    {
        Push-Location $tool.Path
        try {
            dotnet publish --output bin --configuration $Options.Configuration --framework $Options.Framework --runtime $Options.Runtime
            $toolPath = Join-Path -Path $tool.Path -ChildPath "bin"

            if ( $env:PATH -notcontains $toolPath ) {
                $env:PATH = $toolPath+$TestModulePathSeparator+$($env:PATH)
            }
        } finally {
            Pop-Location
        }
    }
}

function Start-PSPester {
    [CmdletBinding(DefaultParameterSetName='default')]
    param(
        [string]$OutputFormat = "NUnitXml",
        [string]$OutputFile = "pester-tests.xml",
        [string[]]$ExcludeTag = 'Slow',
        [string[]]$Tag = @("CI","Feature"),
        [string[]]$Path = @("$PSScriptRoot/test/common","$PSScriptRoot/test/powershell"),
        [switch]$ThrowOnFailure,
        [string]$binDir = (Split-Path (New-PSOptions).Output),
        [string]$powershell = (Join-Path $binDir 'pwsh'),
        [string]$Pester = ([IO.Path]::Combine($binDir, "Modules", "Pester")),
        [Parameter(ParameterSetName='Unelevate',Mandatory=$true)]
        [switch]$Unelevate,
        [switch]$Quiet,
        [switch]$Terse,
        [Parameter(ParameterSetName='PassThru',Mandatory=$true)]
        [switch]$PassThru,
        [switch]$IncludeFailingTest
    )

    if (-not (Get-Module -ListAvailable -Name $Pester -ErrorAction SilentlyContinue))
    {
        Write-Warning @"
Pester module not found.
Make sure that the proper git submodules are installed by running:
    git submodule update --init
"@
        return;
    }

    if ($IncludeFailingTest.IsPresent)
    {
        $Path += "$PSScriptRoot/tools/failingTests"
    }

    # we need to do few checks and if user didn't provide $ExcludeTag explicitly, we should alternate the default
    if ($Unelevate)
    {
        if (-not $Environment.IsWindows)
        {
            throw '-Unelevate is currently not supported on non-Windows platforms'
        }

        if (-not $Environment.IsAdmin)
        {
            throw '-Unelevate cannot be applied because the current user is not Administrator'
        }

        if (-not $PSBoundParameters.ContainsKey('ExcludeTag'))
        {
            $ExcludeTag += 'RequireAdminOnWindows'
        }
    }
    elseif ($Environment.IsWindows -and (-not $Environment.IsAdmin))
    {
        if (-not $PSBoundParameters.ContainsKey('ExcludeTag'))
        {
            $ExcludeTag += 'RequireAdminOnWindows'
        }
    }

    Write-Verbose "Running pester tests at '$path' with tag '$($Tag -join ''', ''')' and ExcludeTag '$($ExcludeTag -join ''', ''')'" -Verbose
    Publish-PSTestTools | ForEach-Object {Write-Host $_}

    # All concatenated commands/arguments are suffixed with the delimiter (space)
    $Command = ""
    if ($Terse)
    {
        $Command += "`$ProgressPreference = 'silentlyContinue'; "
    }

    # Autoload (in subprocess) temporary modules used in our tests
    $Command += '$env:PSModulePath = '+"'$TestModulePath$TestModulePathSeparator'" + '+$($env:PSModulePath);'

    # Windows needs the execution policy adjusted
    if ($Environment.IsWindows) {
        $Command += "Set-ExecutionPolicy -Scope Process Unrestricted; "
    }

    $Command += "Import-Module '$Pester'; "

    if ($Unelevate)
    {
        $outputBufferFilePath = [System.IO.Path]::GetTempFileName()
    }

    $Command += "Invoke-Pester "

    $Command += "-OutputFormat ${OutputFormat} -OutputFile ${OutputFile} "
    if ($ExcludeTag -and ($ExcludeTag -ne "")) {
        $Command += "-ExcludeTag @('" + (${ExcludeTag} -join "','") + "') "
    }
    if ($Tag) {
        $Command += "-Tag @('" + (${Tag} -join "','") + "') "
    }
    # sometimes we need to eliminate Pester output, especially when we're
    # doing a daily build as the log file is too large
    if ( $Quiet ) {
        $Command += "-Quiet "
    }
    if ( $PassThru ) {
        $Command += "-PassThru "
    }

    $Command += "'" + ($Path -join "','") + "'"
    if ($Unelevate)
    {
        $Command += " *> $outputBufferFilePath; '__UNELEVATED_TESTS_THE_END__' >> $outputBufferFilePath"
    }

    Write-Verbose $Command

    $script:nonewline = $true
    $script:inerror = $false
    function Write-Terse([string] $line)
    {
        $trimmedline = $line.Trim()
        if ($trimmedline.StartsWith("[+]")) {
            Write-Host "+" -NoNewline -ForegroundColor Green
            $script:nonewline = $true
            $script:inerror = $false
        }
        elseif ($trimmedline.StartsWith("[?]")) {
            Write-Host "?" -NoNewline -ForegroundColor Cyan
            $script:nonewline = $true
            $script:inerror = $false
        }
        elseif ($trimmedline.StartsWith("[!]")) {
            Write-Host "!" -NoNewline -ForegroundColor Gray
            $script:nonewline = $true
            $script:inerror = $false
        }
        else {
            if ($script:nonewline) {
                Write-Host "`n" -NoNewline
            }
            if ($trimmedline.StartsWith("[-]") -or $script:inerror) {
                Write-Host $line -ForegroundColor Red
                $script:inerror = $true
            }
            elseif ($trimmedline.StartsWith("VERBOSE:")) {
                Write-Host $line -ForegroundColor Yellow
                $script:inerror = $false
            }
            elseif ($trimmedline.StartsWith("Describing") -or $trimmedline.StartsWith("Context")) {
                Write-Host $line -ForegroundColor Magenta
                $script:inerror = $false
            }
            else {
                Write-Host $line -ForegroundColor Gray
            }
            $script:nonewline = $false
        }
    }

    # To ensure proper testing, the module path must not be inherited by the spawned process
    try {
        $originalModulePath = $env:PSModulePath
        if ($Unelevate)
        {
            Start-UnelevatedProcess -process $powershell -arguments @('-noprofile', '-c', $Command)
            $currentLines = 0
            while ($true)
            {
                $lines = Get-Content $outputBufferFilePath | Select-Object -Skip $currentLines
                if ($Terse)
                {
                    foreach ($line in $lines)
                    {
                        Write-Terse -line $line
                    }
                }
                else
                {
                    $lines | Write-Host
                }
                if ($lines | Where-Object { $_ -eq '__UNELEVATED_TESTS_THE_END__'})
                {
                    break
                }

                $count = ($lines | measure-object).Count
                if ($count -eq 0)
                {
                    Start-Sleep -Seconds 1
                }
                else
                {
                    $currentLines += $count
                }
            }
        }
        else
        {
            if ($PassThru.IsPresent)
            {
                $passThruFile = [System.IO.Path]::GetTempFileName()
                try
                {
                    $Command += "|Export-Clixml -Path '$passThruFile' -Force"
                    if ($Terse)
                    {
                        Start-NativeExecution -sb {& $powershell -noprofile -c $Command} | ForEach-Object { Write-Terse $_}
                    }
                    else
                    {
                        Start-NativeExecution -sb {& $powershell -noprofile -c $Command} | ForEach-Object { Write-Host $_}
                    }
                    Import-Clixml -Path $passThruFile | Where-Object {$_.TotalCount -is [Int32]}
                }
                finally
                {
                    Remove-Item $passThruFile -ErrorAction SilentlyContinue
                }
            }
            else
            {
                if ($Terse)
                {
                    Start-NativeExecution -sb {& $powershell -noprofile -c $Command} | ForEach-Object { Write-Terse -line $_ }
                }
                else
                {
                    Start-NativeExecution -sb {& $powershell -noprofile -c $Command}
                }
            }
        }
    } finally {
        $env:PSModulePath = $originalModulePath
        if ($Unelevate)
        {
            Remove-Item $outputBufferFilePath
        }
    }

    if($ThrowOnFailure)
    {
        Test-PSPesterResults -TestResultsFile $OutputFile
    }
}

function script:Start-UnelevatedProcess
{
    param(
        [string]$process,
        [string[]]$arguments
    )
    if (-not $Environment.IsWindows)
    {
        throw "Start-UnelevatedProcess is currently not supported on non-Windows platforms"
    }

    runas.exe /trustlevel:0x20000 "$process $arguments"
}

function Show-PSPesterError
{
    [CmdletBinding(DefaultParameterSetName='xml')]
    param (
        [Parameter(ParameterSetName='xml',Mandatory)]
        [Xml.XmlElement]$testFailure,
        [Parameter(ParameterSetName='object',Mandatory)]
        [PSCustomObject]$testFailureObject
        )

    if ($PSCmdLet.ParameterSetName -eq 'xml')
    {
        $description = $testFailure.description
        $name = $testFailure.name
        $message = $testFailure.failure.message
        $stackTrace = $testFailure.failure."stack-trace"
    }
    elseif ($PSCmdLet.ParameterSetName -eq 'object')
    {
        $description = $testFailureObject.Describe + '/' + $testFailureObject.Context
        $name = $testFailureObject.Name
        $message = $testFailureObject.FailureMessage
        $stackTrace = $testFailureObject.StackTrace
    }
    else
    {
        throw 'Unknown Show-PSPester parameter set'
    }

    logerror ("Description: " + $description)
    logerror ("Name:        " + $name)
    logerror "message:"
    logerror $message
    logerror "stack-trace:"
    logerror $stackTrace

}

#
# Read the test result file and
# Throw if a test failed
function Test-PSPesterResults
{
    [CmdletBinding(DefaultParameterSetName='file')]
    param(
        [Parameter(ParameterSetName='file')]
        [string]$TestResultsFile = "pester-tests.xml",
        [Parameter(ParameterSetName='file')]
        [string]$TestArea = 'test/powershell',
        [Parameter(ParameterSetName='PesterPassThruObject',Mandatory)]
        [pscustomobject] $ResultObject
        )

    if($PSCmdLet.ParameterSetName -eq 'file')
    {
        if(!(Test-Path $TestResultsFile))
        {
            throw "Test result file '$testResultsFile' not found for $TestArea."
        }

        $x = [xml](Get-Content -raw $testResultsFile)
        if ([int]$x.'test-results'.failures -gt 0)
        {
            logerror "TEST FAILURES"
            # switch between methods, SelectNode is not available on dotnet core
            if ( "System.Xml.XmlDocumentXPathExtensions" -as [Type] )
            {
                $failures = [System.Xml.XmlDocumentXPathExtensions]::SelectNodes($x."test-results",'.//test-case[@result = "Failure"]')
            }
            else
            {
                $failures = $x.SelectNodes('.//test-case[@result = "Failure"]')
            }
            foreach ( $testfail in $failures )
            {
                Show-PSPesterError -testFailure $testfail
            }
            throw "$($x.'test-results'.failures) tests in $TestArea failed"
        }
    }
    elseif ($PSCmdLet.ParameterSetName -eq 'PesterPassThruObject')
    {
        if ($ResultObject.TotalCount -le 0)
        {
            throw 'NO TESTS RUN'
        }
        elseif ($ResultObject.FailedCount -gt 0)
        {
            logerror 'TEST FAILURES'

            $ResultObject.TestResult | Where-Object {$_.Passed -eq $false} | ForEach-Object {
                Show-PSPesterError -testFailureObject $_
            }

            throw "$($ResultObject.FailedCount) tests in $TestArea failed"
        }
    }
}


function Start-PSxUnit {
    [CmdletBinding()]param()

    log "xUnit tests are currently disabled pending fixes due to API and AssemblyLoadContext changes - @andschwa"
    return

    if ($Environment.IsWindows) {
        throw "xUnit tests are only currently supported on Linux / OS X"
    }

    if ($Environment.IsMacOS) {
        log "Not yet supported on OS X, pretending they passed..."
        return
    }

    # Add .NET CLI tools to PATH
    Find-Dotnet

    $Arguments = "--configuration", "Linux", "-parallel", "none"
    if ($PSCmdlet.MyInvocation.BoundParameters["Verbose"].IsPresent) {
        $Arguments += "-verbose"
    }

    $Content = Split-Path -Parent (Get-PSOutput)
    if (-not (Test-Path $Content)) {
        throw "PowerShell must be built before running tests!"
    }

    try {
        Push-Location $PSScriptRoot/test/csharp
        # Path manipulation to obtain test project output directory
        $Output = Join-Path $pwd ((Split-Path -Parent (Get-PSOutput)) -replace (New-PSOptions).Top)
        Write-Verbose "Output is $Output"

        Copy-Item -ErrorAction SilentlyContinue -Recurse -Path $Content/* -Include Modules,libpsl-native* -Destination $Output
        Start-NativeExecution { dotnet test $Arguments }

        if ($LASTEXITCODE -ne 0) {
            throw "$LASTEXITCODE xUnit tests failed"
        }
    } finally {
        Pop-Location
    }
}


function Install-Dotnet {
    [CmdletBinding()]
    param(
        [string]$Channel = $dotnetCLIChannel,
        [string]$Version = $dotnetCLIRequiredVersion,
        [switch]$NoSudo
    )

    # This allows sudo install to be optional; needed when running in containers / as root
    # Note that when it is null, Invoke-Expression (but not &) must be used to interpolate properly
    $sudo = if (!$NoSudo) { "sudo" }

    $obtainUrl = "https://raw.githubusercontent.com/dotnet/cli/master/scripts/obtain"

    # Install for Linux and OS X
    if ($Environment.IsLinux -or $Environment.IsMacOS) {
        # Uninstall all previous dotnet packages
        $uninstallScript = if ($Environment.IsUbuntu) {
            "dotnet-uninstall-debian-packages.sh"
        } elseif ($Environment.IsMacOS) {
            "dotnet-uninstall-pkgs.sh"
        }

        if ($uninstallScript) {
            Start-NativeExecution {
                curl -sO $obtainUrl/uninstall/$uninstallScript
                Invoke-Expression "$sudo bash ./$uninstallScript"
            }
        } else {
            Write-Warning "This script only removes prior versions of dotnet for Ubuntu 14.04 and OS X"
        }

        # Install new dotnet 1.1.0 preview packages
        $installScript = "dotnet-install.sh"
        Start-NativeExecution {
            curl -sO $obtainUrl/$installScript
            bash ./$installScript -c $Channel -v $Version
        }
    } elseif ($Environment.IsWindows) {
        Remove-Item -ErrorAction SilentlyContinue -Recurse -Force ~\AppData\Local\Microsoft\dotnet
        $installScript = "dotnet-install.ps1"
        Invoke-WebRequest -Uri $obtainUrl/$installScript -OutFile $installScript

        if (-not $Environment.IsCoreCLR) {
            & ./$installScript -Channel $Channel -Version $Version
        } else {
            # dotnet-install.ps1 uses APIs that are not supported in .NET Core, so we run it with Windows PowerShell
            $fullPSPath = Join-Path -Path $env:windir -ChildPath "System32\WindowsPowerShell\v1.0\powershell.exe"
            $fullDotnetInstallPath = Join-Path -Path $pwd.Path -ChildPath $installScript
            Start-NativeExecution { & $fullPSPath -NoLogo -NoProfile -File $fullDotnetInstallPath -Channel $Channel -Version $Version }
        }
    }
}

function Get-RedHatPackageManager {
    if ($Environment.IsCentOS) {
        "yum install -y -q"
    } elseif ($Environment.IsFedora) {
        "dnf install -y -q"
    } elseif ($Environment.IsOpenSUSE) {
        "zypper --non-interactive install"
    } else {
        throw "Error determining package manager for this distribution."
    }
}

function Start-PSBootstrap {
    [CmdletBinding(
        SupportsShouldProcess=$true,
        ConfirmImpact="High")]
    param(
        [string]$Channel = $dotnetCLIChannel,
        # we currently pin dotnet-cli version, and will
        # update it when more stable version comes out.
        [string]$Version = $dotnetCLIRequiredVersion,
        [switch]$Package,
        [switch]$NoSudo,
        [switch]$BuildWindowsNative,
        [switch]$BuildLinuxArm,
        [switch]$Force
    )

    log "Installing PowerShell build dependencies"

    Push-Location $PSScriptRoot/tools

    try {
        if ($Environment.IsLinux -or $Environment.IsMacOS) {
            # This allows sudo install to be optional; needed when running in containers / as root
            # Note that when it is null, Invoke-Expression (but not &) must be used to interpolate properly
            $sudo = if (!$NoSudo) { "sudo" }

            try {
                # Update googletest submodule for linux native cmake
                Push-Location $PSScriptRoot
                $Submodule = "$PSScriptRoot/src/libpsl-native/test/googletest"
                Remove-Item -Path $Submodule -Recurse -Force -ErrorAction SilentlyContinue
                git submodule --quiet update --init -- $submodule
            } finally {
                Pop-Location
            }

            if ($BuildLinuxArm -and -not $Environment.IsUbuntu) {
                Write-Error "Cross compiling for linux-arm is only supported on Ubuntu environment"
                return
            }

            # Install ours and .NET's dependencies
            $Deps = @()
            if ($Environment.IsUbuntu) {
                # Build tools
                $Deps += "curl", "g++", "cmake", "make"

                if ($BuildLinuxArm) {
                    $Deps += "gcc-arm-linux-gnueabihf", "g++-arm-linux-gnueabihf"
                }

                # .NET Core required runtime libraries
                $Deps += "libunwind8"
                if ($Environment.IsUbuntu14) { $Deps += "libicu52" }
                elseif ($Environment.IsUbuntu16) { $Deps += "libicu55" }

                # Packaging tools
                if ($Package) { $Deps += "ruby-dev", "groff" }

                # Install dependencies
                Start-NativeExecution {
                    Invoke-Expression "$sudo apt-get update -qq"
                    Invoke-Expression "$sudo apt-get install -y -qq $Deps"
                }
            } elseif ($Environment.IsRedHatFamily) {
                # Build tools
                $Deps += "which", "curl", "gcc-c++", "cmake", "make"

                # .NET Core required runtime libraries
                $Deps += "libicu", "libunwind"

                # Packaging tools
                if ($Package) { $Deps += "ruby-devel", "rpm-build", "groff" }

                $PackageManager = Get-RedHatPackageManager

                $baseCommand = "$sudo $PackageManager"

                # On OpenSUSE 13.2 container, sudo does not exist, so don't use it if not needed
                if($NoSudo)
                {
                    $baseCommand = $PackageManager
                }

                # Install dependencies
                Start-NativeExecution {
                    Invoke-Expression "$baseCommand $Deps"
                }
            } elseif ($Environment.IsMacOS) {
                precheck 'brew' "Bootstrap dependency 'brew' not found, must install Homebrew! See http://brew.sh/"

                # Build tools
                $Deps += "cmake"

                # .NET Core required runtime libraries
                $Deps += "openssl"

                # Install dependencies
                # ignore exitcode, because they may be already installed
                Start-NativeExecution { brew install $Deps } -IgnoreExitcode

                # Install patched version of curl
                Start-NativeExecution { brew install curl --with-openssl } -IgnoreExitcode
            }

            # Install [fpm](https://github.com/jordansissel/fpm) and [ronn](https://github.com/rtomayko/ronn)
            if ($Package) {
                try {
                    # We cannot guess if the user wants to run gem install as root
                    Start-NativeExecution { gem install fpm -v 1.8.1 }
                    Start-NativeExecution { gem install ronn }
                } catch {
                    Write-Warning "Installation of fpm and ronn gems failed! Must resolve manually."
                }
            }
        }

        # Try to locate dotnet-SDK before installing it
        Find-Dotnet

        # Install dotnet-SDK
        $dotNetExists = precheck 'dotnet' $null
        $dotNetVersion = [string]::Empty
        if($dotNetExists) {
            $dotNetVersion = (dotnet --version)
        }

        if(!$dotNetExists -or $dotNetVersion -ne $dotnetCLIRequiredVersion -or $Force.IsPresent) {
            if($Force.IsPresent) {
                log "Installing dotnet due to -Force."
            }
            elseif(!$dotNetExistis) {
                log "dotnet not present.  Installing dotnet."
            }
            else {
                log "dotnet out of date ($dotNetVersion).  Updating dotnet."
            }

            $DotnetArguments = @{ Channel=$Channel; Version=$Version; NoSudo=$NoSudo }
            Install-Dotnet @DotnetArguments
        }
        else {
            log "dotnet is already installed.  Skipping installation."
        }

        # Install Windows dependencies if `-Package` or `-BuildWindowsNative` is specified
        if ($Environment.IsWindows) {
            ## need RCEdit to modify the binaries embedded resources
            if (-not (Test-Path "~/.rcedit/rcedit-x64.exe"))
            {
                log "Install RCEdit for modifying exe resources"
                $rceditUrl = "https://github.com/electron/rcedit/releases/download/v1.0.0/rcedit-x64.exe"
                New-Item -Path "~/.rcedit" -Type Directory -Force > $null
                Invoke-WebRequest -OutFile "~/.rcedit/rcedit-x64.exe" -Uri $rceditUrl
            }

            if ($BuildWindowsNative) {
                log "Install Windows dependencies for building PSRP plugin"

                $machinePath = [Environment]::GetEnvironmentVariable('Path', 'MACHINE')
                $newMachineEnvironmentPath = $machinePath

                $cmakePresent = precheck 'cmake' $null
                $sdkPresent = Test-Win10SDK

                # Install chocolatey
                $chocolateyPath = "$env:AllUsersProfile\chocolatey\bin"

                if(precheck 'choco' $null) {
                    log "Chocolatey is already installed. Skipping installation."
                }
                elseif(($cmakePresent -eq $false) -or ($sdkPresent -eq $false)) {
                    log "Chocolatey not present. Installing chocolatey."
                    if ($Force -or $PSCmdlet.ShouldProcess("Install chocolatey via https://chocolatey.org/install.ps1")) {
                        Invoke-Expression ((new-object net.webclient).DownloadString('https://chocolatey.org/install.ps1'))
                        if (-not ($machinePath.ToLower().Contains($chocolateyPath.ToLower()))) {
                            log "Adding $chocolateyPath to Path environment variable"
                            $env:Path += ";$chocolateyPath"
                            $newMachineEnvironmentPath += ";$chocolateyPath"
                        } else {
                            log "$chocolateyPath already present in Path environment variable"
                        }
                    } else {
                        Write-Error "Chocolatey is required to install missing dependencies. Please install it from https://chocolatey.org/ manually. Alternatively, install cmake and Windows 10 SDK."
                        return
                    }
                } else {
                    log "Skipping installation of chocolatey, cause both cmake and Win 10 SDK are present."
                }

                # Install cmake
                $cmakePath = "${env:ProgramFiles}\CMake\bin"
                if($cmakePresent) {
                    log "Cmake is already installed. Skipping installation."
                } else {
                    log "Cmake not present. Installing cmake."
                    Start-NativeExecution { choco install cmake -y --version 3.6.0 }
                    if (-not ($machinePath.ToLower().Contains($cmakePath.ToLower()))) {
                        log "Adding $cmakePath to Path environment variable"
                        $env:Path += ";$cmakePath"
                        $newMachineEnvironmentPath = "$cmakePath;$newMachineEnvironmentPath"
                    } else {
                        log "$cmakePath already present in Path environment variable"
                    }
                }

                # Install Windows 10 SDK
                $packageName = "windows-sdk-10.0"

                if (-not $sdkPresent) {
                    log "Windows 10 SDK not present. Installing $packageName."
                    Start-NativeExecution { choco install windows-sdk-10.0 -y }
                } else {
                    log "Windows 10 SDK present. Skipping installation."
                }

                # Update path machine environment variable
                if ($newMachineEnvironmentPath -ne $machinePath) {
                    log "Updating Path machine environment variable"
                    if ($Force -or $PSCmdlet.ShouldProcess("Update Path machine environment variable to $newMachineEnvironmentPath")) {
                        [Environment]::SetEnvironmentVariable('Path', $newMachineEnvironmentPath, 'MACHINE')
                    }
                }
            }
        }
    } finally {
        Pop-Location
    }
}

function Publish-NuGetFeed
{
    param(
        [string]$OutputPath = "$PSScriptRoot/nuget-artifacts",
        [ValidatePattern("^v\d+\.\d+\.\d+(-\w+\.\d+)?$")]
        [ValidateNotNullOrEmpty()]
        [string]$ReleaseTag
    )

    # Add .NET CLI tools to PATH
    Find-Dotnet

    ## We update 'project.assets.json' files with new version tag value by 'GetPSCoreVersionFromGit' target.
    $TopProject = (New-PSOptions).Top
    if ($ReleaseTag) {
        $ReleaseTagToUse = $ReleaseTag -Replace '^v'
        dotnet restore $TopProject "/property:ReleaseTag=$ReleaseTagToUse"
    } else {
        dotnet restore $TopProject
    }

    try {
        Push-Location $PSScriptRoot
        @(
'Microsoft.PowerShell.Commands.Management',
'Microsoft.PowerShell.Commands.Utility',
'Microsoft.PowerShell.Commands.Diagnostics',
'Microsoft.PowerShell.ConsoleHost',
'Microsoft.PowerShell.Security',
'System.Management.Automation',
'Microsoft.PowerShell.CoreCLR.Eventing',
'Microsoft.WSMan.Management',
'Microsoft.WSMan.Runtime',
'Microsoft.PowerShell.SDK'
        ) | ForEach-Object {
            if ($ReleaseTag) {
                dotnet pack "src/$_" --output $OutputPath "/property:IncludeSymbols=true;ReleaseTag=$ReleaseTagToUse"
            } else {
                dotnet pack "src/$_" --output $OutputPath
            }
        }
    } finally {
        Pop-Location
    }
}

function Start-DevPowerShell {
    param(
        [string[]]$ArgumentList = '',
        [switch]$LoadProfile,
        [string]$binDir = (Split-Path (New-PSOptions).Output),
        [switch]$NoNewWindow,
        [string]$Command,
        [switch]$KeepPSModulePath
    )

    try {
        if ((-not $NoNewWindow) -and ($Environment.IsCoreCLR)) {
            Write-Warning "Start-DevPowerShell -NoNewWindow is currently implied in PowerShellCore edition https://github.com/PowerShell/PowerShell/issues/1543"
            $NoNewWindow = $true
        }

        if (-not $LoadProfile) {
            $ArgumentList = @('-noprofile') + $ArgumentList
        }

        if (-not $KeepPSModulePath) {
            if (-not $Command) {
                $ArgumentList = @('-NoExit') + $ArgumentList
            }
            $Command = '$env:PSModulePath = Join-Path $env:DEVPATH Modules; ' + $Command
        }

        if ($Command) {
            $ArgumentList = $ArgumentList + @("-command $Command")
        }

        $env:DEVPATH = $binDir

        # splatting for the win
        $startProcessArgs = @{
            FilePath = "$binDir\pwsh"
            ArgumentList = "$ArgumentList"
        }

        if ($NoNewWindow) {
            $startProcessArgs.NoNewWindow = $true
            $startProcessArgs.Wait = $true
        }

        Start-Process @startProcessArgs
    } finally {
        if($env:DevPath)
        {
            Remove-Item env:DEVPATH
        }

        if ($ZapDisable) {
            Remove-Item env:COMPLUS_ZapDisable
        }
    }
}

function Start-TypeGen
{
    [CmdletBinding()]
    param()

    # Add .NET CLI tools to PATH
    Find-Dotnet

    $GetDependenciesTargetPath = "$PSScriptRoot/src/Microsoft.PowerShell.SDK/obj/Microsoft.PowerShell.SDK.csproj.TypeCatalog.targets"
    $GetDependenciesTargetValue = @'
<Project>
    <Target Name="_GetDependencies"
            DependsOnTargets="ResolveAssemblyReferencesDesignTime">
        <ItemGroup>
            <_RefAssemblyPath Include="%(_ReferencesFromRAR.ResolvedPath)%3B" Condition=" '%(_ReferencesFromRAR.Type)' == 'assembly' And '%(_ReferencesFromRAR.PackageName)' != 'Microsoft.Management.Infrastructure' " />
        </ItemGroup>
        <WriteLinesToFile File="$(_DependencyFile)" Lines="@(_RefAssemblyPath)" Overwrite="true" />
    </Target>
</Project>
'@
    Set-Content -Path $GetDependenciesTargetPath -Value $GetDependenciesTargetValue -Force -Encoding Ascii

    Push-Location "$PSScriptRoot/src/Microsoft.PowerShell.SDK"
    try {
        $ps_inc_file = "$PSScriptRoot/src/TypeCatalogGen/powershell.inc"
        dotnet msbuild .\Microsoft.PowerShell.SDK.csproj /t:_GetDependencies "/property:DesignTimeBuild=true;_DependencyFile=$ps_inc_file" /nologo
    } finally {
        Pop-Location
    }

    Push-Location "$PSScriptRoot/src/TypeCatalogGen"
    try {
        dotnet run ../System.Management.Automation/CoreCLR/CorePsTypeCatalog.cs powershell.inc
    } finally {
        Pop-Location
    }
}

function Start-ResGen
{
    [CmdletBinding()]
    param()

    # Add .NET CLI tools to PATH
    Find-Dotnet

    Push-Location "$PSScriptRoot/src/ResGen"
    try {
        Start-NativeExecution { dotnet run } | Write-Verbose
    } finally {
        Pop-Location
    }
}


function Find-Dotnet() {
    $originalPath = $env:PATH
    $dotnetPath = if ($Environment.IsWindows) {
        "$env:LocalAppData\Microsoft\dotnet"
    } else {
        "$env:HOME/.dotnet"
    }

    if (-not (precheck 'dotnet' "Could not find 'dotnet', appending $dotnetPath to PATH.")) {
        $env:PATH += [IO.Path]::PathSeparator + $dotnetPath
    }

    if (-not (precheck 'dotnet' "Still could not find 'dotnet', restoring PATH.")) {
        $env:PATH = $originalPath
    }
}

<#
    This is one-time conversion. We use it for to turn GetEventResources.txt into GetEventResources.resx

    .EXAMPLE Convert-TxtResourceToXml -Path Microsoft.PowerShell.Commands.Diagnostics\resources
#>
function Convert-TxtResourceToXml
{
    param(
        [string[]]$Path
    )

    process {
        $Path | ForEach-Object {
            Get-ChildItem $_ -Filter "*.txt" | ForEach-Object {
                $txtFile = $_.FullName
                $resxFile = Join-Path (Split-Path $txtFile) "$($_.BaseName).resx"
                $resourceHashtable = ConvertFrom-StringData (Get-Content -Raw $txtFile)
                $resxContent = $resourceHashtable.GetEnumerator() | ForEach-Object {
@'
  <data name="{0}" xml:space="preserve">
    <value>{1}</value>
  </data>
'@ -f $_.Key, $_.Value
                } | Out-String
                Set-Content -Path $resxFile -Value ($script:RESX_TEMPLATE -f $resxContent)
            }
        }
    }
}


function script:Use-MSBuild {
    # TODO: we probably should require a particular version of msbuild, if we are taking this dependency
    # msbuild v14 and msbuild v4 behaviors are different for XAML generation
    $frameworkMsBuildLocation = "${env:SystemRoot}\Microsoft.Net\Framework\v4.0.30319\msbuild"

    $msbuild = get-command msbuild -ErrorAction SilentlyContinue
    if ($msbuild) {
        # all good, nothing to do
        return
    }

    if (-not (Test-Path $frameworkMsBuildLocation)) {
        throw "msbuild not found in '$frameworkMsBuildLocation'. Install Visual Studio 2015."
    }

    Set-Alias msbuild $frameworkMsBuildLocation -Scope Script
}


function script:log([string]$message) {
    Write-Host -Foreground Green $message
    #reset colors for older package to at return to default after error message on a compilation error
    [console]::ResetColor()
}

function script:logerror([string]$message) {
    Write-Host -Foreground Red $message
    #reset colors for older package to at return to default after error message on a compilation error
    [console]::ResetColor()
}

function script:precheck([string]$command, [string]$missedMessage) {
    $c = Get-Command $command -ErrorAction SilentlyContinue
    if (-not $c) {
        if (-not [string]::IsNullOrEmpty($missedMessage))
        {
            Write-Warning $missedMessage
        }
        return $false
    } else {
        return $true
    }
}

# this function wraps native command Execution
# for more information, read https://mnaoumov.wordpress.com/2015/01/11/execution-of-external-commands-in-powershell-done-right/
function script:Start-NativeExecution([scriptblock]$sb, [switch]$IgnoreExitcode)
{
    $backupEAP = $script:ErrorActionPreference
    $script:ErrorActionPreference = "Continue"
    try {
        & $sb
        # note, if $sb doesn't have a native invocation, $LASTEXITCODE will
        # point to the obsolete value
        if ($LASTEXITCODE -ne 0 -and -not $IgnoreExitcode) {
            throw "Execution of {$sb} failed with exit code $LASTEXITCODE"
        }
    } finally {
        $script:ErrorActionPreference = $backupEAP
    }
}

# Builds coming out of this project can have version number as 'a.b.c' OR 'a.b.c-d-f'
# This function converts the above version into major.minor[.build[.revision]] format
function Get-PackageVersionAsMajorMinorBuildRevision
{
    [CmdletBinding()]
    param (
        # Version of the Package
        [Parameter(Mandatory = $true)]
        [ValidateNotNullOrEmpty()]
        [string] $Version
        )

    Write-Verbose "Extract the version in the form of major.minor[.build[.revision]] for $Version"
    $packageVersionTokens = $Version.Split('-')
    $packageVersion = ([regex]::matches($Version, "\d+(\.\d+)+"))[0].value

    if (1 -eq $packageVersionTokens.Count) {
        # In case the input is of the form a.b.c, add a '0' at the end for revision field
        $packageVersion = $packageVersion + '.0'
    } elseif (1 -lt $packageVersionTokens.Count) {
        # We have all the four fields
        $packageBuildTokens = ([regex]::Matches($packageVersionTokens[1], "\d+"))[0].value
        $packageVersion = $packageVersion + '.' + $packageBuildTokens
    }

    $packageVersion
}

function New-MSIPackage
{
    [CmdletBinding()]
    param (

        # Name of the Product
        [ValidateNotNullOrEmpty()]
        [string] $ProductName = 'PowerShell',

        # Suffix of the Name
        [string] $ProductNameSuffix,

        # Version of the Product
        [Parameter(Mandatory = $true)]
        [ValidateNotNullOrEmpty()]
        [string] $ProductVersion,

        # Product Guid needs to change for every version to support SxS install
        [ValidateNotNullOrEmpty()]
        [string] $ProductGuid = 'a5249933-73a1-4b10-8a4c-13c98bdc16fe',

        # Source Path to the Product Files - required to package the contents into an MSI
        [Parameter(Mandatory = $true)]
        [ValidateNotNullOrEmpty()]
        [string] $ProductSourcePath,

        # File describing the MSI Package creation semantics
        [ValidateNotNullOrEmpty()]
        [string] $ProductWxsPath = "$PSScriptRoot\assets\Product.wxs",

        # Path to Assets folder containing artifacts such as icons, images
        [Parameter(Mandatory = $true)]
        [ValidateNotNullOrEmpty()]
        [string] $AssetsPath,

        # Path to license.rtf file - for the EULA
        [Parameter(Mandatory = $true)]
        [ValidateNotNullOrEmpty()]
        [string] $LicenseFilePath,

        # Architecture to use when creating the MSI
        [Parameter(Mandatory = $true)]
        [ValidateSet("x86", "x64")]
        [ValidateNotNullOrEmpty()]
        [string] $ProductTargetArchitecture,

        # Force overwrite of package
        [Switch] $Force
    )

    ## need RCEdit to modify the binaries embedded resources
    if (-not (Test-Path "~/.rcedit/rcedit-x64.exe"))
    {
        throw "RCEdit is required to modify pwsh.exe resources, please run 'Start-PSBootStrap' to install"
    }

    Start-NativeExecution { & "~/.rcedit/rcedit-x64.exe" (Get-PSOutput) --set-icon "$AssetsPath\Powershell_black.ico" `
        --set-file-version $ProductVersion --set-product-version $ProductVersion --set-version-string "ProductName" "PowerShell Core 6" `
        --set-requested-execution-level "asInvoker" --set-version-string "LegalCopyright" "(C) Microsoft Corporation.  All Rights Reserved." } | Write-Verbose

    ## AppVeyor base image might update the version for Wix. Hence, we should
    ## not hard code version numbers.
    $wixToolsetBinPath = "${env:ProgramFiles(x86)}\WiX Toolset *\bin"

    Write-Verbose "Ensure Wix Toolset is present on the machine @ $wixToolsetBinPath"
    if (-not (Test-Path $wixToolsetBinPath))
    {
        throw "Wix Toolset is required to create MSI package. Please install it from https://github.com/wixtoolset/wix3/releases/download/wix311rtm/wix311.exe"
    }

    ## Get the latest if multiple versions exist.
    $wixToolsetBinPath = (Get-ChildItem $wixToolsetBinPath).FullName | Sort-Object -Descending | Select-Object -First 1

    Write-Verbose "Initialize Wix executables - Heat.exe, Candle.exe, Light.exe"
    $wixHeatExePath = Join-Path $wixToolsetBinPath "Heat.exe"
    $wixCandleExePath = Join-Path $wixToolsetBinPath "Candle.exe"
    $wixLightExePath = Join-Path $wixToolsetBinPath "Light.exe"

    $ProductSemanticVersion = Get-PackageSemanticVersion -Version $ProductVersion
    $ProductVersion = Get-PackageVersionAsMajorMinorBuildRevision -Version $ProductVersion

    $assetsInSourcePath = Join-Path $ProductSourcePath 'assets'
    New-Item $assetsInSourcePath -type directory -Force | Write-Verbose

    Write-Verbose "Place dependencies such as icons to $assetsInSourcePath"
    Copy-Item "$AssetsPath\*.ico" $assetsInSourcePath -Force

    $productVersionWithName = $ProductName + '_' + $ProductVersion
    $productSemanticVersionWithName = $ProductName + '-' + $ProductSemanticVersion

    Write-Verbose "Create MSI for Product $productSemanticVersionWithName"

    [Environment]::SetEnvironmentVariable("ProductSourcePath", $ProductSourcePath, "Process")
    # These variables are used by Product.wxs in assets directory
    [Environment]::SetEnvironmentVariable("ProductName", $ProductName, "Process")
    [Environment]::SetEnvironmentVariable("ProductGuid", $ProductGuid, "Process")
    [Environment]::SetEnvironmentVariable("ProductVersion", $ProductVersion, "Process")
    [Environment]::SetEnvironmentVariable("ProductSemanticVersion", $ProductSemanticVersion, "Process")
    [Environment]::SetEnvironmentVariable("ProductVersionWithName", $productVersionWithName, "Process")
    [Environment]::SetEnvironmentVariable("ProductTargetArchitecture", $ProductTargetArchitecture, "Process")
    $ProductProgFilesDir = "ProgramFiles64Folder"
    if ($ProductTargetArchitecture -eq "x86")
    {
        $ProductProgFilesDir = "ProgramFilesFolder"
    }
    [Environment]::SetEnvironmentVariable("ProductProgFilesDir", $ProductProgFilesDir, "Process")

    $wixFragmentPath = (Join-path $env:Temp "Fragment.wxs")
    $wixObjProductPath = (Join-path $env:Temp "Product.wixobj")
    $wixObjFragmentPath = (Join-path $env:Temp "Fragment.wixobj")

    $packageName = $productSemanticVersionWithName
    if ($ProductNameSuffix) {
        $packageName += "-$ProductNameSuffix"
    }
    $msiLocationPath = Join-Path $pwd "$packageName.msi"

    if(!$Force.IsPresent -and (Test-Path -Path $msiLocationPath))
    {
        Write-Error -Message "Package already exists, use -Force to overwrite, path:  $msiLocationPath" -ErrorAction Stop
    }

    $WiXHeatLog = & $wixHeatExePath dir  $ProductSourcePath -dr  $productVersionWithName -cg $productVersionWithName -gg -sfrag -srd -scom -sreg -out $wixFragmentPath -var env.ProductSourcePath -v
    $WiXCandleLog = & $wixCandleExePath  "$ProductWxsPath"  "$wixFragmentPath" -out (Join-Path "$env:Temp" "\\") -ext WixUIExtension -ext WixUtilExtension -arch x64 -v
    $WiXLightLog = & $wixLightExePath -out $msiLocationPath $wixObjProductPath $wixObjFragmentPath -ext WixUIExtension -ext WixUtilExtension -dWixUILicenseRtf="$LicenseFilePath" -v

    Remove-Item -ErrorAction SilentlyContinue *.wixpdb -Force

    if (Test-Path $msiLocationPath)
    {
        Write-Verbose "You can find the MSI @ $msiLocationPath" -Verbose
        $msiLocationPath
    }
    else
    {
        $WiXHeatLog   | Out-String | Write-Verbose -Verbose
        $WiXCandleLog | Out-String | Write-Verbose -Verbose
        $WiXLightLog  | Out-String | Write-Verbose -Verbose
        throw "Failed to create $msiLocationPath"
    }
}

function Start-CrossGen {
    [CmdletBinding()]
    param(
        [Parameter(Mandatory= $true)]
        [ValidateNotNullOrEmpty()]
        [String]
        $PublishPath,

        [Parameter(Mandatory=$true)]
        [ValidateSet("win7-x86",
                     "win7-x64",
                     "osx.10.12-x64",
                     "linux-x64",
                     "linux-arm")]
        [string]
        $Runtime
    )

    function Generate-CrossGenAssembly {
        param (
            [Parameter(Mandatory= $true)]
            [ValidateNotNullOrEmpty()]
            [String]
            $AssemblyPath,
            [Parameter(Mandatory= $true)]
            [ValidateNotNullOrEmpty()]
            [String]
            $CrossgenPath
        )

        $outputAssembly = $AssemblyPath.Replace(".dll", ".ni.dll")
        $platformAssembliesPath = Split-Path $AssemblyPath -Parent
        $crossgenFolder = Split-Path $CrossgenPath
        $niAssemblyName = Split-Path $outputAssembly -Leaf

        try {
            Push-Location $crossgenFolder

            # Generate the ngen assembly
            Write-Verbose "Generating assembly $niAssemblyName"
            Start-NativeExecution {
                & $CrossgenPath /MissingDependenciesOK /in $AssemblyPath /out $outputAssembly /Platform_Assemblies_Paths $platformAssembliesPath
            } | Write-Verbose

            <#
            # TODO: Generate the pdb for the ngen binary - currently, there is a hard dependency on diasymreader.dll, which is available at %windir%\Microsoft.NET\Framework\v4.0.30319.
            # However, we still need to figure out the prerequisites on Linux.
            Start-NativeExecution {
                & $CrossgenPath /Platform_Assemblies_Paths $platformAssembliesPath  /CreatePDB $platformAssembliesPath /lines $platformAssembliesPath $niAssemblyName
            } | Write-Verbose
            #>
        } finally {
            Pop-Location
        }
    }

    if (-not (Test-Path $PublishPath)) {
        throw "Path '$PublishPath' does not exist."
    }

    # Get the path to crossgen
    $crossGenExe = if ($Environment.IsWindows) { "crossgen.exe" } else { "crossgen" }

    # The crossgen tool is only published for these particular runtimes
    $crossGenRuntime = if ($Environment.IsWindows) {
        if ($Runtime -match "-x86") {
            "win-x86"
        } else {
            "win-x64"
        }
    } elseif ($Runtime -eq "linux-arm") {
        throw "crossgen is not available for 'linux-arm'"
    } elseif ($Environment.IsLinux) {
        "linux-x64"
    } elseif ($Environment.IsMacOS) {
        "osx-x64"
    }

    if (-not $crossGenRuntime) {
        throw "crossgen is not available for this platform"
    }

    # Get the CrossGen.exe for the correct runtime with the latest version
    $crossGenPath = Get-ChildItem $script:Environment.nugetPackagesRoot $crossGenExe -Recurse | `
                        Where-Object { $_.FullName -match $crossGenRuntime } | `
                        Sort-Object -Property FullName -Descending | `
                        Select-Object -First 1 | `
                        ForEach-Object { $_.FullName }
    if (-not $crossGenPath) {
        throw "Unable to find latest version of crossgen.exe. 'Please run Start-PSBuild -Clean' first, and then try again."
    }
    Write-Verbose "Matched CrossGen.exe: $crossGenPath" -Verbose

    # Crossgen.exe requires the following assemblies:
    # mscorlib.dll
    # System.Private.CoreLib.dll
    # clrjit.dll on Windows or libclrjit.so/dylib on Linux/OS X
    $crossGenRequiredAssemblies = @("mscorlib.dll", "System.Private.CoreLib.dll")

    $crossGenRequiredAssemblies += if ($Environment.IsWindows) {
         "clrjit.dll"
    } elseif ($Environment.IsLinux) {
        "libclrjit.so"
    } elseif ($Environment.IsMacOS) {
        "libclrjit.dylib"
    }

    # Make sure that all dependencies required by crossgen are at the directory.
    $crossGenFolder = Split-Path $crossGenPath
    foreach ($assemblyName in $crossGenRequiredAssemblies) {
        if (-not (Test-Path "$crossGenFolder\$assemblyName")) {
            Copy-Item -Path "$PublishPath\$assemblyName" -Destination $crossGenFolder -Force -ErrorAction Stop
        }
    }

    # Common assemblies used by Add-Type or assemblies with high JIT and no pdbs to crossgen
    $commonAssembliesForAddType = @(
        "Microsoft.CodeAnalysis.CSharp.dll"
        "Microsoft.CodeAnalysis.dll"
        "System.Linq.Expressions.dll"
        "Microsoft.CSharp.dll"
        "System.Runtime.Extensions.dll"
        "System.Linq.dll"
        "System.Collections.Concurrent.dll"
        "System.Collections.dll"
        "Newtonsoft.Json.dll"
        "System.IO.FileSystem.dll"
        "System.Diagnostics.Process.dll"
        "System.Threading.Tasks.Parallel.dll"
        "System.Security.AccessControl.dll"
        "System.Text.Encoding.CodePages.dll"
        "System.Private.Uri.dll"
        "System.Threading.dll"
        "System.Security.Principal.Windows.dll"
        "System.Console.dll"
        "Microsoft.Win32.Registry.dll"
        "System.IO.Pipes.dll"
        "System.Diagnostics.FileVersionInfo.dll"
        "System.Collections.Specialized.dll"
    )

    # Common PowerShell libraries to crossgen
    $psCoreAssemblyList = @(
        "Microsoft.PowerShell.Commands.Utility.dll",
        "Microsoft.PowerShell.Commands.Management.dll",
        "Microsoft.PowerShell.Security.dll",
        "Microsoft.PowerShell.CoreCLR.Eventing.dll",
        "Microsoft.PowerShell.ConsoleHost.dll",
        "Microsoft.PowerShell.PSReadLine.dll",
        "System.Management.Automation.dll"
    )

    # Add Windows specific libraries
    if ($Environment.IsWindows) {
        $psCoreAssemblyList += @(
            "Microsoft.WSMan.Management.dll",
            "Microsoft.WSMan.Runtime.dll",
            "Microsoft.PowerShell.Commands.Diagnostics.dll",
            "Microsoft.Management.Infrastructure.CimCmdlets.dll"
        )
    }

    $fullAssemblyList = $commonAssembliesForAddType + $psCoreAssemblyList

    foreach ($assemblyName in $fullAssemblyList) {
        $assemblyPath = Join-Path $PublishPath $assemblyName
        Generate-CrossGenAssembly -CrossgenPath $crossGenPath -AssemblyPath $assemblyPath
    }

    #
    # With the latest dotnet.exe, the default load context is only able to load TPAs, and TPA
    # only contains IL assembly names. In order to make the default load context able to load
    # the NI PS assemblies, we need to replace the IL PS assemblies with the corresponding NI
    # PS assemblies, but with the same IL assembly names.
    #
    Write-Verbose "PowerShell Ngen assemblies have been generated. Deploying ..." -Verbose
    foreach ($assemblyName in $fullAssemblyList) {

        # Remove the IL assembly and its symbols.
        $assemblyPath = Join-Path $PublishPath $assemblyName
        $symbolsPath = [System.IO.Path]::ChangeExtension($assemblyPath, ".pdb")

        Remove-Item $assemblyPath -Force -ErrorAction Stop

        # No symbols are available for Microsoft.CodeAnalysis.CSharp.dll, Microsoft.CodeAnalysis.dll,
        # Microsoft.CodeAnalysis.VisualBasic.dll, and Microsoft.CSharp.dll.
        if ($commonAssembliesForAddType -notcontains $assemblyName) {
            Remove-Item $symbolsPath -Force -ErrorAction Stop
        }

        # Rename the corresponding ni.dll assembly to be the same as the IL assembly
        $niAssemblyPath = [System.IO.Path]::ChangeExtension($assemblyPath, "ni.dll")
        Rename-Item $niAssemblyPath $assemblyPath -Force -ErrorAction Stop
    }
}

# Cleans the PowerShell repo - everything but the root folder
function Clear-PSRepo
{
    [CmdletBinding()]
    param()

    Get-ChildItem $PSScriptRoot\* -Directory | ForEach-Object {
        Write-Verbose "Cleaning $_ ..."
        git clean -fdX $_
    }
}

# Install PowerShell modules such as PackageManagement, PowerShellGet
function Restore-PSModule
{
    [CmdletBinding()]
    param(
        [Parameter(Mandatory=$true)]
        [ValidateNotNullOrEmpty()]
        [string[]]$Name,

        [Parameter(Mandatory=$true)]
        [ValidateNotNullOrEmpty()]
        [string]$Destination,

        [string]$SourceLocation="https://powershell.myget.org/F/powershellmodule/api/v2/",

        [string]$RequiredVersion
        )

    $needRegister = $true
    $RepositoryName = "mygetpsmodule"

    # Check if the PackageManagement works in the base-oS or PowerShellCore
    Get-PackageProvider -Name NuGet -ForceBootstrap -Verbose:$VerbosePreference
    Get-PackageProvider -Name PowerShellGet -Verbose:$VerbosePreference

    # Get the existing registered PowerShellGet repositories
    $psrepos = PowerShellGet\Get-PSRepository

    foreach ($repo in $psrepos)
    {
        if(($repo.SourceLocation -eq $SourceLocation) -or ($repo.SourceLocation.TrimEnd("/") -eq $SourceLocation.TrimEnd("/")))
        {
            # found a registered repository that matches the source location
            $needRegister = $false
            $RepositoryName = $repo.Name
            break
        }
    }

    if($needRegister)
    {
        $regVar = PowerShellGet\Get-PSRepository -Name $RepositoryName -ErrorAction SilentlyContinue
        if($regVar)
        {
            PowerShellGet\UnRegister-PSRepository -Name $RepositoryName
        }

        log "Registering PSRepository with name: $RepositoryName and sourcelocation: $SourceLocation"
        PowerShellGet\Register-PSRepository -Name $RepositoryName -SourceLocation $SourceLocation -ErrorVariable ev -verbose
        if($ev)
        {
            throw ("Failed to register repository '{0}'" -f $RepositoryName)
        }

        $regVar = PowerShellGet\Get-PSRepository -Name $RepositoryName
        if(-not $regVar)
        {
            throw ("'{0}' is not registered" -f $RepositoryName)
        }
    }

    log ("Name='{0}', Destination='{1}', Repository='{2}'" -f ($Name -join ','), $Destination, $RepositoryName)

    # do not output progress
    $ProgressPreference = "SilentlyContinue"
    $Name | ForEach-Object {

        $command = @{
                        Name=$_
                        Path = $Destination
                        Repository =$RepositoryName
                    }

        if($RequiredVersion)
        {
            $command.Add("RequiredVersion", $RequiredVersion)
        }

        # pull down the module
        log "running save-module $_"
        PowerShellGet\Save-Module @command -Force

        # Remove PSGetModuleInfo.xml file
        Find-Module -Name $_ -Repository $RepositoryName -IncludeDependencies | ForEach-Object {
            Remove-Item -Path $Destination\$($_.Name)\*\PSGetModuleInfo.xml -Force
        }
    }

    # Clean up
    if($needRegister)
    {
        $regVar = PowerShellGet\Get-PSRepository -Name $RepositoryName -ErrorAction SilentlyContinue
        if($regVar)
        {
            log "Unregistering PSRepository with name: $RepositoryName"
            PowerShellGet\UnRegister-PSRepository -Name $RepositoryName
        }
    }
}


$script:RESX_TEMPLATE = @'
<?xml version="1.0" encoding="utf-8"?>
<root>
  <!--
    Microsoft ResX Schema

    Version 2.0

    The primary goals of this format is to allow a simple XML format
    that is mostly human readable. The generation and parsing of the
    various data types are done through the TypeConverter classes
    associated with the data types.

    Example:

    ... ado.net/XML headers & schema ...
    <resheader name="resmimetype">text/microsoft-resx</resheader>
    <resheader name="version">2.0</resheader>
    <resheader name="reader">System.Resources.ResXResourceReader, System.Windows.Forms, ...</resheader>
    <resheader name="writer">System.Resources.ResXResourceWriter, System.Windows.Forms, ...</resheader>
    <data name="Name1"><value>this is my long string</value><comment>this is a comment</comment></data>
    <data name="Color1" type="System.Drawing.Color, System.Drawing">Blue</data>
    <data name="Bitmap1" mimetype="application/x-microsoft.net.object.binary.base64">
        <value>[base64 mime encoded serialized .NET Framework object]</value>
    </data>
    <data name="Icon1" type="System.Drawing.Icon, System.Drawing" mimetype="application/x-microsoft.net.object.bytearray.base64">
        <value>[base64 mime encoded string representing a byte array form of the .NET Framework object]</value>
        <comment>This is a comment</comment>
    </data>

    There are any number of "resheader" rows that contain simple
    name/value pairs.

    Each data row contains a name, and value. The row also contains a
    type or mimetype. Type corresponds to a .NET class that support
    text/value conversion through the TypeConverter architecture.
    Classes that don't support this are serialized and stored with the
    mimetype set.

    The mimetype is used for serialized objects, and tells the
    ResXResourceReader how to depersist the object. This is currently not
    extensible. For a given mimetype the value must be set accordingly:

    Note - application/x-microsoft.net.object.binary.base64 is the format
    that the ResXResourceWriter will generate, however the reader can
    read any of the formats listed below.

    mimetype: application/x-microsoft.net.object.binary.base64
    value   : The object must be serialized with
            : System.Runtime.Serialization.Formatters.Binary.BinaryFormatter
            : and then encoded with base64 encoding.

    mimetype: application/x-microsoft.net.object.soap.base64
    value   : The object must be serialized with
            : System.Runtime.Serialization.Formatters.Soap.SoapFormatter
            : and then encoded with base64 encoding.

    mimetype: application/x-microsoft.net.object.bytearray.base64
    value   : The object must be serialized into a byte array
            : using a System.ComponentModel.TypeConverter
            : and then encoded with base64 encoding.
    -->
  <xsd:schema id="root" xmlns="" xmlns:xsd="http://www.w3.org/2001/XMLSchema" xmlns:msdata="urn:schemas-microsoft-com:xml-msdata">
    <xsd:import namespace="http://www.w3.org/XML/1998/namespace" />
    <xsd:element name="root" msdata:IsDataSet="true">
      <xsd:complexType>
        <xsd:choice maxOccurs="unbounded">
          <xsd:element name="metadata">
            <xsd:complexType>
              <xsd:sequence>
                <xsd:element name="value" type="xsd:string" minOccurs="0" />
              </xsd:sequence>
              <xsd:attribute name="name" use="required" type="xsd:string" />
              <xsd:attribute name="type" type="xsd:string" />
              <xsd:attribute name="mimetype" type="xsd:string" />
              <xsd:attribute ref="xml:space" />
            </xsd:complexType>
          </xsd:element>
          <xsd:element name="assembly">
            <xsd:complexType>
              <xsd:attribute name="alias" type="xsd:string" />
              <xsd:attribute name="name" type="xsd:string" />
            </xsd:complexType>
          </xsd:element>
          <xsd:element name="data">
            <xsd:complexType>
              <xsd:sequence>
                <xsd:element name="value" type="xsd:string" minOccurs="0" msdata:Ordinal="1" />
                <xsd:element name="comment" type="xsd:string" minOccurs="0" msdata:Ordinal="2" />
              </xsd:sequence>
              <xsd:attribute name="name" type="xsd:string" use="required" msdata:Ordinal="1" />
              <xsd:attribute name="type" type="xsd:string" msdata:Ordinal="3" />
              <xsd:attribute name="mimetype" type="xsd:string" msdata:Ordinal="4" />
              <xsd:attribute ref="xml:space" />
            </xsd:complexType>
          </xsd:element>
          <xsd:element name="resheader">
            <xsd:complexType>
              <xsd:sequence>
                <xsd:element name="value" type="xsd:string" minOccurs="0" msdata:Ordinal="1" />
              </xsd:sequence>
              <xsd:attribute name="name" type="xsd:string" use="required" />
            </xsd:complexType>
          </xsd:element>
        </xsd:choice>
      </xsd:complexType>
    </xsd:element>
  </xsd:schema>
  <resheader name="resmimetype">
    <value>text/microsoft-resx</value>
  </resheader>
  <resheader name="version">
    <value>2.0</value>
  </resheader>
  <resheader name="reader">
    <value>System.Resources.ResXResourceReader, System.Windows.Forms, Version=2.0.0.0, Culture=neutral, PublicKeyToken=b77a5c561934e089</value>
  </resheader>
  <resheader name="writer">
    <value>System.Resources.ResXResourceWriter, System.Windows.Forms, Version=2.0.0.0, Culture=neutral, PublicKeyToken=b77a5c561934e089</value>
  </resheader>
{0}
</root>
'@<|MERGE_RESOLUTION|>--- conflicted
+++ resolved
@@ -258,13 +258,6 @@
             Copy-Item $srcPath $dstPath
         }
 
-<<<<<<< HEAD
-=======
-        # Place the remoting configuration script in the same directory
-        # as the binary so it will get published.
-        Copy-Item .\Install-PowerShellRemoting.ps1 $dstPath
-
->>>>>>> 458b0766
         #
         #   Build the ETW manifest resource-only binary
         #
@@ -277,18 +270,10 @@
         log "  Executing Build Command for PowerShell.Core.Instrumentation: $command"
         Start-NativeExecution { Invoke-Expression -Command:$command }
 
-        # Copy the binaries and manifest to the packaging directory
-        $dstPath = "$PSScriptRoot\src\powershell-win-core"
-        $FilesToCopy = @(
-            [IO.Path]::Combine($location, $Configuration, 'PowerShell.Core.Instrumentation.dll'),
-            [IO.Path]::Combine($location, 'PowerShell.Core.Instrumentation.man')
-            [IO.Path]::Combine($location, 'RegisterManifest.ps1')
-        )
-        $FilesToCopy | ForEach-Object {
-            $srcPath = $_
-            log "  Copying $srcPath to $dstPath"
-            Copy-Item -Path $srcPath -Destination $dstPath
-        }
+        # Copy the binary to the packaging directory
+        # NOTE: No PDB file; it's a resource-only DLL.
+        $srcPath = [IO.Path]::Combine($location, $Configuration, 'PowerShell.Core.Instrumentation.dll')
+        Copy-Item -Path $srcPath -Destination $dstPath
 
     } finally {
         Pop-Location
