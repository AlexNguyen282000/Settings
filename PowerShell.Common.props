<Project xmlns="http://schemas.microsoft.com/developer/msbuild/2003">
  <Import Project=".\Analyzers.props" />

  <!--
      The 'version' property is populated with the default value in 'Microsoft.NET.DefaultAssemblyInfo.targets'
      *before* any targets get a chance to execute.
      We need to *explicitly* re-assign the 'version' property and other version tags in this target.

      In order for the versions assigned here to take effect, we need to execute this target at an early stage:
        before 'Restore' target - '_GenerateRestoreProjectSpec'
        before 'Pack' target    - 'GenerateNuspec'
        before 'Build' target   - 'BeforeBuild'
  -->
  <Target Name="GetPSCoreVersionFromGit"
    BeforeTargets="_GenerateRestoreProjectSpec;GenerateNuspec;BeforeBuild"
  >

    <Exec Command='git describe --abbrev=60 --long'
          WorkingDirectory="$(MSBuildProjectDirectory)"
          ConsoleToMSBuild="true"
          StandardOutputImportance="Low">
      <Output TaskParameter="ConsoleOutput" PropertyName="PowerShellVersion" />
    </Exec>

    <PropertyGroup Condition = "'$(ReleaseTag)' != ''">
      <!--
         DO NOT UPDATE without reviewing with the Microsoft update plan.

         7.2.0-preview.1
         __a__.__b____.c

        a = Version part and is group 1 of the regex
        b = the Semantic version prerelease name.  This is optional.
        c = The semantic version prerelease iteration.  This is optional and only allowed of the prerelease name is present.

        Our version will become the version part with the prerelease iteration being the revision (the 4th part of the version).
        For RCs, we will increment the iteration from 100.

        Examples
        7.2.0 becomes 7.2.0
        7.2.0-preview.1 becomes 7.2.0.1
        7.2.0-rc.1 becomes 7.2.0.101
      -->

      <!-- parse the release tag into the parts we need -->
      <RegexReleaseTag>^((\d+).(\d+).(\d+))(-(\w+)(.(\d+))?)?$</RegexReleaseTag>
      <ReleaseTagVersionPart>$([System.Text.RegularExpressions.Regex]::Match($(ReleaseTag), $(RegexReleaseTag)).Groups[1].Value)</ReleaseTagVersionPart>
      <ReleaseTagSemVersionPart>$([System.Text.RegularExpressions.Regex]::Match($(ReleaseTag), $(RegexReleaseTag)).Groups[8].Value)</ReleaseTagSemVersionPart>
      <ReleaseTagSemVersionPrereleaseNamePart>$([System.Text.RegularExpressions.Regex]::Match($(ReleaseTag), $(RegexReleaseTag)).Groups[6].Value)</ReleaseTagSemVersionPrereleaseNamePart>
      <!-- Increment revision 100 for rc releases -->
      <RCIncrementValue>100</RCIncrementValue>
      <!-- Increment revision 500 for GA releases -->
      <GAIncrementValue>500</GAIncrementValue>
      <ReleaseTagSemVersionPart Condition = "'$(ReleaseTagSemVersionPrereleaseNamePart)' == 'rc'">$([MSBuild]::Add($(ReleaseTagSemVersionPart), $(RCIncrementValue)))</ReleaseTagSemVersionPart>
      <!-- Create the internal version -->
      <PSCoreBuildVersion>$(ReleaseTag)</PSCoreBuildVersion>
      <!-- Create the version if we have a pre-release -->
      <PSCoreFileVersion Condition = "'$(ReleaseTagSemVersionPart)' != ''">$(ReleaseTagVersionPart).$(ReleaseTagSemVersionPart)</PSCoreFileVersion>
      <!-- Create the version if we have a release build -->
      <PSCoreFileVersion Condition = "'$(PSCoreFileVersion)' == ''">$(ReleaseTagVersionPart).$(GAIncrementValue)</PSCoreFileVersion>
    </PropertyGroup>

    <PropertyGroup>
      <RegexGitVersion>^v(.+)-(\d+)-g(.+)</RegexGitVersion>
      <PSCoreFileVersion Condition = "'$(PSCoreFileVersion)' == ''">$([System.Text.RegularExpressions.Regex]::Match($(PowerShellVersion), $(RegexGitVersion)).Groups[1].Value)</PSCoreFileVersion>
      <PSCoreBuildVersion Condition = "'$(PSCoreBuildVersion)' == ''">$([System.Text.RegularExpressions.Regex]::Match($(PowerShellVersion), $(RegexGitVersion)).Groups[1].Value)</PSCoreBuildVersion>
      <PSCoreAdditionalCommits>$([System.Text.RegularExpressions.Regex]::Match($(PowerShellVersion), $(RegexGitVersion)).Groups[2].Value)</PSCoreAdditionalCommits>
      <PSCoreCommitSHA>$([System.Text.RegularExpressions.Regex]::Match($(PowerShellVersion), $(RegexGitVersion)).Groups[3].Value)</PSCoreCommitSHA>

      <!--
            Caution! 'PSVersion' and 'GitCommitId' from 'PSVersionInfo.cs' depend on the format of this version string.
      -->
      <PSCoreFormattedVersion Condition = "'$(ReleaseTag)' != '' or '$(PSCoreAdditionalCommits)' == '0'">$(PSCoreBuildVersion) SHA: $(PSCoreCommitSHA)</PSCoreFormattedVersion>
      <PSCoreFormattedVersion Condition = "'$(PSCoreFormattedVersion)' == ''">$(PSCoreBuildVersion) Commits: $(PSCoreAdditionalCommits) SHA: $(PSCoreCommitSHA)</PSCoreFormattedVersion>

      <!-- Extract the major, minor and patch version numbers, as well as the preview label.
           They are currently not used anywhere, so we comment them out for now.
        <RegexSymVer>^((\d+).(\d+).(\d+))(?:-(.+))?</RegexSymVer>
        <PSCorePrefixVersion>$([System.Text.RegularExpressions.Regex]::Match($(PSCoreBuildVersion), $(RegexSymVer)).Groups[1].Value)</PSCorePrefixVersion>
        <PSCoreMajorVersion>$([System.Text.RegularExpressions.Regex]::Match($(PSCoreBuildVersion), $(RegexSymVer)).Groups[2].Value)</PSCoreMajorVersion>
        <PSCoreMinorVersion>$([System.Text.RegularExpressions.Regex]::Match($(PSCoreBuildVersion), $(RegexSymVer)).Groups[3].Value)</PSCoreMinorVersion>
        <PSCorePatchVersion>$([System.Text.RegularExpressions.Regex]::Match($(PSCoreBuildVersion), $(RegexSymVer)).Groups[4].Value)</PSCorePatchVersion>
        <PSCoreLabelVersion>$([System.Text.RegularExpressions.Regex]::Match($(PSCoreBuildVersion), $(RegexSymVer)).Groups[5].Value)</PSCoreLabelVersion>
      -->

      <!--
            Here we define explicitly 'Version' to set 'FileVersion' and 'AssemblyVersion' by 'GetAssemblyVersion' target in 'Microsoft.NET.GenerateAssemblyInfo.targets'.
            Here we define explicitly 'InformationalVersion' because by default it is defined as 'Version' by 'GetAssemblyVersion' target in 'Microsoft.NET.GenerateAssemblyInfo.targets'.
      -->
      <Version>$(PSCoreFileVersion)</Version>
      <InformationalVersion>$(PSCoreFormattedVersion)</InformationalVersion>
      <ProductVersion>$(PSCoreFormattedVersion)</ProductVersion>

      <!--
        We have to explicitly assign 'PackageVersion' here because we're changing 'Version' in a target.
        Before any targets have run (during static evaluation), 'Version' will have defaulted to '1.0.0' and PackageVersion will have defaulted to 'Version'.
        See https://github.com/dotnet/sdk/issues/1557
      -->
      <PackageVersion>$(PSCoreBuildVersion)</PackageVersion>

      <ApplicationIcon Condition="$(ProductVersion.Contains('preview'))">..\..\assets\Powershell_av_colors.ico</ApplicationIcon>
      <ApplicationIcon Condition="$(ProductVersion.Contains('daily'))">..\..\assets\Powershell_avatar.ico</ApplicationIcon>
      <ApplicationIcon Condition="!$(ProductVersion.Contains('preview')) And !$(ProductVersion.Contains('daily'))">..\..\assets\Powershell_black.ico</ApplicationIcon>

    </PropertyGroup>

    <!-- Output For Debugging
      <WriteLinesToFile File="targetfile1.txt"
        Lines="ReleaseTag=$(ReleaseTag);
               PowerShellVersion = $(PowerShellVersion);
               PSCoreBuildVersion = $(PSCoreBuildVersion);
               PSCoreFileVersion = $(PSCoreFileVersion);
               ReleaseTagVersionPart = $(ReleaseTagVersionPart);
               ReleaseTagSemVersionPart = $(ReleaseTagSemVersionPart);
               PSCoreAdditionalCommits = $(PSCoreAdditionalCommits);
               PSCoreCommitSHA = $(PSCoreCommitSHA);
               PSCoreMajorVersion = $(PSCoreMajorVersion);
               PSCoreMinorVersion = $(PSCoreMinorVersion);
               PSCorePatchVersion = $(PSCorePatchVersion);
               PSCoreLabelVersion = $(PSCoreLabelVersion);
               RegexGitVersion = $(RegexGitVersion);
               PSCoreFormattedVersion = $(PSCoreFormattedVersion);
               ProductVersion = $(ProductVersion);
               Version = $(Version);
               ProjectVersion = '!$(ProjectVersion)!'
               InformationalVersion = $(InformationalVersion);
              "
        Overwrite="true" />
    -->

  </Target>

  <PropertyGroup>
    <Product>PowerShell</Product>
    <Company>Microsoft Corporation</Company>
    <Copyright>(c) Microsoft Corporation.</Copyright>

    <TargetFramework>net7.0</TargetFramework>
    <LangVersion>10.0</LangVersion>
<<<<<<< HEAD
=======
    <!-- disable ReadyToRun due to issue: https://github.com/dotnet/runtime/issues/72550
>>>>>>> b9586f93
    <PublishReadyToRun Condition=" '$(Configuration)' != 'Debug' ">true</PublishReadyToRun>
    <PublishReadyToRunEmitSymbols>true</PublishReadyToRunEmitSymbols>

    <TreatWarningsAsErrors>true</TreatWarningsAsErrors>
    <AllowUnsafeBlocks>true</AllowUnsafeBlocks>
    <GenerateDocumentationFile>true</GenerateDocumentationFile>
    <SuppressNETCoreSdkPreviewMessage>true</SuppressNETCoreSdkPreviewMessage>
    <NeutralLanguage>en-US</NeutralLanguage>
    <DisableImplicitNamespaceImports>true</DisableImplicitNamespaceImports>
    <DisableImplicitNamespaceImports_DotNet>true</DisableImplicitNamespaceImports_DotNet>

    <DelaySign>true</DelaySign>
    <AssemblyOriginatorKeyFile>../signing/visualstudiopublic.snk</AssemblyOriginatorKeyFile>
    <SignAssembly>true</SignAssembly>
    <HighEntropyVA>true</HighEntropyVA>
  </PropertyGroup>

  <PropertyGroup>
    <DefineConstants>$(DefineConstants);CORECLR</DefineConstants>
    <IsWindows Condition="'$(IsWindows)' =='true' or ( '$(IsWindows)' == '' and '$(OS)' == 'Windows_NT')">true</IsWindows>
  </PropertyGroup>

  <!-- Define non-windows, all configuration properties -->
  <PropertyGroup Condition=" '$(IsWindows)' != 'true' ">
    <DefineConstants>$(DefineConstants);UNIX</DefineConstants>
  </PropertyGroup>

  <!-- Define all OS, debug configuration properties -->
  <PropertyGroup Condition=" '$(Configuration)' == 'Debug' ">
    <DebugType>portable</DebugType>
  </PropertyGroup>

  <!-- Define all OS, release configuration properties -->
  <PropertyGroup Condition=" '$(Configuration)' == 'Release' ">
    <Optimize>true</Optimize>
  </PropertyGroup>

  <!-- Define windows, release configuration properties -->
  <PropertyGroup Condition=" '$(Configuration)' == 'Release' And '$(IsWindows)' == 'true' ">
    <Optimize>true</Optimize>
    <!-- This is required to be full for compliance tools !-->
    <DebugType>full</DebugType>
  </PropertyGroup>

  <!-- Define non-windows, release configuration properties -->
  <PropertyGroup Condition=" '$(Configuration)' == 'Release' And '$(IsWindows)' != 'true' ">
    <!-- Set-Date fails with optimize enabled in NonWindowsSetDate
         Debugging the issues resolves the problem
     -->
    <Optimize>false</Optimize>
    <DebugType>portable</DebugType>
  </PropertyGroup>

  <!-- Define all OS, CodeCoverage configuration properties -->
  <PropertyGroup Condition=" '$(Configuration)' == 'CodeCoverage' ">
    <!-- This is required to be portable to Coverlet tool !-->
    <DebugType>portable</DebugType>
  </PropertyGroup>

  <PropertyGroup>
    <Features>strict</Features>
  </PropertyGroup>

  <PropertyGroup>
    <EnforceCodeStyleInBuild>true</EnforceCodeStyleInBuild>
  </PropertyGroup>
</Project><|MERGE_RESOLUTION|>--- conflicted
+++ resolved
@@ -137,10 +137,7 @@
 
     <TargetFramework>net7.0</TargetFramework>
     <LangVersion>10.0</LangVersion>
-<<<<<<< HEAD
-=======
-    <!-- disable ReadyToRun due to issue: https://github.com/dotnet/runtime/issues/72550
->>>>>>> b9586f93
+
     <PublishReadyToRun Condition=" '$(Configuration)' != 'Debug' ">true</PublishReadyToRun>
     <PublishReadyToRunEmitSymbols>true</PublishReadyToRunEmitSymbols>
 
