--- conflicted
+++ resolved
@@ -69,7 +69,6 @@
     #define INFINITE 0xFFFFFFFF
     #define WINAPI
     #define S_OK 0
-    #define ERROR_GEN_FAILURE 31
     #define TRUE 1
     #define FALSE 0
     #define ERROR_INVALID_PARAMETER 87
@@ -81,12 +80,8 @@
     #define ERROR_NO_SUCH_USER 0x00000525
     #define ERROR_INVALID_FUNCTION 0x00000001
     #define MAX_PATH 0x00000104
-<<<<<<< HEAD
-    #define ERROR_BAD_ENVIRONMENT 0x0000000A
-=======
     #define ERROR_INVALID_ADDRESS 0x000001e7
     #define ERROR_GEN_FAILURE 0x0000001F
->>>>>>> 42ce3fa4
     typedef unsigned long long uint64;
 #endif
 
