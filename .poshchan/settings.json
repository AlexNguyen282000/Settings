--- conflicted
+++ resolved
@@ -1,27 +1,14 @@
-{
-<<<<<<< HEAD
-    "build_targets": {
-        "staging": "PowerShell-CI-static-analysis",
-        "windows": "PowerShell-CI-windows",
-        "macos": "PowerShell-CI-macos",
-        "linux": "PowerShell-CI-Linux",
-        "all": [
-            "PowerShell-CI-static-analysis",
-            "PowerShell-CI-windows",
-            "PowerShell-CI-macOS",
-            "PowerShell-CI-Linux"
-=======
     "version": "0.1",
     "azdevops": {
         "build_targets": {
             "staging": "PowerShell-CI-static-analysis",
             "windows": "PowerShell-CI-windows",
-            "macos": "PowerShell-CI-macOS",
+            "macos": "PowerShell-CI-macos",
             "linux": "PowerShell-CI-Linux",
             "all": [
                 "PowerShell-CI-static-analysis",
                 "PowerShell-CI-windows",
-                "PowerShell-CI-macOS",
+                "PowerShell-CI-macos",
                 "PowerShell-CI-Linux"
             ]
         },
@@ -36,7 +23,6 @@
             "SteveL-MSFT",
             "TravisEz13",
             "TylerLeonhardt"
->>>>>>> 8f943b9f
         ]
     },
     "reminders": {
